// Copyright (c) 2012, the Dart project authors.  Please see the AUTHORS file
// for details. All rights reserved. Use of this source code is governed by a
// BSD-style license that can be found in the LICENSE file.

#include "vm/flow_graph_builder.h"

#include "lib/invocation_mirror.h"
#include "vm/ast_printer.h"
#include "vm/bit_vector.h"
#include "vm/class_finalizer.h"
#include "vm/exceptions.h"
#include "vm/flags.h"
#include "vm/flow_graph.h"
#include "vm/flow_graph_compiler.h"
#include "vm/heap.h"
#include "vm/il_printer.h"
#include "vm/intermediate_language.h"
#include "vm/isolate.h"
#include "vm/longjump.h"
#include "vm/object.h"
#include "vm/object_store.h"
#include "vm/os.h"
#include "vm/parser.h"
#include "vm/resolver.h"
#include "vm/scopes.h"
#include "vm/stack_frame.h"
#include "vm/stub_code.h"
#include "vm/symbols.h"
#include "vm/token.h"
#include "vm/zone.h"

namespace dart {

DEFINE_FLAG(bool, eliminate_type_checks, true,
            "Eliminate type checks when allowed by static type analysis.");
DEFINE_FLAG(bool, print_ast, false, "Print abstract syntax tree.");
DEFINE_FLAG(bool, print_scopes, false, "Print scopes of local variables.");
DEFINE_FLAG(bool, trace_type_check_elimination, false,
            "Trace type check elimination at compile time.");
DEFINE_FLAG(bool, warn_on_javascript_compatibility, false,
            "Warn on incompatibilities between vm and dart2js.");
DECLARE_FLAG(bool, enable_type_checks);
DECLARE_FLAG(bool, warning_as_error);
DECLARE_FLAG(bool, silent_warnings);


// TODO(srdjan): Allow compiler to add constants as they are encountered in
// the compilation.
const double kCommonDoubleConstants[] =
    {-1.0, -0.5, -0.1, 0.0, 0.1, 0.5, 1.0, 2.0, 4.0, 5.0,
     10.0, 20.0, 30.0, 64.0, 255.0, NAN,
     // From dart:math
     2.718281828459045, 2.302585092994046, 0.6931471805599453,
     1.4426950408889634, 0.4342944819032518, 3.1415926535897932,
     0.7071067811865476, 1.4142135623730951};

uword FlowGraphBuilder::FindDoubleConstant(double value) {
  intptr_t len = sizeof(kCommonDoubleConstants) / sizeof(double);  // NOLINT
  for (intptr_t i = 0; i < len; i++) {
    if (Utils::DoublesBitEqual(value, kCommonDoubleConstants[i])) {
      return reinterpret_cast<uword>(&kCommonDoubleConstants[i]);
    }
  }
  return 0;
}


// Base class for a stack of enclosing statements of interest (e.g.,
// blocks (breakable) and loops (continuable)).
class NestedStatement : public ValueObject {
 public:
  FlowGraphBuilder* owner() const { return owner_; }
  const SourceLabel* label() const { return label_; }
  NestedStatement* outer() const { return outer_; }
  JoinEntryInstr* break_target() const { return break_target_; }

  virtual intptr_t ContextLevel() const;

  virtual JoinEntryInstr* BreakTargetFor(SourceLabel* label);
  virtual JoinEntryInstr* ContinueTargetFor(SourceLabel* label);

 protected:
  NestedStatement(FlowGraphBuilder* owner, const SourceLabel* label)
      : owner_(owner),
        label_(label),
        outer_(owner->nesting_stack_),
        break_target_(NULL) {
    // Push on the owner's nesting stack.
    owner->nesting_stack_ = this;
  }

  virtual ~NestedStatement() {
    // Pop from the owner's nesting stack.
    ASSERT(owner_->nesting_stack_ == this);
    owner_->nesting_stack_ = outer_;
  }

 private:
  FlowGraphBuilder* owner_;
  const SourceLabel* label_;
  NestedStatement* outer_;

  JoinEntryInstr* break_target_;
};


intptr_t NestedStatement::ContextLevel() const {
  // Context level is determined by the innermost nested statement having one.
  return (outer() == NULL) ? 0 : outer()->ContextLevel();
}


intptr_t FlowGraphBuilder::context_level() const {
  return (nesting_stack() == NULL) ? 0 : nesting_stack()->ContextLevel();
}


JoinEntryInstr* NestedStatement::BreakTargetFor(SourceLabel* label) {
  if (label != label_) return NULL;
  if (break_target_ == NULL) {
    break_target_ =
        new JoinEntryInstr(owner()->AllocateBlockId(), owner()->try_index());
  }
  return break_target_;
}


JoinEntryInstr* NestedStatement::ContinueTargetFor(SourceLabel* label) {
  return NULL;
}


// A nested statement that has its own context level.
class NestedBlock : public NestedStatement {
 public:
  NestedBlock(FlowGraphBuilder* owner, SequenceNode* node)
      : NestedStatement(owner, node->label()), scope_(node->scope()) {}

  virtual intptr_t ContextLevel() const;

 private:
  LocalScope* scope_;
};


intptr_t NestedBlock::ContextLevel() const {
  return ((scope_ == NULL) || (scope_->num_context_variables() == 0))
      ? NestedStatement::ContextLevel()
      : scope_->context_level();
}


// A nested statement that can be the target of a continue as well as a
// break.
class NestedLoop : public NestedStatement {
 public:
  NestedLoop(FlowGraphBuilder* owner, SourceLabel* label)
      : NestedStatement(owner, label), continue_target_(NULL) {
    owner->IncrementLoopDepth();
  }

  virtual ~NestedLoop() {
    owner()->DecrementLoopDepth();
  }

  JoinEntryInstr* continue_target() const { return continue_target_; }

  virtual JoinEntryInstr* ContinueTargetFor(SourceLabel* label);

 private:
  JoinEntryInstr* continue_target_;
};


JoinEntryInstr* NestedLoop::ContinueTargetFor(SourceLabel* label) {
  if (label != this->label()) return NULL;
  if (continue_target_ == NULL) {
    continue_target_ =
        new JoinEntryInstr(owner()->AllocateBlockId(), owner()->try_index());
  }
  return continue_target_;
}


// A nested switch which can be the target of a break if labeled, and whose
// cases can be the targets of continues.
class NestedSwitch : public NestedStatement {
 public:
  NestedSwitch(FlowGraphBuilder* owner, SwitchNode* node);

  virtual JoinEntryInstr* ContinueTargetFor(SourceLabel* label);

 private:
  GrowableArray<SourceLabel*> case_labels_;
  GrowableArray<JoinEntryInstr*> case_targets_;
};


NestedSwitch::NestedSwitch(FlowGraphBuilder* owner, SwitchNode* node)
    : NestedStatement(owner, node->label()),
      case_labels_(node->body()->length()),
      case_targets_(node->body()->length()) {
  SequenceNode* body = node->body();
  for (intptr_t i = 0; i < body->length(); ++i) {
    CaseNode* case_node = body->NodeAt(i)->AsCaseNode();
    if (case_node != NULL) {
      case_labels_.Add(case_node->label());
      case_targets_.Add(NULL);
    }
  }
}


JoinEntryInstr* NestedSwitch::ContinueTargetFor(SourceLabel* label) {
  // Allocate a join for a case clause that matches the label.  This block
  // is not necessarily targeted by a continue, but we always use a join in
  // the graph anyway.
  for (intptr_t i = 0; i < case_labels_.length(); ++i) {
    if (label != case_labels_[i]) continue;
    if (case_targets_[i] == NULL) {
      case_targets_[i] =
          new JoinEntryInstr(owner()->AllocateBlockId(), owner()->try_index());
    }
    return case_targets_[i];
  }
  return NULL;
}


FlowGraphBuilder::FlowGraphBuilder(ParsedFunction* parsed_function,
                                   const Array& ic_data_array,
                                   InlineExitCollector* exit_collector,
                                   intptr_t osr_id,
                                   bool is_optimizing)
  : parsed_function_(parsed_function),
    ic_data_array_(ic_data_array),
    num_copied_params_(parsed_function->num_copied_params()),
    // All parameters are copied if any parameter is.
    num_non_copied_params_((num_copied_params_ == 0)
        ? parsed_function->function().num_fixed_parameters()
        : 0),
    num_stack_locals_(parsed_function->num_stack_locals()),
    exit_collector_(exit_collector),
    guarded_fields_(new ZoneGrowableArray<const Field*>()),
    last_used_block_id_(0),  // 0 is used for the graph entry.
    try_index_(CatchClauseNode::kInvalidTryIndex),
    catch_try_index_(CatchClauseNode::kInvalidTryIndex),
    loop_depth_(0),
    graph_entry_(NULL),
    temp_count_(0),
    args_pushed_(0),
    nesting_stack_(NULL),
    osr_id_(osr_id),
    is_optimizing_(is_optimizing) { }


void FlowGraphBuilder::AddCatchEntry(CatchBlockEntryInstr* entry) {
  graph_entry_->AddCatchEntry(entry);
}


void InlineExitCollector::PrepareGraphs(FlowGraph* callee_graph) {
  ASSERT(callee_graph->graph_entry()->SuccessorCount() == 1);
  ASSERT(callee_graph->max_block_id() > caller_graph_->max_block_id());
  ASSERT(callee_graph->max_virtual_register_number() >
         caller_graph_->max_virtual_register_number());

  // Adjust the caller's maximum block id and current SSA temp index.
  caller_graph_->set_max_block_id(callee_graph->max_block_id());
  caller_graph_->set_current_ssa_temp_index(
      callee_graph->max_virtual_register_number());

  // Attach the outer environment on each instruction in the callee graph.
  ASSERT(call_->env() != NULL);
  // Scale the edge weights by the call count for the inlined function.
  double scale_factor = static_cast<double>(call_->CallCount())
      / static_cast<double>(caller_graph_->graph_entry()->entry_count());
  for (BlockIterator block_it = callee_graph->postorder_iterator();
       !block_it.Done();
       block_it.Advance()) {
    BlockEntryInstr* block = block_it.Current();
    if (block->IsTargetEntry()) {
      block->AsTargetEntry()->adjust_edge_weight(scale_factor);
    }
    Instruction* instr = block;
    for (ForwardInstructionIterator it(block); !it.Done(); it.Advance()) {
      instr = it.Current();
      // TODO(zerny): Avoid creating unnecessary environments. Note that some
      // optimizations need deoptimization info for non-deoptable instructions,
      // eg, LICM on GOTOs.
      if (instr->env() != NULL) call_->env()->DeepCopyToOuter(instr);
    }
    if (instr->IsGoto()) {
      instr->AsGoto()->adjust_edge_weight(scale_factor);
    }
  }
}


void InlineExitCollector::AddExit(ReturnInstr* exit) {
  Data data = { NULL, exit };
  exits_.Add(data);
}


void InlineExitCollector::Union(const InlineExitCollector* other) {
  // It doesn't make sense to combine different calls or calls from
  // different graphs.
  ASSERT(caller_graph_ == other->caller_graph_);
  ASSERT(call_ == other->call_);
  exits_.AddArray(other->exits_);
}


int InlineExitCollector::LowestBlockIdFirst(const Data* a, const Data* b) {
  return (a->exit_block->block_id() - b->exit_block->block_id());
}


void InlineExitCollector::SortExits() {
  // Assign block entries here because we did not necessarily know them when
  // the return exit was added to the array.
  for (int i = 0; i < exits_.length(); ++i) {
    exits_[i].exit_block = exits_[i].exit_return->GetBlock();
  }
  exits_.Sort(LowestBlockIdFirst);
}


Definition* InlineExitCollector::JoinReturns(BlockEntryInstr** exit_block,
                                             Instruction** last_instruction) {
  // First sort the list of exits by block id (caching return instruction
  // block entries as a side effect).
  SortExits();
  intptr_t num_exits = exits_.length();
  if (num_exits == 1) {
    ReturnAt(0)->UnuseAllInputs();
    *exit_block = ExitBlockAt(0);
    *last_instruction = LastInstructionAt(0);
    return call_->HasUses() ? ValueAt(0)->definition() : NULL;
  } else {
    ASSERT(num_exits > 1);
    // Create a join of the returns.
    intptr_t join_id = caller_graph_->max_block_id() + 1;
    caller_graph_->set_max_block_id(join_id);
    JoinEntryInstr* join =
        new JoinEntryInstr(join_id, CatchClauseNode::kInvalidTryIndex);
    join->InheritDeoptTargetAfter(call_);

    // The dominator set of the join is the intersection of the dominator
    // sets of all the predecessors.  If we keep the dominator sets ordered
    // by height in the dominator tree, we can also get the immediate
    // dominator of the join node from the intersection.
    //
    // block_dominators is the dominator set for each block, ordered from
    // the immediate dominator to the root of the dominator tree.  This is
    // the order we collect them in (adding at the end).
    //
    // join_dominators is the join's dominators ordered from the root of the
    // dominator tree to the immediate dominator.  This order supports
    // removing during intersection by truncating the list.
    GrowableArray<BlockEntryInstr*> block_dominators;
    GrowableArray<BlockEntryInstr*> join_dominators;
    for (intptr_t i = 0; i < num_exits; ++i) {
      // Add the control-flow edge.
      GotoInstr* goto_instr = new GotoInstr(join);
      goto_instr->InheritDeoptTarget(ReturnAt(i));
      LastInstructionAt(i)->LinkTo(goto_instr);
      ExitBlockAt(i)->set_last_instruction(LastInstructionAt(i)->next());
      join->predecessors_.Add(ExitBlockAt(i));

      // Collect the block's dominators.
      block_dominators.Clear();
      BlockEntryInstr* dominator = ExitBlockAt(i)->dominator();
      while (dominator != NULL) {
        block_dominators.Add(dominator);
        dominator = dominator->dominator();
      }

      if (i == 0) {
        // The initial dominator set is the first predecessor's dominator
        // set.  Reverse it.
        for (intptr_t j = block_dominators.length() - 1; j >= 0; --j) {
          join_dominators.Add(block_dominators[j]);
        }
      } else {
        // Intersect the block's dominators with the join's dominators so far.
        intptr_t last = block_dominators.length() - 1;
        for (intptr_t j = 0; j < join_dominators.length(); ++j) {
          intptr_t k = last - j;  // Corresponding index in block_dominators.
          if ((k < 0) || (join_dominators[j] != block_dominators[k])) {
            // We either exhausted the dominators for this block before
            // exhausting the current intersection, or else we found a block
            // on the path from the root of the tree that is not in common.
            // I.e., there cannot be an empty set of dominators.
            ASSERT(j > 0);
            join_dominators.TruncateTo(j);
            break;
          }
        }
      }
    }
    // The immediate dominator of the join is the last one in the ordered
    // intersection.
    join_dominators.Last()->AddDominatedBlock(join);
    *exit_block = join;
    *last_instruction = join;

    // If the call has uses, create a phi of the returns.
    if (call_->HasUses()) {
      // Add a phi of the return values.
      PhiInstr* phi = new PhiInstr(join, num_exits);
      phi->set_ssa_temp_index(caller_graph_->alloc_ssa_temp_index());
      phi->mark_alive();
      for (intptr_t i = 0; i < num_exits; ++i) {
        ReturnAt(i)->RemoveEnvironment();
        phi->SetInputAt(i, ValueAt(i));
      }
      join->InsertPhi(phi);
      return phi;
    } else {
      // In the case that the result is unused, remove the return value uses
      // from their definition's use list.
      for (intptr_t i = 0; i < num_exits; ++i) {
        ReturnAt(i)->UnuseAllInputs();
      }
      return NULL;
    }
  }
}


void InlineExitCollector::ReplaceCall(TargetEntryInstr* callee_entry) {
  ASSERT(call_->previous() != NULL);
  ASSERT(call_->next() != NULL);
  BlockEntryInstr* call_block = call_->GetBlock();

  // Insert the callee graph into the caller graph.
  BlockEntryInstr* callee_exit = NULL;
  Instruction* callee_last_instruction = NULL;

  if (exits_.length() == 0) {
    // Handle the case when there are no normal return exits from the callee
    // (i.e. the callee unconditionally throws) by inserting an artificial
    // branch (true === true).
    // The true successor is the inlined body, the false successor
    // goes to the rest of the caller graph. It is removed as unreachable code
    // by the constant propagation.
    TargetEntryInstr* false_block =
        new TargetEntryInstr(caller_graph_->allocate_block_id(),
                             call_block->try_index());
    false_block->InheritDeoptTargetAfter(call_);
    false_block->LinkTo(call_->next());
    call_block->ReplaceAsPredecessorWith(false_block);

    ConstantInstr* true_const = caller_graph_->GetConstant(Bool::True());
    BranchInstr* branch =
        new BranchInstr(new StrictCompareInstr(call_block->start_pos(),
                                               Token::kEQ_STRICT,
                                               new Value(true_const),
                                               new Value(true_const),
                                               false));  // No number check.
    branch->InheritDeoptTarget(call_);
    *branch->true_successor_address() = callee_entry;
    *branch->false_successor_address() = false_block;

    call_->previous()->AppendInstruction(branch);
    call_block->set_last_instruction(branch);

    // Update dominator tree.
    call_block->AddDominatedBlock(callee_entry);
    call_block->AddDominatedBlock(false_block);

  } else {
    Definition* callee_result = JoinReturns(&callee_exit,
                                            &callee_last_instruction);
    if (callee_result != NULL) {
      call_->ReplaceUsesWith(callee_result);
    }
    if (callee_last_instruction == callee_entry) {
      // There are no instructions in the inlined function (e.g., it might be
      // a return of a parameter or a return of a constant defined in the
      // initial definitions).
      call_->previous()->LinkTo(call_->next());
    } else {
      call_->previous()->LinkTo(callee_entry->next());
      callee_last_instruction->LinkTo(call_->next());
    }
    if (callee_exit != callee_entry) {
      // In case of control flow, locally update the predecessors, phis and
      // dominator tree.
      //
      // Pictorially, the graph structure is:
      //
      //   Bc : call_block      Bi : callee_entry
      //     before_call          inlined_head
      //     call               ... other blocks ...
      //     after_call         Be : callee_exit
      //                          inlined_foot
      // And becomes:
      //
      //   Bc : call_block
      //     before_call
      //     inlined_head
      //   ... other blocks ...
      //   Be : callee_exit
      //    inlined_foot
      //    after_call
      //
      // For successors of 'after_call', the call block (Bc) is replaced as a
      // predecessor by the callee exit (Be).
      call_block->ReplaceAsPredecessorWith(callee_exit);
      // For successors of 'inlined_head', the callee entry (Bi) is replaced
      // as a predecessor by the call block (Bc).
      callee_entry->ReplaceAsPredecessorWith(call_block);

      // The callee exit is now the immediate dominator of blocks whose
      // immediate dominator was the call block.
      ASSERT(callee_exit->dominated_blocks().is_empty());
      for (intptr_t i = 0; i < call_block->dominated_blocks().length(); ++i) {
        BlockEntryInstr* block = call_block->dominated_blocks()[i];
        callee_exit->AddDominatedBlock(block);
      }
      // The call block is now the immediate dominator of blocks whose
      // immediate dominator was the callee entry.
      call_block->ClearDominatedBlocks();
      for (intptr_t i = 0; i < callee_entry->dominated_blocks().length(); ++i) {
        BlockEntryInstr* block = callee_entry->dominated_blocks()[i];
        call_block->AddDominatedBlock(block);
      }
    }

    // Callee entry in not in the graph anymore. Remove it from use lists.
    callee_entry->UnuseAllInputs();
  }
  // Neither call nor the graph entry (if present) are in the
  // graph at this point. Remove them from use lists.
  if (callee_entry->PredecessorCount() > 0) {
    callee_entry->PredecessorAt(0)->AsGraphEntry()->UnuseAllInputs();
  }
  call_->UnuseAllInputs();
}


void EffectGraphVisitor::Append(const EffectGraphVisitor& other_fragment) {
  ASSERT(is_open());
  if (other_fragment.is_empty()) return;
  if (is_empty()) {
    entry_ = other_fragment.entry();
  } else {
    exit()->LinkTo(other_fragment.entry());
  }
  exit_ = other_fragment.exit();
}


Value* EffectGraphVisitor::Bind(Definition* definition) {
  ASSERT(is_open());
  owner()->DeallocateTemps(definition->InputCount());
  owner()->add_args_pushed(-definition->ArgumentCount());
  definition->set_use_kind(Definition::kValue);
  definition->set_temp_index(owner()->AllocateTemp());
  if (is_empty()) {
    entry_ = definition;
  } else {
    exit()->LinkTo(definition);
  }
  exit_ = definition;
  return new Value(definition);
}


void EffectGraphVisitor::Do(Definition* definition) {
  ASSERT(is_open());
  owner()->DeallocateTemps(definition->InputCount());
  owner()->add_args_pushed(-definition->ArgumentCount());
  definition->set_use_kind(Definition::kEffect);
  if (is_empty()) {
    entry_ = definition;
  } else {
    exit()->LinkTo(definition);
  }
  exit_ = definition;
}


void EffectGraphVisitor::AddInstruction(Instruction* instruction) {
  ASSERT(is_open());
  ASSERT(instruction->IsPushArgument() || !instruction->IsDefinition());
  ASSERT(!instruction->IsBlockEntry());
  owner()->DeallocateTemps(instruction->InputCount());
  owner()->add_args_pushed(-instruction->ArgumentCount());
  if (is_empty()) {
    entry_ = exit_ = instruction;
  } else {
    exit()->LinkTo(instruction);
    exit_ = instruction;
  }
}


void EffectGraphVisitor::AddReturnExit(intptr_t token_pos, Value* value) {
  ASSERT(is_open());
  ReturnInstr* return_instr = new ReturnInstr(token_pos, value);
  AddInstruction(return_instr);
  InlineExitCollector* exit_collector = owner()->exit_collector();
  if (exit_collector != NULL) {
    exit_collector->AddExit(return_instr);
  }
  CloseFragment();
}


void EffectGraphVisitor::Goto(JoinEntryInstr* join) {
  ASSERT(is_open());
  if (is_empty()) {
    entry_ = new GotoInstr(join);
  } else {
    exit()->Goto(join);
  }
  CloseFragment();
}


// Appends a graph fragment to a block entry instruction.  Returns the entry
// instruction if the fragment was empty or else the exit of the fragment if
// it was non-empty (so NULL if the fragment is closed).
//
// Note that the fragment is no longer a valid fragment after calling this
// function -- the fragment is closed at its entry because the entry has a
// predecessor in the graph.
static Instruction* AppendFragment(BlockEntryInstr* entry,
                                   const EffectGraphVisitor& fragment) {
  if (fragment.is_empty()) return entry;
  entry->LinkTo(fragment.entry());
  return fragment.exit();
}


void EffectGraphVisitor::Join(const TestGraphVisitor& test_fragment,
                              const EffectGraphVisitor& true_fragment,
                              const EffectGraphVisitor& false_fragment) {
  // We have: a test graph fragment with zero, one, or two available exits;
  // and a pair of effect graph fragments with zero or one available exits.
  // We want to append the branch and (if necessary) a join node to this
  // graph fragment.
  ASSERT(is_open());

  // 1. Connect the test to this graph.
  Append(test_fragment);

  // 2. Connect the true and false bodies to the test and record their exits
  // (if any).
  BlockEntryInstr* true_entry = test_fragment.CreateTrueSuccessor();
  Instruction* true_exit = AppendFragment(true_entry, true_fragment);

  BlockEntryInstr* false_entry = test_fragment.CreateFalseSuccessor();
  Instruction* false_exit = AppendFragment(false_entry, false_fragment);

  // 3. Add a join or select one (or neither) of the arms as exit.
  if (true_exit == NULL) {
    exit_ = false_exit;  // May be NULL.
  } else if (false_exit == NULL) {
    exit_ = true_exit;
  } else {
    JoinEntryInstr* join =
        new JoinEntryInstr(owner()->AllocateBlockId(), owner()->try_index());
    true_exit->Goto(join);
    false_exit->Goto(join);
    exit_ = join;
  }
}


void EffectGraphVisitor::TieLoop(intptr_t token_pos,
                                 const TestGraphVisitor& test_fragment,
                                 const EffectGraphVisitor& body_fragment) {
  // We have: a test graph fragment with zero, one, or two available exits;
  // and an effect graph fragment with zero or one available exits.  We want
  // to append the 'while loop' consisting of the test graph fragment as
  // condition and the effect graph fragment as body.
  ASSERT(is_open());

  // 1. Connect the body to the test if it is reachable, and if so record
  // its exit (if any).
  BlockEntryInstr* body_entry = test_fragment.CreateTrueSuccessor();
  Instruction* body_exit = AppendFragment(body_entry, body_fragment);

  // 2. Connect the test to this graph, including the body if reachable and
  // using a fresh join node if the body is reachable and has an open exit.
  if (body_exit == NULL) {
    Append(test_fragment);
  } else {
    JoinEntryInstr* join =
        new JoinEntryInstr(owner()->AllocateBlockId(), owner()->try_index());
    CheckStackOverflowInstr* check =
        new CheckStackOverflowInstr(token_pos, owner()->loop_depth());
    join->LinkTo(check);
    check->LinkTo(test_fragment.entry());
    Goto(join);
    body_exit->Goto(join);
  }

  // 3. Set the exit to the graph to be the false successor of the test, a
  // fresh target node
  exit_ = test_fragment.CreateFalseSuccessor();
}


PushArgumentInstr* EffectGraphVisitor::PushArgument(Value* value) {
  owner_->add_args_pushed(1);
  PushArgumentInstr* result = new PushArgumentInstr(value);
  AddInstruction(result);
  return result;
}


Definition* EffectGraphVisitor::BuildStoreTemp(const LocalVariable& local,
                                               Value* value) {
  ASSERT(!local.is_captured());
  return new StoreLocalInstr(local, value);
}


Definition* EffectGraphVisitor::BuildStoreExprTemp(Value* value) {
  return BuildStoreTemp(*owner()->parsed_function()->expression_temp_var(),
                        value);
}


Definition* EffectGraphVisitor::BuildLoadExprTemp() {
  return BuildLoadLocal(*owner()->parsed_function()->expression_temp_var());
}


Definition* EffectGraphVisitor::BuildStoreLocal(const LocalVariable& local,
                                                Value* value) {
  if (local.is_captured()) {
    LocalVariable* tmp_var = EnterTempLocalScope(value);
    intptr_t delta =
        owner()->context_level() - local.owner()->context_level();
    ASSERT(delta >= 0);
    Value* context = Bind(new CurrentContextInstr());
    while (delta-- > 0) {
      context = Bind(new LoadFieldInstr(
          context, Context::parent_offset(), Type::ZoneHandle(),
          Scanner::kNoSourcePos));
    }
    Value* tmp_val = Bind(new LoadLocalInstr(*tmp_var));
    StoreInstanceFieldInstr* store =
        new StoreInstanceFieldInstr(Context::variable_offset(local.index()),
                                    context,
                                    tmp_val,
                                    kEmitStoreBarrier,
                                    Scanner::kNoSourcePos);
    Do(store);
    return ExitTempLocalScope(tmp_var);
  } else {
    return new StoreLocalInstr(local, value);
  }
}


Definition* EffectGraphVisitor::BuildLoadLocal(const LocalVariable& local) {
  if (local.IsConst()) {
    return new ConstantInstr(*local.ConstValue());
  } else if (local.is_captured()) {
    intptr_t delta =
        owner()->context_level() - local.owner()->context_level();
    ASSERT(delta >= 0);
    Value* context = Bind(new CurrentContextInstr());
    while (delta-- > 0) {
      context = Bind(new LoadFieldInstr(
          context, Context::parent_offset(), Type::ZoneHandle(),
          Scanner::kNoSourcePos));
    }
    return new LoadFieldInstr(context,
                              Context::variable_offset(local.index()),
                              local.type(),
                              Scanner::kNoSourcePos);
  } else {
    return new LoadLocalInstr(local);
  }
}


// Stores current context into the 'variable'
void EffectGraphVisitor::BuildSaveContext(const LocalVariable& variable) {
  Value* context = Bind(new CurrentContextInstr());
  Do(BuildStoreLocal(variable, context));
}


// Loads context saved in 'context_variable' into the current context.
void EffectGraphVisitor::BuildRestoreContext(const LocalVariable& variable) {
  Value* load_saved_context = Bind(BuildLoadLocal(variable));
  AddInstruction(new StoreContextInstr(load_saved_context));
}


void TestGraphVisitor::ConnectBranchesTo(
    const GrowableArray<TargetEntryInstr**>& branches,
    JoinEntryInstr* join) const {
  ASSERT(!branches.is_empty());
  for (intptr_t i = 0; i < branches.length(); i++) {
    TargetEntryInstr* target =
        new TargetEntryInstr(owner()->AllocateBlockId(), owner()->try_index());
    *(branches[i]) = target;
    target->Goto(join);
  }
}


void TestGraphVisitor::IfTrueGoto(JoinEntryInstr* join) const {
  ConnectBranchesTo(true_successor_addresses_, join);
}


void TestGraphVisitor::IfFalseGoto(JoinEntryInstr* join) const {
  ConnectBranchesTo(false_successor_addresses_, join);
}


BlockEntryInstr* TestGraphVisitor::CreateSuccessorFor(
    const GrowableArray<TargetEntryInstr**>& branches) const {
  ASSERT(!branches.is_empty());

  if (branches.length() == 1) {
    TargetEntryInstr* target =
        new TargetEntryInstr(owner()->AllocateBlockId(), owner()->try_index());
    *(branches[0]) = target;
    return target;
  }

  JoinEntryInstr* join =
      new JoinEntryInstr(owner()->AllocateBlockId(), owner()->try_index());
  ConnectBranchesTo(branches, join);
  return join;
}


BlockEntryInstr* TestGraphVisitor::CreateTrueSuccessor() const {
  return CreateSuccessorFor(true_successor_addresses_);
}


BlockEntryInstr* TestGraphVisitor::CreateFalseSuccessor() const {
  return CreateSuccessorFor(false_successor_addresses_);
}


void TestGraphVisitor::ReturnValue(Value* value) {
  if (FLAG_enable_type_checks) {
    value = Bind(new AssertBooleanInstr(condition_token_pos(), value));
  }
  Value* constant_true = Bind(new ConstantInstr(Bool::True()));
  StrictCompareInstr* comp =
      new StrictCompareInstr(condition_token_pos(),
                             Token::kEQ_STRICT,
                             value,
                             constant_true,
                             false);  // No number check.
  BranchInstr* branch = new BranchInstr(comp);
  AddInstruction(branch);
  CloseFragment();

  true_successor_addresses_.Add(branch->true_successor_address());
  false_successor_addresses_.Add(branch->false_successor_address());
}


void TestGraphVisitor::MergeBranchWithComparison(ComparisonInstr* comp) {
  BranchInstr* branch;
  if (Token::IsStrictEqualityOperator(comp->kind())) {
    ASSERT(comp->IsStrictCompare());
    branch = new BranchInstr(comp);
  } else if (Token::IsEqualityOperator(comp->kind()) &&
             (comp->left()->BindsToConstantNull() ||
              comp->right()->BindsToConstantNull())) {
    branch = new BranchInstr(new StrictCompareInstr(
        comp->token_pos(),
        (comp->kind() == Token::kEQ) ? Token::kEQ_STRICT : Token::kNE_STRICT,
        comp->left(),
        comp->right(),
        false));  // No number check.
  } else {
    branch = new BranchInstr(comp);
    branch->set_is_checked(FLAG_enable_type_checks);
  }
  AddInstruction(branch);
  CloseFragment();
  true_successor_addresses_.Add(branch->true_successor_address());
  false_successor_addresses_.Add(branch->false_successor_address());
}


void TestGraphVisitor::MergeBranchWithNegate(BooleanNegateInstr* neg) {
  ASSERT(!FLAG_enable_type_checks);
  Value* constant_true = Bind(new ConstantInstr(Bool::True()));
  StrictCompareInstr* comp =
      new StrictCompareInstr(condition_token_pos(),
                             Token::kNE_STRICT,
                             neg->value(),
                             constant_true,
                             false);  // No number check.
  BranchInstr* branch = new BranchInstr(comp);
  AddInstruction(branch);
  CloseFragment();
  true_successor_addresses_.Add(branch->true_successor_address());
  false_successor_addresses_.Add(branch->false_successor_address());
}


void TestGraphVisitor::ReturnDefinition(Definition* definition) {
  ComparisonInstr* comp = definition->AsComparison();
  if (comp != NULL) {
    MergeBranchWithComparison(comp);
    return;
  }
  if (!FLAG_enable_type_checks) {
    BooleanNegateInstr* neg = definition->AsBooleanNegate();
    if (neg != NULL) {
      MergeBranchWithNegate(neg);
      return;
    }
  }
  ReturnValue(Bind(definition));
}


// Special handling for AND/OR.
void TestGraphVisitor::VisitBinaryOpNode(BinaryOpNode* node) {
  // Operators "&&" and "||" cannot be overloaded therefore do not call
  // operator.
  if ((node->kind() == Token::kAND) || (node->kind() == Token::kOR)) {
    TestGraphVisitor for_left(owner(), node->left()->token_pos());
    node->left()->Visit(&for_left);

    TestGraphVisitor for_right(owner(), node->right()->token_pos());
    node->right()->Visit(&for_right);

    Append(for_left);

    if (node->kind() == Token::kAND) {
      AppendFragment(for_left.CreateTrueSuccessor(), for_right);
      true_successor_addresses_.AddArray(for_right.true_successor_addresses_);
      false_successor_addresses_.AddArray(for_left.false_successor_addresses_);
      false_successor_addresses_.AddArray(for_right.false_successor_addresses_);
    } else {
      ASSERT(node->kind() == Token::kOR);
      AppendFragment(for_left.CreateFalseSuccessor(), for_right);
      false_successor_addresses_.AddArray(for_right.false_successor_addresses_);
      true_successor_addresses_.AddArray(for_left.true_successor_addresses_);
      true_successor_addresses_.AddArray(for_right.true_successor_addresses_);
    }
    CloseFragment();
    return;
  }
  ValueGraphVisitor::VisitBinaryOpNode(node);
}


void EffectGraphVisitor::Bailout(const char* reason) const {
  owner()->Bailout(reason);
}


void EffectGraphVisitor::InlineBailout(const char* reason) const {
  owner()->parsed_function()->function().set_is_inlinable(false);
  if (owner()->IsInlining()) owner()->Bailout(reason);
}


// <Statement> ::= Return { value:                <Expression>
//                          inlined_finally_list: <InlinedFinally>* }
void EffectGraphVisitor::VisitReturnNode(ReturnNode* node) {
  ValueGraphVisitor for_value(owner());
  node->value()->Visit(&for_value);
  Append(for_value);
  Value* return_value = for_value.value();

  if (node->inlined_finally_list_length() > 0) {
    LocalVariable* temp = node->saved_return_value_var();
    Do(BuildStoreLocal(*temp, return_value));
    for (intptr_t i = 0; i < node->inlined_finally_list_length(); i++) {
      InlineBailout("EffectGraphVisitor::VisitReturnNode (exception)");
      EffectGraphVisitor for_effect(owner());
      node->InlinedFinallyNodeAt(i)->Visit(&for_effect);
      Append(for_effect);
      if (!is_open()) {
        return;
      }
    }
    return_value = Bind(BuildLoadLocal(*temp));
  }

  // Call to stub that checks whether the debugger is in single
  // step mode. This call must happen before the contexts are
  // unchained so that captured variables can be inspected.
  // No debugger check is done in native functions or for return
  // statements for which there is no associated source position.
  const Function& function = owner()->parsed_function()->function();
  if ((node->token_pos() != Scanner::kNoSourcePos) &&
      !function.is_native()) {
    AddInstruction(new DebugStepCheckInstr(node->token_pos(),
                                           PcDescriptors::kReturn));
  }

  if (FLAG_enable_type_checks) {
    const bool is_implicit_dynamic_getter =
        (!function.is_static() &&
        ((function.kind() == RawFunction::kImplicitGetter) ||
         (function.kind() == RawFunction::kImplicitStaticFinalGetter)));
    // Implicit getters do not need a type check at return, unless they compute
    // the initial value of a static field.
    // The body of a constructor cannot modify the type of the
    // constructed instance, which is passed in as an implicit parameter.
    // However, factories may create an instance of the wrong type.
    if (!is_implicit_dynamic_getter && !function.IsConstructor()) {
      const AbstractType& dst_type =
          AbstractType::ZoneHandle(function.result_type());
      return_value = BuildAssignableValue(node->value()->token_pos(),
                                          return_value,
                                          dst_type,
                                          Symbols::FunctionResult());
    }
  }

  intptr_t current_context_level = owner()->context_level();
  ASSERT(current_context_level >= 0);
  if (owner()->parsed_function()->saved_entry_context_var() != NULL) {
    // CTX on entry was saved, but not linked as context parent.
    BuildRestoreContext(*owner()->parsed_function()->saved_entry_context_var());
  } else {
    UnchainContexts(current_context_level);
  }

  AddReturnExit(node->token_pos(), return_value);
}


// <Expression> ::= Literal { literal: Instance }
void EffectGraphVisitor::VisitLiteralNode(LiteralNode* node) {
  ReturnDefinition(new ConstantInstr(node->literal()));
}


// Type nodes are used when a type is referenced as a literal. Type nodes
// can also be used for the right-hand side of instanceof comparisons,
// but they are handled specially in that context, not here.
void EffectGraphVisitor::VisitTypeNode(TypeNode* node) {
  return;
}


void ValueGraphVisitor::VisitTypeNode(TypeNode* node) {
  const AbstractType& type = node->type();
  // Type may be malbounded, but not malformed.
  ASSERT(type.IsFinalized() && !type.IsMalformed());
  if (type.IsInstantiated()) {
    ReturnDefinition(new ConstantInstr(type));
  } else {
    const Class& instantiator_class = Class::ZoneHandle(
        owner()->parsed_function()->function().Owner());
    Value* instantiator_value = BuildInstantiatorTypeArguments(
        node->token_pos(), instantiator_class, NULL);
    ReturnDefinition(new InstantiateTypeInstr(
        node->token_pos(), type, instantiator_class, instantiator_value));
  }
}


// Returns true if the type check can be skipped, for example, if the
// destination type is dynamic or if the compile type of the value is a subtype
// of the destination type.
bool EffectGraphVisitor::CanSkipTypeCheck(intptr_t token_pos,
                                          Value* value,
                                          const AbstractType& dst_type,
                                          const String& dst_name) {
  ASSERT(!dst_type.IsNull());
  ASSERT(dst_type.IsFinalized());

  // If the destination type is malformed or malbounded, a dynamic type error
  // must be thrown at run time.
  if (dst_type.IsMalformedOrMalbounded()) {
    return false;
  }

  // Any type is more specific than the dynamic type and than the Object type.
  if (dst_type.IsDynamicType() || dst_type.IsObjectType()) {
    return true;
  }

  // Do not perform type check elimination if this optimization is turned off.
  if (!FLAG_eliminate_type_checks) {
    return false;
  }

  // If nothing is known about the value, as is the case for passed-in
  // parameters, and since dst_type is not one of the tested cases above, then
  // the type test cannot be eliminated.
  if (value == NULL) {
    return false;
  }

  const bool eliminated = value->Type()->IsAssignableTo(dst_type);
  if (FLAG_trace_type_check_elimination) {
    FlowGraphPrinter::PrintTypeCheck(*owner()->parsed_function(),
                                     token_pos,
                                     value,
                                     dst_type,
                                     dst_name,
                                     eliminated);
  }
  return eliminated;
}


// <Expression> :: Assignable { expr:     <Expression>
//                              type:     AbstractType
//                              dst_name: String }
void EffectGraphVisitor::VisitAssignableNode(AssignableNode* node) {
  ValueGraphVisitor for_value(owner());
  node->expr()->Visit(&for_value);
  Append(for_value);
  Definition* checked_value;
  if (CanSkipTypeCheck(node->expr()->token_pos(),
                       for_value.value(),
                       node->type(),
                       node->dst_name())) {
    // Drop the value and 0 additional temporaries.
    checked_value = new DropTempsInstr(0, for_value.value());
  } else {
    checked_value = BuildAssertAssignable(node->expr()->token_pos(),
                                          for_value.value(),
                                          node->type(),
                                          node->dst_name());
  }
  ReturnDefinition(checked_value);
}


void ValueGraphVisitor::VisitAssignableNode(AssignableNode* node) {
  ValueGraphVisitor for_value(owner());
  node->expr()->Visit(&for_value);
  Append(for_value);
  ReturnValue(BuildAssignableValue(node->expr()->token_pos(),
                                   for_value.value(),
                                   node->type(),
                                   node->dst_name()));
}


// <Expression> :: BinaryOp { kind:  Token::Kind
//                            left:  <Expression>
//                            right: <Expression> }
void EffectGraphVisitor::VisitBinaryOpNode(BinaryOpNode* node) {
  // Operators "&&" and "||" cannot be overloaded therefore do not call
  // operator.
  if ((node->kind() == Token::kAND) || (node->kind() == Token::kOR)) {
    // See ValueGraphVisitor::VisitBinaryOpNode.
    TestGraphVisitor for_left(owner(), node->left()->token_pos());
    node->left()->Visit(&for_left);
    EffectGraphVisitor empty(owner());
    if (FLAG_enable_type_checks) {
      ValueGraphVisitor for_right(owner());
      node->right()->Visit(&for_right);
      Value* right_value = for_right.value();
      for_right.Do(new AssertBooleanInstr(node->right()->token_pos(),
                                          right_value));
      if (node->kind() == Token::kAND) {
        Join(for_left, for_right, empty);
      } else {
        Join(for_left, empty, for_right);
      }
    } else {
      EffectGraphVisitor for_right(owner());
      node->right()->Visit(&for_right);
      if (node->kind() == Token::kAND) {
        Join(for_left, for_right, empty);
      } else {
        Join(for_left, empty, for_right);
      }
    }
    return;
  }
  ValueGraphVisitor for_left_value(owner());
  node->left()->Visit(&for_left_value);
  Append(for_left_value);
  PushArgumentInstr* push_left = PushArgument(for_left_value.value());

  ValueGraphVisitor for_right_value(owner());
  node->right()->Visit(&for_right_value);
  Append(for_right_value);
  PushArgumentInstr* push_right = PushArgument(for_right_value.value());

  ZoneGrowableArray<PushArgumentInstr*>* arguments =
      new ZoneGrowableArray<PushArgumentInstr*>(2);
  arguments->Add(push_left);
  arguments->Add(push_right);
  const String& name = String::ZoneHandle(Symbols::New(node->TokenName()));
  const intptr_t kNumArgsChecked = 2;
  InstanceCallInstr* call = new InstanceCallInstr(node->token_pos(),
                                                  name,
                                                  node->kind(),
                                                  arguments,
                                                  Object::null_array(),
                                                  kNumArgsChecked,
                                                  owner()->ic_data_array());
  ReturnDefinition(call);
}


// Special handling for AND/OR.
void ValueGraphVisitor::VisitBinaryOpNode(BinaryOpNode* node) {
  // Operators "&&" and "||" cannot be overloaded therefore do not call
  // operator.
  if ((node->kind() == Token::kAND) || (node->kind() == Token::kOR)) {
    // Implement short-circuit logic: do not evaluate right if evaluation
    // of left is sufficient.
    // AND:  left ? right === true : false;
    // OR:   left ? true : right === true;

    TestGraphVisitor for_test(owner(), node->left()->token_pos());
    node->left()->Visit(&for_test);

    ValueGraphVisitor for_right(owner());
    node->right()->Visit(&for_right);
    Value* right_value = for_right.value();
    if (FLAG_enable_type_checks) {
      right_value =
          for_right.Bind(new AssertBooleanInstr(node->right()->token_pos(),
                                                right_value));
    }
    Value* constant_true = for_right.Bind(new ConstantInstr(Bool::True()));
    Value* compare =
        for_right.Bind(new StrictCompareInstr(node->token_pos(),
                                              Token::kEQ_STRICT,
                                              right_value,
                                              constant_true,
                                              false));  // No number check.
    for_right.Do(BuildStoreExprTemp(compare));

    if (node->kind() == Token::kAND) {
      ValueGraphVisitor for_false(owner());
      Value* constant_false = for_false.Bind(new ConstantInstr(Bool::False()));
      for_false.Do(BuildStoreExprTemp(constant_false));
      Join(for_test, for_right, for_false);
    } else {
      ASSERT(node->kind() == Token::kOR);
      ValueGraphVisitor for_true(owner());
      Value* constant_true = for_true.Bind(new ConstantInstr(Bool::True()));
      for_true.Do(BuildStoreExprTemp(constant_true));
      Join(for_test, for_true, for_right);
    }
    ReturnDefinition(BuildLoadExprTemp());
    return;
  }
  EffectGraphVisitor::VisitBinaryOpNode(node);
}


static const String& BinaryOpAndMaskName(BinaryOpNode* node) {
  if (node->kind() == Token::kSHL) {
    return Library::PrivateCoreLibName(Symbols::_leftShiftWithMask32());
  }
  UNIMPLEMENTED();
  return String::ZoneHandle();
}


// <Expression> :: BinaryOp { kind:  Token::Kind
//                            left:  <Expression>
//                            right: <Expression>
//                            mask32: constant }
void EffectGraphVisitor::VisitBinaryOpWithMask32Node(
    BinaryOpWithMask32Node* node) {
  ASSERT((node->kind() != Token::kAND) && (node->kind() != Token::kOR));
  ValueGraphVisitor for_left_value(owner());
  node->left()->Visit(&for_left_value);
  Append(for_left_value);
  PushArgumentInstr* push_left = PushArgument(for_left_value.value());

  ValueGraphVisitor for_right_value(owner());
  node->right()->Visit(&for_right_value);
  Append(for_right_value);
  PushArgumentInstr* push_right = PushArgument(for_right_value.value());

  Value* mask_value = Bind(new ConstantInstr(
      Integer::ZoneHandle(Integer::New(node->mask32(), Heap::kOld))));
  PushArgumentInstr* push_mask = PushArgument(mask_value);

  ZoneGrowableArray<PushArgumentInstr*>* arguments =
      new ZoneGrowableArray<PushArgumentInstr*>(3);
  arguments->Add(push_left);
  arguments->Add(push_right);
  // Call to special method 'BinaryOpAndMaskName(node)'.
  arguments->Add(push_mask);
  const intptr_t kNumArgsChecked = 2;
  InstanceCallInstr* call = new InstanceCallInstr(node->token_pos(),
                                                  BinaryOpAndMaskName(node),
                                                  Token::kILLEGAL,
                                                  arguments,
                                                  Object::null_array(),
                                                  kNumArgsChecked,
                                                  owner()->ic_data_array());
  ReturnDefinition(call);
}


void EffectGraphVisitor::BuildTypecheckPushArguments(
    intptr_t token_pos,
    PushArgumentInstr** push_instantiator_result,
    PushArgumentInstr** push_instantiator_type_arguments_result) {
  const Class& instantiator_class = Class::Handle(
      owner()->parsed_function()->function().Owner());
  // Since called only when type tested against is not instantiated.
  ASSERT(instantiator_class.NumTypeParameters() > 0);
  Value* instantiator_type_arguments = NULL;
  Value* instantiator = BuildInstantiator(instantiator_class);
  if (instantiator == NULL) {
    // No instantiator when inside factory.
    *push_instantiator_result = PushArgument(BuildNullValue());
    instantiator_type_arguments =
        BuildInstantiatorTypeArguments(token_pos, instantiator_class, NULL);
  } else {
    instantiator = Bind(BuildStoreExprTemp(instantiator));
    *push_instantiator_result = PushArgument(instantiator);
    Value* loaded = Bind(BuildLoadExprTemp());
    instantiator_type_arguments =
        BuildInstantiatorTypeArguments(token_pos, instantiator_class, loaded);
  }
  *push_instantiator_type_arguments_result =
      PushArgument(instantiator_type_arguments);
}



void EffectGraphVisitor::BuildTypecheckArguments(
    intptr_t token_pos,
    Value** instantiator_result,
    Value** instantiator_type_arguments_result) {
  Value* instantiator = NULL;
  Value* instantiator_type_arguments = NULL;
  const Class& instantiator_class = Class::Handle(
      owner()->parsed_function()->function().Owner());
  // Since called only when type tested against is not instantiated.
  ASSERT(instantiator_class.NumTypeParameters() > 0);
  instantiator = BuildInstantiator(instantiator_class);
  if (instantiator == NULL) {
    // No instantiator when inside factory.
    instantiator = BuildNullValue();
    instantiator_type_arguments =
        BuildInstantiatorTypeArguments(token_pos, instantiator_class, NULL);
  } else {
    // Preserve instantiator.
    instantiator = Bind(BuildStoreExprTemp(instantiator));
    Value* loaded = Bind(BuildLoadExprTemp());
    instantiator_type_arguments =
        BuildInstantiatorTypeArguments(token_pos, instantiator_class, loaded);
  }
  *instantiator_result = instantiator;
  *instantiator_type_arguments_result = instantiator_type_arguments;
}


Value* EffectGraphVisitor::BuildNullValue() {
  return Bind(new ConstantInstr(Object::ZoneHandle()));
}


// Used for testing incoming arguments.
AssertAssignableInstr* EffectGraphVisitor::BuildAssertAssignable(
    intptr_t token_pos,
    Value* value,
    const AbstractType& dst_type,
    const String& dst_name) {
  // Build the type check computation.
  Value* instantiator = NULL;
  Value* instantiator_type_arguments = NULL;
  if (dst_type.IsInstantiated()) {
    instantiator = BuildNullValue();
    instantiator_type_arguments = BuildNullValue();
  } else {
    BuildTypecheckArguments(token_pos,
                            &instantiator,
                            &instantiator_type_arguments);
  }
  return new AssertAssignableInstr(token_pos,
                                   value,
                                   instantiator,
                                   instantiator_type_arguments,
                                   dst_type,
                                   dst_name);
}


// Used for type casts and to test assignments.
Value* EffectGraphVisitor::BuildAssignableValue(intptr_t token_pos,
                                                Value* value,
                                                const AbstractType& dst_type,
                                                const String& dst_name) {
  if (CanSkipTypeCheck(token_pos, value, dst_type, dst_name)) {
    return value;
  }
  return Bind(BuildAssertAssignable(token_pos, value, dst_type, dst_name));
}


void FlowGraphBuilder::WarnOnJSIntegralNumTypeTest(
    AstNode* node, const AbstractType& type) const {
  if (is_optimizing()) {
    // Warnings for constants are issued when the graph is built for the first
    // time only, i.e. just before generating unoptimized code.
    // They should not be repeated when generating optimized code.
    return;
  }
  if (!(node->IsLiteralNode() && (type.IsIntType() || type.IsDoubleType()))) {
    return;
  }
  const Instance& instance = node->AsLiteralNode()->literal();
  if (type.IsIntType()) {
    if (instance.IsDouble()) {
      const Double& double_instance = Double::Cast(instance);
      double value = double_instance.value();
      if (floor(value) == value) {
        Warning(node->token_pos(),
                "javascript compatibility warning: integral value of type "
                "'double' is also considered to be of type 'int'");
      }
    }
  } else {
    ASSERT(type.IsDoubleType());
    if (instance.IsInteger()) {
      Warning(node->token_pos(),
              "javascript compatibility warning: integer value is also "
              "considered to be of type 'double'");
    }
  }
}


void EffectGraphVisitor::BuildTypeTest(ComparisonNode* node) {
  ASSERT(Token::IsTypeTestOperator(node->kind()));
  const AbstractType& type = node->right()->AsTypeNode()->type();
  ASSERT(type.IsFinalized() && !type.IsMalformedOrMalbounded());
  const bool negate_result = (node->kind() == Token::kISNOT);
  // All objects are instances of type T if Object type is a subtype of type T.
  const Type& object_type = Type::Handle(Type::ObjectType());
  if (type.IsInstantiated() && object_type.IsSubtypeOf(type, NULL)) {
    // Must evaluate left side.
    EffectGraphVisitor for_left_value(owner());
    node->left()->Visit(&for_left_value);
    Append(for_left_value);
    ReturnDefinition(new ConstantInstr(Bool::Get(!negate_result)));
    return;
  }
<<<<<<< HEAD
=======

  // Check for javascript compatibility.
  if (FLAG_warn_on_javascript_compatibility) {
    owner()->WarnOnJSIntegralNumTypeTest(node->left(), type);
  }

>>>>>>> 8c339559
  ValueGraphVisitor for_left_value(owner());
  node->left()->Visit(&for_left_value);
  Append(for_left_value);
  PushArgumentInstr* push_left = PushArgument(for_left_value.value());
  PushArgumentInstr* push_instantiator = NULL;
  PushArgumentInstr* push_type_args = NULL;
  if (type.IsInstantiated()) {
    push_instantiator = PushArgument(BuildNullValue());
    push_type_args = PushArgument(BuildNullValue());
  } else {
    BuildTypecheckPushArguments(node->token_pos(),
                                &push_instantiator,
                                &push_type_args);
  }
  ZoneGrowableArray<PushArgumentInstr*>* arguments =
      new ZoneGrowableArray<PushArgumentInstr*>(5);
  arguments->Add(push_left);
  arguments->Add(push_instantiator);
  arguments->Add(push_type_args);
  ASSERT(!node->right()->AsTypeNode()->type().IsNull());
  Value* type_arg = Bind(
      new ConstantInstr(node->right()->AsTypeNode()->type()));
  arguments->Add(PushArgument(type_arg));
  const Bool& negate = Bool::Get(node->kind() == Token::kISNOT);
  Value* negate_arg = Bind(new ConstantInstr(negate));
  arguments->Add(PushArgument(negate_arg));
  const intptr_t kNumArgsChecked = 1;
  InstanceCallInstr* call = new InstanceCallInstr(
      node->token_pos(),
      Library::PrivateCoreLibName(Symbols::_instanceOf()),
      node->kind(),
      arguments,
      Object::null_array(),  // No argument names.
      kNumArgsChecked,
      owner()->ic_data_array());
  ReturnDefinition(call);
}


void EffectGraphVisitor::BuildTypeCast(ComparisonNode* node) {
  ASSERT(Token::IsTypeCastOperator(node->kind()));
  ASSERT(!node->right()->AsTypeNode()->type().IsNull());
  const AbstractType& type = node->right()->AsTypeNode()->type();
  ASSERT(type.IsFinalized() && !type.IsMalformed() && !type.IsMalbounded());

  // Check for javascript compatibility.
  if (FLAG_warn_on_javascript_compatibility) {
    owner()->WarnOnJSIntegralNumTypeTest(node->left(), type);
  }

  ValueGraphVisitor for_value(owner());
  node->left()->Visit(&for_value);
  Append(for_value);
  const String& dst_name = String::ZoneHandle(
      Symbols::New(Exceptions::kCastErrorDstName));
  if (CanSkipTypeCheck(node->token_pos(),
                       for_value.value(),
                       type,
                       dst_name)) {
    ReturnValue(for_value.value());
    return;
  }
  PushArgumentInstr* push_left = PushArgument(for_value.value());
  PushArgumentInstr* push_instantiator = NULL;
  PushArgumentInstr* push_type_args = NULL;
  if (type.IsInstantiated()) {
    push_instantiator = PushArgument(BuildNullValue());
    push_type_args = PushArgument(BuildNullValue());
  } else {
    BuildTypecheckPushArguments(node->token_pos(),
                                &push_instantiator,
                                &push_type_args);
  }
  ZoneGrowableArray<PushArgumentInstr*>* arguments =
      new ZoneGrowableArray<PushArgumentInstr*>(4);
  arguments->Add(push_left);
  arguments->Add(push_instantiator);
  arguments->Add(push_type_args);
  Value* type_arg = Bind(new ConstantInstr(type));
  arguments->Add(PushArgument(type_arg));
  const intptr_t kNumArgsChecked = 1;
  InstanceCallInstr* call = new InstanceCallInstr(
      node->token_pos(),
      Library::PrivateCoreLibName(Symbols::_as()),
      node->kind(),
      arguments,
      Object::null_array(),  // No argument names.
      kNumArgsChecked,
      owner()->ic_data_array());
  ReturnDefinition(call);
}


StrictCompareInstr* EffectGraphVisitor::BuildStrictCompare(AstNode* left,
                                                           AstNode* right,
                                                           Token::Kind kind,
                                                           intptr_t token_pos) {
  ValueGraphVisitor for_left_value(owner());
  left->Visit(&for_left_value);
  Append(for_left_value);
  ValueGraphVisitor for_right_value(owner());
  right->Visit(&for_right_value);
  Append(for_right_value);
  StrictCompareInstr* comp = new StrictCompareInstr(token_pos,
                                                    kind,
                                                    for_left_value.value(),
                                                    for_right_value.value(),
                                                    true);  // Number check.
  return comp;
}


// <Expression> :: Comparison { kind:  Token::Kind
//                              left:  <Expression>
//                              right: <Expression> }
// TODO(srdjan): Implement new equality.
void EffectGraphVisitor::VisitComparisonNode(ComparisonNode* node) {
  if (Token::IsTypeTestOperator(node->kind())) {
    BuildTypeTest(node);
    return;
  }
  if (Token::IsTypeCastOperator(node->kind())) {
    BuildTypeCast(node);
    return;
  }

  if ((node->kind() == Token::kEQ_STRICT) ||
      (node->kind() == Token::kNE_STRICT)) {
    ReturnDefinition(BuildStrictCompare(node->left(), node->right(),
                                        node->kind(), node->token_pos()));
    return;
  }

  if ((node->kind() == Token::kEQ) || (node->kind() == Token::kNE)) {
    // Eagerly fold null-comparisons.
    LiteralNode* left_lit = node->left()->AsLiteralNode();
    LiteralNode* right_lit = node->right()->AsLiteralNode();
    if (((left_lit != NULL) && left_lit->literal().IsNull()) ||
        ((right_lit != NULL) && right_lit->literal().IsNull())) {
      Token::Kind kind =
          (node->kind() == Token::kEQ) ? Token::kEQ_STRICT : Token::kNE_STRICT;
      StrictCompareInstr* compare =
          BuildStrictCompare(node->left(), node->right(),
                             kind, node->token_pos());
      ReturnDefinition(compare);
      return;
    }

    ZoneGrowableArray<PushArgumentInstr*>* arguments =
        new ZoneGrowableArray<PushArgumentInstr*>(2);

    ValueGraphVisitor for_left_value(owner());
    node->left()->Visit(&for_left_value);
    Append(for_left_value);
    PushArgumentInstr* push_left = PushArgument(for_left_value.value());
    arguments->Add(push_left);

    ValueGraphVisitor for_right_value(owner());
    node->right()->Visit(&for_right_value);
    Append(for_right_value);
    PushArgumentInstr* push_right = PushArgument(for_right_value.value());
    arguments->Add(push_right);

    Definition* result =
        new InstanceCallInstr(node->token_pos(),
                              Symbols::EqualOperator(),
                              Token::kEQ,  // Result is negated later for kNE.
                              arguments,
                              Object::null_array(),
                              2,
                              owner()->ic_data_array());
    if (node->kind() == Token::kNE) {
      if (FLAG_enable_type_checks) {
        Value* value = Bind(result);
        result = new AssertBooleanInstr(node->token_pos(), value);
      }
      Value* value = Bind(result);
      result = new BooleanNegateInstr(value);
    }
    ReturnDefinition(result);
    return;
  }

  ZoneGrowableArray<PushArgumentInstr*>* arguments =
      new ZoneGrowableArray<PushArgumentInstr*>(2);

  ValueGraphVisitor for_left_value(owner());
  node->left()->Visit(&for_left_value);
  Append(for_left_value);
  PushArgumentInstr* push_left = PushArgument(for_left_value.value());
  arguments->Add(push_left);

  ValueGraphVisitor for_right_value(owner());
  node->right()->Visit(&for_right_value);
  Append(for_right_value);
  PushArgumentInstr* push_right = PushArgument(for_right_value.value());
  arguments->Add(push_right);

  ASSERT(Token::IsRelationalOperator(node->kind()));
  InstanceCallInstr* comp =
      new InstanceCallInstr(node->token_pos(),
                            String::ZoneHandle(Symbols::New(node->TokenName())),
                            node->kind(),
                            arguments,
                            Object::null_array(),
                            2,
                            owner()->ic_data_array());
  ReturnDefinition(comp);
}


void EffectGraphVisitor::VisitUnaryOpNode(UnaryOpNode* node) {
  // "!" cannot be overloaded, therefore do not call operator.
  if (node->kind() == Token::kNOT) {
    ValueGraphVisitor for_value(owner());
    node->operand()->Visit(&for_value);
    Append(for_value);
    Value* value = for_value.value();
    if (FLAG_enable_type_checks) {
      value =
          Bind(new AssertBooleanInstr(node->operand()->token_pos(), value));
    }
    BooleanNegateInstr* negate = new BooleanNegateInstr(value);
    ReturnDefinition(negate);
    return;
  }

  ValueGraphVisitor for_value(owner());
  node->operand()->Visit(&for_value);
  Append(for_value);
  PushArgumentInstr* push_value = PushArgument(for_value.value());
  ZoneGrowableArray<PushArgumentInstr*>* arguments =
      new ZoneGrowableArray<PushArgumentInstr*>(1);
  arguments->Add(push_value);
  InstanceCallInstr* call =
      new InstanceCallInstr(node->token_pos(),
                            String::ZoneHandle(Symbols::New(node->TokenName())),
                            node->kind(),
                            arguments,
                            Object::null_array(),
                            1,
                            owner()->ic_data_array());
  ReturnDefinition(call);
}


void EffectGraphVisitor::VisitConditionalExprNode(ConditionalExprNode* node) {
  TestGraphVisitor for_test(owner(), node->condition()->token_pos());
  node->condition()->Visit(&for_test);

  // Translate the subexpressions for their effects.
  EffectGraphVisitor for_true(owner());
  node->true_expr()->Visit(&for_true);
  EffectGraphVisitor for_false(owner());
  node->false_expr()->Visit(&for_false);

  Join(for_test, for_true, for_false);
}


void ValueGraphVisitor::VisitConditionalExprNode(ConditionalExprNode* node) {
  TestGraphVisitor for_test(owner(), node->condition()->token_pos());
  node->condition()->Visit(&for_test);

  ValueGraphVisitor for_true(owner());
  node->true_expr()->Visit(&for_true);
  ASSERT(for_true.is_open());
  for_true.Do(BuildStoreExprTemp(for_true.value()));

  ValueGraphVisitor for_false(owner());
  node->false_expr()->Visit(&for_false);
  ASSERT(for_false.is_open());
  for_false.Do(BuildStoreExprTemp(for_false.value()));

  Join(for_test, for_true, for_false);
  ReturnDefinition(BuildLoadExprTemp());
}


// <Statement> ::= If { condition: <Expression>
//                      true_branch: <Sequence>
//                      false_branch: <Sequence> }
void EffectGraphVisitor::VisitIfNode(IfNode* node) {
  TestGraphVisitor for_test(owner(), node->condition()->token_pos());
  node->condition()->Visit(&for_test);

  EffectGraphVisitor for_true(owner());
  EffectGraphVisitor for_false(owner());

  node->true_branch()->Visit(&for_true);
  // The for_false graph fragment will be empty (default graph fragment) if
  // we do not call Visit.
  if (node->false_branch() != NULL) node->false_branch()->Visit(&for_false);
  Join(for_test, for_true, for_false);
}


void EffectGraphVisitor::VisitSwitchNode(SwitchNode* node) {
  NestedSwitch nested_switch(owner(), node);
  EffectGraphVisitor switch_body(owner());
  node->body()->Visit(&switch_body);
  Append(switch_body);
  if (nested_switch.break_target() != NULL) {
    if (is_open()) Goto(nested_switch.break_target());
    exit_ = nested_switch.break_target();
  }
}


// A case node contains zero or more case expressions, can contain default
// and a case statement body.
// Compose fragment as follows:
// - if no case expressions, must have default:
//   a) target
//   b) [ case-statements ]
//
// - if has 1 or more case statements
//   a) target-0
//   b) [ case-expression-0 ] -> (true-target-0, target-1)
//   c) target-1
//   d) [ case-expression-1 ] -> (true-target-1, exit-target)
//   e) true-target-0 -> case-statements-join
//   f) true-target-1 -> case-statements-join
//   g) case-statements-join
//   h) [ case-statements ] -> exit-join
//   i) exit-target -> exit-join
//   j) exit-join
//
// Note: The specification of switch/case is under discussion and may change
// drastically.
void EffectGraphVisitor::VisitCaseNode(CaseNode* node) {
  const intptr_t len = node->case_expressions()->length();
  // Create case statements instructions.
  EffectGraphVisitor for_case_statements(owner());
  // Compute the start of the statements fragment.
  JoinEntryInstr* statement_start = NULL;
  if (node->label() == NULL) {
    statement_start = new JoinEntryInstr(owner()->AllocateBlockId(),
                                         owner()->try_index());
  } else {
    // The case nodes are nested inside a SequenceNode that is the body of a
    // SwitchNode.  The SwitchNode on the nesting stack contains the
    // continue labels for all the case clauses.
    statement_start =
        owner()->nesting_stack()->outer()->ContinueTargetFor(node->label());
  }
  ASSERT(statement_start != NULL);
  node->statements()->Visit(&for_case_statements);
  Instruction* statement_exit =
      AppendFragment(statement_start, for_case_statements);
  if (is_open() && (len == 0)) {
    ASSERT(node->contains_default());
    // Default only case node.
    Goto(statement_start);
    exit_ = statement_exit;
    return;
  }

  // Generate instructions for all case expressions.
  TargetEntryInstr* next_target = NULL;
  for (intptr_t i = 0; i < len; i++) {
    AstNode* case_expr = node->case_expressions()->NodeAt(i);
    TestGraphVisitor for_case_expression(owner(), case_expr->token_pos());
    case_expr->Visit(&for_case_expression);
    if (i == 0) {
      // Append only the first one, everything else is connected from it.
      Append(for_case_expression);
    } else {
      ASSERT(next_target != NULL);
      AppendFragment(next_target, for_case_expression);
    }
    for_case_expression.IfTrueGoto(statement_start);
    next_target = for_case_expression.CreateFalseSuccessor()->AsTargetEntry();
  }

  // Once a test fragment has been added, this fragment is closed.
  ASSERT(!is_open());

  Instruction* exit_instruction = NULL;
  // Handle last (or only) case: false goes to exit or to statement if this
  // node contains default.
  if (len > 0) {
    ASSERT(next_target != NULL);
    if (node->contains_default()) {
      // True and false go to statement start.
      next_target->Goto(statement_start);
      exit_instruction = statement_exit;
    } else {
      if (statement_exit != NULL) {
        JoinEntryInstr* join = new JoinEntryInstr(owner()->AllocateBlockId(),
                                                  owner()->try_index());
        statement_exit->Goto(join);
        next_target->Goto(join);
        exit_instruction = join;
      } else {
        exit_instruction = next_target;
      }
    }
  } else {
    // A CaseNode without case expressions must contain default.
    ASSERT(node->contains_default());
    Goto(statement_start);
    exit_instruction = statement_exit;
  }

  ASSERT(!is_open());
  exit_ = exit_instruction;
}


// <Statement> ::= While { label:     SourceLabel
//                         condition: <Expression>
//                         body:      <Sequence> }
// The fragment is composed as follows:
// a) loop-join
// b) [ test ] -> (body-entry-target, loop-exit-target)
// c) body-entry-target
// d) [ body ] -> (continue-join)
// e) continue-join -> (loop-join)
// f) loop-exit-target
// g) break-join (optional)
void EffectGraphVisitor::VisitWhileNode(WhileNode* node) {
  NestedLoop nested_loop(owner(), node->label());

  TestGraphVisitor for_test(owner(), node->condition()->token_pos());
  node->condition()->Visit(&for_test);
  ASSERT(!for_test.is_empty());  // Language spec.

  EffectGraphVisitor for_body(owner());
  node->body()->Visit(&for_body);

  // Labels are set after body traversal.
  JoinEntryInstr* join = nested_loop.continue_target();
  if (join != NULL) {
    if (for_body.is_open()) for_body.Goto(join);
    for_body.exit_ = join;
  }
  TieLoop(node->token_pos(), for_test, for_body);
  join = nested_loop.break_target();
  if (join != NULL) {
    Goto(join);
    exit_ = join;
  }
}


// The fragment is composed as follows:
// a) body-entry-join
// b) [ body ]
// c) test-entry (continue-join or body-exit-target)
// d) [ test-entry ] -> (back-target, loop-exit-target)
// e) back-target -> (body-entry-join)
// f) loop-exit-target
// g) break-join
void EffectGraphVisitor::VisitDoWhileNode(DoWhileNode* node) {
  NestedLoop nested_loop(owner(), node->label());

  // Traverse the body first in order to generate continue and break labels.
  EffectGraphVisitor for_body(owner());
  node->body()->Visit(&for_body);

  TestGraphVisitor for_test(owner(), node->condition()->token_pos());
  node->condition()->Visit(&for_test);
  ASSERT(is_open());

  // Tie do-while loop (test is after the body).
  JoinEntryInstr* body_entry_join =
      new JoinEntryInstr(owner()->AllocateBlockId(),
                         owner()->try_index());
  Goto(body_entry_join);
  Instruction* body_exit = AppendFragment(body_entry_join, for_body);

  JoinEntryInstr* join = nested_loop.continue_target();
  if ((body_exit != NULL) || (join != NULL)) {
    if (join == NULL) {
      join = new JoinEntryInstr(owner()->AllocateBlockId(),
                                owner()->try_index());
    }
    CheckStackOverflowInstr* check =
        new CheckStackOverflowInstr(node->token_pos(), owner()->loop_depth());
    join->LinkTo(check);
    check->LinkTo(for_test.entry());
    if (body_exit != NULL) {
      body_exit->Goto(join);
    }
  }

  for_test.IfTrueGoto(body_entry_join);
  join = nested_loop.break_target();
  if (join == NULL) {
    exit_ = for_test.CreateFalseSuccessor();
  } else {
    for_test.IfFalseGoto(join);
    exit_ = join;
  }
}


// A ForNode can contain break and continue jumps. 'break' joins to
// ForNode exit, 'continue' joins at increment entry. The fragment is composed
// as follows:
// a) [ initializer ]
// b) loop-join
// c) [ test ] -> (body-entry-target, loop-exit-target)
// d) body-entry-target
// e) [ body ]
// f) continue-join (optional)
// g) [ increment ] -> (loop-join)
// h) loop-exit-target
// i) break-join
void EffectGraphVisitor::VisitForNode(ForNode* node) {
  EffectGraphVisitor for_initializer(owner());
  node->initializer()->Visit(&for_initializer);
  Append(for_initializer);
  ASSERT(is_open());

  NestedLoop nested_loop(owner(), node->label());
  // Compose body to set any jump labels.
  EffectGraphVisitor for_body(owner());
  node->body()->Visit(&for_body);

  EffectGraphVisitor for_increment(owner());
  node->increment()->Visit(&for_increment);

  // Join the loop body and increment and then tie the loop.
  JoinEntryInstr* continue_join = nested_loop.continue_target();
  if ((continue_join != NULL) || for_body.is_open()) {
    JoinEntryInstr* loop_entry =
        new JoinEntryInstr(owner()->AllocateBlockId(), owner()->try_index());
    if (continue_join != NULL) {
      if (for_body.is_open()) for_body.Goto(continue_join);
      Instruction* current = AppendFragment(continue_join, for_increment);
      current->Goto(loop_entry);
    } else {
      for_body.Append(for_increment);
      for_body.Goto(loop_entry);
    }
    Goto(loop_entry);
    exit_ = loop_entry;
    AddInstruction(
        new CheckStackOverflowInstr(node->token_pos(), owner()->loop_depth()));
  }

  if (node->condition() == NULL) {
    // Endless loop, no test.
    Append(for_body);
    exit_ = nested_loop.break_target();  // May be NULL.
  } else {
    TestGraphVisitor for_test(owner(), node->condition()->token_pos());
    node->condition()->Visit(&for_test);
    Append(for_test);

    BlockEntryInstr* body_entry = for_test.CreateTrueSuccessor();
    AppendFragment(body_entry, for_body);

    if (nested_loop.break_target() == NULL) {
      exit_ = for_test.CreateFalseSuccessor();
    } else {
      for_test.IfFalseGoto(nested_loop.break_target());
      exit_ = nested_loop.break_target();
    }
  }
}


void EffectGraphVisitor::VisitJumpNode(JumpNode* node) {
  for (intptr_t i = 0; i < node->inlined_finally_list_length(); i++) {
    EffectGraphVisitor for_effect(owner());
    node->InlinedFinallyNodeAt(i)->Visit(&for_effect);
    Append(for_effect);
    if (!is_open()) return;
  }

  // Unchain the context(s) up to the outer context level of the scope which
  // contains the destination label.
  SourceLabel* label = node->label();
  ASSERT(label->owner() != NULL);
  int target_context_level = 0;
  LocalScope* target_scope = label->owner();
  if (target_scope->num_context_variables() > 0) {
    // The scope of the target label allocates a context, therefore its outer
    // scope is at a lower context level.
    target_context_level = target_scope->context_level() - 1;
  } else {
    // The scope of the target label does not allocate a context, so its outer
    // scope is at the same context level. Find it.
    while ((target_scope != NULL) &&
           (target_scope->num_context_variables() == 0)) {
      target_scope = target_scope->parent();
    }
    if (target_scope != NULL) {
      target_context_level = target_scope->context_level();
    }
  }
  ASSERT(target_context_level >= 0);
  intptr_t current_context_level = owner()->context_level();
  ASSERT(current_context_level >= target_context_level);
  UnchainContexts(current_context_level - target_context_level);

  JoinEntryInstr* jump_target = NULL;
  NestedStatement* current = owner()->nesting_stack();
  while (current != NULL) {
    jump_target = (node->kind() == Token::kBREAK)
        ? current->BreakTargetFor(node->label())
        : current->ContinueTargetFor(node->label());
    if (jump_target != NULL) break;
    current = current->outer();
  }
  ASSERT(jump_target != NULL);
  Goto(jump_target);
}


void EffectGraphVisitor::VisitArgumentListNode(ArgumentListNode* node) {
  UNREACHABLE();
}


intptr_t EffectGraphVisitor::GetCurrentTempLocalIndex() const {
  return kFirstLocalSlotFromFp
      - owner()->num_stack_locals()
      - owner()->num_copied_params()
      - owner()->args_pushed()
      - owner()->temp_count() + 1;
}


LocalVariable* EffectGraphVisitor::EnterTempLocalScope(Value* value) {
  Do(new PushTempInstr(value));
  owner()->AllocateTemp();

  ASSERT(value->definition()->temp_index() == (owner()->temp_count() - 1));
  intptr_t index = GetCurrentTempLocalIndex();
  char name[64];
  OS::SNPrint(name, 64, ":tmp_local%" Pd, index);
  LocalVariable*  var =
      new LocalVariable(0,
                        String::ZoneHandle(Symbols::New(name)),
                        *value->Type()->ToAbstractType());
  var->set_index(index);
  return var;
}


Definition* EffectGraphVisitor::ExitTempLocalScope(LocalVariable* var) {
    Value* tmp = Bind(new LoadLocalInstr(*var));
    owner()->DeallocateTemps(1);
    ASSERT(GetCurrentTempLocalIndex() == var->index());
    return new DropTempsInstr(1, tmp);
}


void EffectGraphVisitor::BuildLetTempExpressions(LetNode* node) {
  intptr_t num_temps = node->num_temps();
  for (intptr_t i = 0; i < num_temps; ++i) {
    ValueGraphVisitor for_value(owner());
    node->InitializerAt(i)->Visit(&for_value);
    Append(for_value);
    Value* temp_val = for_value.value();
    node->TempAt(i)->set_index(GetCurrentTempLocalIndex());
    Do(new PushTempInstr(temp_val));
    owner()->AllocateTemp();
  }
}


void EffectGraphVisitor::VisitLetNode(LetNode* node) {
  BuildLetTempExpressions(node);

  // Visit body.
  for (intptr_t i = 0; i < node->nodes().length(); ++i) {
    EffectGraphVisitor for_effect(owner());
    node->nodes()[i]->Visit(&for_effect);
    Append(for_effect);
  }

  intptr_t num_temps = node->num_temps();
  if (num_temps > 0) {
    owner()->DeallocateTemps(num_temps);
    Do(new DropTempsInstr(num_temps));
  }
}


void ValueGraphVisitor::VisitLetNode(LetNode* node) {
  BuildLetTempExpressions(node);

  // Visit body.
  for (intptr_t i = 0; i < node->nodes().length() - 1; ++i) {
    EffectGraphVisitor for_effect(owner());
    node->nodes()[i]->Visit(&for_effect);
    Append(for_effect);
  }
  // Visit the last body expression for value.
  ValueGraphVisitor for_value(owner());
  node->nodes().Last()->Visit(&for_value);
  Append(for_value);
  Value* result_value = for_value.value();

  intptr_t num_temps = node->num_temps();
  if (num_temps > 0) {
    owner()->DeallocateTemps(num_temps);
    ReturnDefinition(new DropTempsInstr(num_temps, result_value));
  } else {
    ReturnValue(result_value);
  }
}


void EffectGraphVisitor::VisitArrayNode(ArrayNode* node) {
  const TypeArguments& type_args =
      TypeArguments::ZoneHandle(node->type().arguments());
  Value* element_type = BuildInstantiatedTypeArguments(node->token_pos(),
                                                       type_args);
  Value* num_elements =
      Bind(new ConstantInstr(Smi::ZoneHandle(Smi::New(node->length()))));
  CreateArrayInstr* create = new CreateArrayInstr(node->token_pos(),
                                                  element_type,
                                                  num_elements);
  Value* array_val = Bind(create);

  { LocalVariable* tmp_var = EnterTempLocalScope(array_val);
    const intptr_t class_id = kArrayCid;
    const intptr_t deopt_id = Isolate::kNoDeoptId;
    for (int i = 0; i < node->length(); ++i) {
      Value* array = Bind(new LoadLocalInstr(*tmp_var));
      Value* index = Bind(new ConstantInstr(Smi::ZoneHandle(Smi::New(i))));
      ValueGraphVisitor for_value(owner());
      node->ElementAt(i)->Visit(&for_value);
      Append(for_value);
      // No store barrier needed for constants.
      const StoreBarrierType emit_store_barrier =
          for_value.value()->BindsToConstant()
              ? kNoStoreBarrier
              : kEmitStoreBarrier;
      intptr_t index_scale = FlowGraphCompiler::ElementSizeFor(class_id);
      StoreIndexedInstr* store = new StoreIndexedInstr(
          array, index, for_value.value(), emit_store_barrier,
          index_scale, class_id, deopt_id, node->token_pos());
      Do(store);
    }
    ReturnDefinition(ExitTempLocalScope(tmp_var));
  }
}


void EffectGraphVisitor::VisitStringInterpolateNode(
    StringInterpolateNode* node) {
  ValueGraphVisitor for_argument(owner());
  node->value()->Visit(&for_argument);
  Append(for_argument);
  StringInterpolateInstr* instr =
      new StringInterpolateInstr(for_argument.value(), node->token_pos());
  ReturnDefinition(instr);
}


void EffectGraphVisitor::VisitClosureNode(ClosureNode* node) {
  const Function& function = node->function();

  if (function.IsImplicitStaticClosureFunction()) {
    const Instance& closure =
        Instance::ZoneHandle(function.ImplicitStaticClosure());
    ReturnDefinition(new ConstantInstr(closure));
    return;
  }
  const bool is_implicit = function.IsImplicitInstanceClosureFunction();
  ASSERT(is_implicit || function.IsNonImplicitClosureFunction());
  // The context scope may have already been set by the non-optimizing
  // compiler.  If it was not, set it here.
  if (function.context_scope() == ContextScope::null()) {
    ASSERT(!is_implicit);
    const ContextScope& context_scope = ContextScope::ZoneHandle(
        node->scope()->PreserveOuterScope(owner()->context_level()));
    ASSERT(!function.HasCode());
    ASSERT(function.context_scope() == ContextScope::null());
    function.set_context_scope(context_scope);
    const Class& cls = Class::Handle(
        owner()->parsed_function()->function().Owner());
    // The closure is now properly setup, add it to the lookup table.
    // It is possible that the compiler creates more than one function
    // object for the same closure, e.g. when inlining nodes from
    // finally clauses. If we already have a function object for the
    // same closure, do not add a second one. We compare the origin
    // class, token position, and parent function to detect duplicates.
    // Note that we can have two different closure object for the same
    // source text represntation of the closure: one with a non-closurized
    // parent, and one with a closurized parent function.

    const Function& found_func = Function::Handle(
        cls.LookupClosureFunction(function.token_pos()));

    if (found_func.IsNull() ||
        (found_func.token_pos() != function.token_pos()) ||
        (found_func.script() != function.script()) ||
        (found_func.parent_function() != function.parent_function())) {
      cls.AddClosureFunction(function);
    }
  }
  ZoneGrowableArray<PushArgumentInstr*>* arguments =
      new ZoneGrowableArray<PushArgumentInstr*>(1);
  ASSERT(function.context_scope() != ContextScope::null());

  // The function type of a closure may have type arguments. In that case,
  // pass the type arguments of the instantiator.
  const Class& cls = Class::ZoneHandle(function.signature_class());
  ASSERT(!cls.IsNull());
  const bool requires_type_arguments = cls.NumTypeArguments() > 0;
  Value* type_arguments = NULL;
  if (requires_type_arguments) {
    ASSERT(cls.type_arguments_field_offset() ==
           Closure::type_arguments_offset());
    ASSERT(cls.instance_size() == Closure::InstanceSize());
    const Class& instantiator_class = Class::Handle(
        owner()->parsed_function()->function().Owner());
    type_arguments = BuildInstantiatorTypeArguments(node->token_pos(),
                                                    instantiator_class,
                                                    NULL);
    arguments->Add(PushArgument(type_arguments));
  }
  AllocateObjectInstr* alloc = new AllocateObjectInstr(node->token_pos(),
                                                       cls,
                                                       arguments);
  alloc->set_closure_function(function);

  Value* closure_val = Bind(alloc);
  { LocalVariable* closure_tmp_var = EnterTempLocalScope(closure_val);
    // Store function.
    Value* closure_tmp_val = Bind(new LoadLocalInstr(*closure_tmp_var));
    Value* func_val =
        Bind(new ConstantInstr(Function::ZoneHandle(function.raw())));
    Do(new StoreInstanceFieldInstr(Closure::function_offset(),
                                   closure_tmp_val,
                                   func_val,
                                   kEmitStoreBarrier,
                                   node->token_pos()));
    if (is_implicit) {
      // Create new context containing the receiver.
      const intptr_t kNumContextVariables = 1;  // The receiver.
      Value* allocated_context =
          Bind(new AllocateContextInstr(node->token_pos(),
                                        kNumContextVariables));
      { LocalVariable* context_tmp_var = EnterTempLocalScope(allocated_context);
        // Store receiver in context.
        Value* context_tmp_val = Bind(new LoadLocalInstr(*context_tmp_var));
        ValueGraphVisitor for_receiver(owner());
        node->receiver()->Visit(&for_receiver);
        Append(for_receiver);
        Value* receiver = for_receiver.value();
        Do(new StoreInstanceFieldInstr(Context::variable_offset(0),
                                       context_tmp_val,
                                       receiver,
                                       kEmitStoreBarrier,
                                       node->token_pos()));
        // Store new context in closure.
        closure_tmp_val = Bind(new LoadLocalInstr(*closure_tmp_var));
        context_tmp_val = Bind(new LoadLocalInstr(*context_tmp_var));
        Do(new StoreInstanceFieldInstr(Closure::context_offset(),
                                       closure_tmp_val,
                                       context_tmp_val,
                                       kEmitStoreBarrier,
                                       node->token_pos()));
        Do(ExitTempLocalScope(context_tmp_var));
      }
    } else {
      // Store current context in closure.
      closure_tmp_val = Bind(new LoadLocalInstr(*closure_tmp_var));
      Value* context = Bind(new CurrentContextInstr());
      Do(new StoreInstanceFieldInstr(Closure::context_offset(),
                                     closure_tmp_val,
                                     context,
                                     kEmitStoreBarrier,
                                     node->token_pos()));
    }
    ReturnDefinition(ExitTempLocalScope(closure_tmp_var));
  }
}


void EffectGraphVisitor::BuildPushArguments(
    const ArgumentListNode& node,
    ZoneGrowableArray<PushArgumentInstr*>* values) {
  for (intptr_t i = 0; i < node.length(); ++i) {
    ValueGraphVisitor for_argument(owner());
    node.NodeAt(i)->Visit(&for_argument);
    Append(for_argument);
    PushArgumentInstr* push_arg = PushArgument(for_argument.value());
    values->Add(push_arg);
  }
}


void EffectGraphVisitor::VisitInstanceCallNode(InstanceCallNode* node) {
  ValueGraphVisitor for_receiver(owner());
  node->receiver()->Visit(&for_receiver);
  Append(for_receiver);
  PushArgumentInstr* push_receiver = PushArgument(for_receiver.value());
  ZoneGrowableArray<PushArgumentInstr*>* arguments =
      new ZoneGrowableArray<PushArgumentInstr*>(
          node->arguments()->length() + 1);
  arguments->Add(push_receiver);

  BuildPushArguments(*node->arguments(), arguments);
  InstanceCallInstr* call = new InstanceCallInstr(
      node->token_pos(),
      node->function_name(),
      Token::kILLEGAL,
      arguments,
      node->arguments()->names(),
      1,
      owner()->ic_data_array());
  ReturnDefinition(call);
}


static intptr_t GetResultCidOfNativeFactory(const Function& function) {
  const Class& function_class = Class::Handle(function.Owner());
  if (function_class.library() == Library::TypedDataLibrary()) {
    const String& function_name = String::Handle(function.name());
    if (!String::EqualsIgnoringPrivateKey(function_name, Symbols::_New())) {
      return kDynamicCid;
    }
    switch (function_class.id()) {
      case kTypedDataInt8ArrayCid:
      case kTypedDataUint8ArrayCid:
      case kTypedDataUint8ClampedArrayCid:
      case kTypedDataInt16ArrayCid:
      case kTypedDataUint16ArrayCid:
      case kTypedDataInt32ArrayCid:
      case kTypedDataUint32ArrayCid:
      case kTypedDataInt64ArrayCid:
      case kTypedDataUint64ArrayCid:
      case kTypedDataFloat32ArrayCid:
      case kTypedDataFloat64ArrayCid:
      case kTypedDataFloat32x4ArrayCid:
      case kTypedDataInt32x4ArrayCid:
        return function_class.id();
      default:
        return kDynamicCid;  // Unknown.
    }
  }
  return kDynamicCid;
}


// <Expression> ::= StaticCall { function: Function
//                               arguments: <ArgumentList> }
void EffectGraphVisitor::VisitStaticCallNode(StaticCallNode* node) {
  ZoneGrowableArray<PushArgumentInstr*>* arguments =
      new ZoneGrowableArray<PushArgumentInstr*>(node->arguments()->length());
  BuildPushArguments(*node->arguments(), arguments);
  StaticCallInstr* call =
      new StaticCallInstr(node->token_pos(),
                          node->function(),
                          node->arguments()->names(),
                          arguments,
                          owner()->ic_data_array());
  if (node->function().is_native()) {
    const intptr_t result_cid = GetResultCidOfNativeFactory(node->function());
    if (result_cid != kDynamicCid) {
      call->set_result_cid(result_cid);
      call->set_is_native_list_factory(true);
    }
  }
  ReturnDefinition(call);
}


void EffectGraphVisitor::BuildClosureCall(
    ClosureCallNode* node, bool result_needed) {
  ValueGraphVisitor for_closure(owner());
  node->closure()->Visit(&for_closure);
  Append(for_closure);

  LocalVariable* tmp_var = EnterTempLocalScope(for_closure.value());

  ZoneGrowableArray<PushArgumentInstr*>* arguments =
      new ZoneGrowableArray<PushArgumentInstr*>(node->arguments()->length());
  Value* closure_val = Bind(new LoadLocalInstr(*tmp_var));
  PushArgumentInstr* push_closure = PushArgument(closure_val);
  arguments->Add(push_closure);
  BuildPushArguments(*node->arguments(), arguments);

  // Save context around the call.
  ASSERT(owner()->parsed_function()->saved_current_context_var() != NULL);
  BuildSaveContext(*owner()->parsed_function()->saved_current_context_var());
  closure_val = Bind(new LoadLocalInstr(*tmp_var));
  LoadFieldInstr* context_load = new LoadFieldInstr(closure_val,
                                                    Closure::context_offset(),
                                                    AbstractType::ZoneHandle(),
                                                    node->token_pos());
  context_load->set_is_immutable(true);
  Value* context_val = Bind(context_load);
  AddInstruction(new StoreContextInstr(context_val));
  closure_val = Bind(new LoadLocalInstr(*tmp_var));
  LoadFieldInstr* function_load =
      new LoadFieldInstr(closure_val,
                         Closure::function_offset(),
                         AbstractType::ZoneHandle(),
                         node->token_pos());
  function_load->set_is_immutable(true);
  Value* function_val = Bind(function_load);
  Definition* closure_call =
      new ClosureCallInstr(function_val, node, arguments);
  if (result_needed) {
    Value* result = Bind(closure_call);
    Do(new StoreLocalInstr(*tmp_var, result));
    // Restore context from temp.
    BuildRestoreContext(
        *owner()->parsed_function()->saved_current_context_var());
    ReturnDefinition(ExitTempLocalScope(tmp_var));
  } else {
    Do(closure_call);
    // Restore context from saved location.
    BuildRestoreContext(
        *owner()->parsed_function()->saved_current_context_var());
    Do(ExitTempLocalScope(tmp_var));
  }
}


void EffectGraphVisitor::VisitClosureCallNode(ClosureCallNode* node) {
  BuildClosureCall(node, false);
}


void ValueGraphVisitor::VisitClosureCallNode(ClosureCallNode* node) {
  BuildClosureCall(node, true);
}


void EffectGraphVisitor::VisitCloneContextNode(CloneContextNode* node) {
  Value* context = Bind(new CurrentContextInstr());
  Value* clone = Bind(new CloneContextInstr(node->token_pos(), context));
  AddInstruction(new StoreContextInstr(clone));
}


Value* EffectGraphVisitor::BuildObjectAllocation(ConstructorCallNode* node) {
  const Class& cls = Class::ZoneHandle(node->constructor().Owner());
  const bool cls_is_parameterized = cls.NumTypeArguments() > 0;

  ZoneGrowableArray<PushArgumentInstr*>* allocate_arguments =
      new ZoneGrowableArray<PushArgumentInstr*>(cls_is_parameterized ? 1 : 0);
  if (cls_is_parameterized) {
    Value* type_args = BuildInstantiatedTypeArguments(node->token_pos(),
                                                      node->type_arguments());
    allocate_arguments->Add(PushArgument(type_args));
  }

  Definition* allocation = new AllocateObjectInstr(
      node->token_pos(),
      Class::ZoneHandle(node->constructor().Owner()),
      allocate_arguments);

  return Bind(allocation);
}


void EffectGraphVisitor::BuildConstructorCall(
    ConstructorCallNode* node,
    PushArgumentInstr* push_alloc_value) {
  Value* ctor_arg = Bind(
      new ConstantInstr(Smi::ZoneHandle(Smi::New(Function::kCtorPhaseAll))));
  PushArgumentInstr* push_ctor_arg = PushArgument(ctor_arg);

  ZoneGrowableArray<PushArgumentInstr*>* arguments =
      new ZoneGrowableArray<PushArgumentInstr*>(2);
  arguments->Add(push_alloc_value);
  arguments->Add(push_ctor_arg);

  BuildPushArguments(*node->arguments(), arguments);
  Do(new StaticCallInstr(node->token_pos(),
                         node->constructor(),
                         node->arguments()->names(),
                         arguments,
                         owner()->ic_data_array()));
}


static intptr_t GetResultCidOfListFactory(ConstructorCallNode* node) {
  const Function& function = node->constructor();
  const Class& function_class = Class::Handle(function.Owner());

  if ((function_class.library() != Library::CoreLibrary()) &&
      (function_class.library() != Library::TypedDataLibrary())) {
    return kDynamicCid;
  }

  if (node->constructor().IsFactory()) {
    if ((function_class.Name() == Symbols::List().raw()) &&
        (function.name() == Symbols::ListFactory().raw())) {
      // Special recognition of 'new List()' vs 'new List(n)'.
      if (node->arguments()->length() == 0) {
        return kGrowableObjectArrayCid;
      }
      return kArrayCid;
    }
    return FactoryRecognizer::ResultCid(function);
  }
  return kDynamicCid;   // Not a known list constructor.
}


void EffectGraphVisitor::VisitConstructorCallNode(ConstructorCallNode* node) {
  if (node->constructor().IsFactory()) {
    ZoneGrowableArray<PushArgumentInstr*>* arguments =
        new ZoneGrowableArray<PushArgumentInstr*>();
    PushArgumentInstr* push_type_arguments = PushArgument(
        BuildInstantiatedTypeArguments(node->token_pos(),
                                       node->type_arguments()));
    arguments->Add(push_type_arguments);
    ASSERT(arguments->length() == 1);
    BuildPushArguments(*node->arguments(), arguments);
    StaticCallInstr* call =
        new StaticCallInstr(node->token_pos(),
                            node->constructor(),
                            node->arguments()->names(),
                            arguments,
                            owner()->ic_data_array());
    const intptr_t result_cid = GetResultCidOfListFactory(node);
    if (result_cid != kDynamicCid) {
      call->set_result_cid(result_cid);
      call->set_is_known_list_constructor(true);
      // Recognized fixed length array factory must have two arguments:
      // (0) type-arguments, (1) length.
      ASSERT(!LoadFieldInstr::IsFixedLengthArrayCid(result_cid) ||
             arguments->length() == 2);
    }
    ReturnDefinition(call);
    return;
  }
  // t_n contains the allocated and initialized object.
  //   t_n      <- AllocateObject(class)
  //   t_n+1    <- ctor-arg
  //   t_n+2... <- constructor arguments start here
  //   StaticCall(constructor, t_n+1, t_n+2, ...)
  // No need to preserve allocated value (simpler than in ValueGraphVisitor).
  Value* allocated_value = BuildObjectAllocation(node);
  PushArgumentInstr* push_allocated_value = PushArgument(allocated_value);
  BuildConstructorCall(node, push_allocated_value);
}


Value* EffectGraphVisitor::BuildInstantiator(const Class& instantiator_class) {
  ASSERT(instantiator_class.NumTypeParameters() > 0);
  Function& outer_function =
      Function::Handle(owner()->parsed_function()->function().raw());
  while (outer_function.IsLocalFunction()) {
    outer_function = outer_function.parent_function();
  }
  if (outer_function.IsFactory()) {
    return NULL;
  }

  LocalVariable* instantiator = owner()->parsed_function()->instantiator();
  ASSERT(instantiator != NULL);
  Value* result = Bind(BuildLoadLocal(*instantiator));
  return result;
}


// 'expression_temp_var' may not be used inside this method if 'instantiator'
// is not NULL.
Value* EffectGraphVisitor::BuildInstantiatorTypeArguments(
    intptr_t token_pos,
    const Class& instantiator_class,
    Value* instantiator) {
  if (instantiator_class.NumTypeParameters() == 0) {
    // The type arguments are compile time constants.
    TypeArguments& type_arguments = TypeArguments::ZoneHandle();
    // Type is temporary. Only its type arguments are preserved.
    Type& type = Type::Handle(
        Type::New(instantiator_class, type_arguments, token_pos, Heap::kNew));
    type ^= ClassFinalizer::FinalizeType(
        instantiator_class, type, ClassFinalizer::kFinalize);
    ASSERT(!type.IsMalformedOrMalbounded());
    type_arguments = type.arguments();
    type_arguments = type_arguments.Canonicalize();
    return Bind(new ConstantInstr(type_arguments));
  }
  Function& outer_function =
      Function::Handle(owner()->parsed_function()->function().raw());
  while (outer_function.IsLocalFunction()) {
    outer_function = outer_function.parent_function();
  }
  if (outer_function.IsFactory()) {
    // No instantiator for factories.
    ASSERT(instantiator == NULL);
    LocalVariable* instantiator_var =
        owner()->parsed_function()->instantiator();
    ASSERT(instantiator_var != NULL);
    return Bind(BuildLoadLocal(*instantiator_var));
  }
  if (instantiator == NULL) {
    instantiator = BuildInstantiator(instantiator_class);
  }
  // The instantiator is the receiver of the caller, which is not a factory.
  // The receiver cannot be null; extract its TypeArguments object.
  // Note that in the factory case, the instantiator is the first parameter
  // of the factory, i.e. already a TypeArguments object.
  intptr_t type_arguments_field_offset =
      instantiator_class.type_arguments_field_offset();
  ASSERT(type_arguments_field_offset != Class::kNoTypeArguments);

  return Bind(new LoadFieldInstr(
      instantiator,
      type_arguments_field_offset,
      Type::ZoneHandle(),  // Not an instance, no type.
      Scanner::kNoSourcePos));
}


Value* EffectGraphVisitor::BuildInstantiatedTypeArguments(
    intptr_t token_pos,
    const TypeArguments& type_arguments) {
  if (type_arguments.IsNull() || type_arguments.IsInstantiated()) {
    return Bind(new ConstantInstr(type_arguments));
  }
  // The type arguments are uninstantiated.
  const Class& instantiator_class = Class::ZoneHandle(
      owner()->parsed_function()->function().Owner());
  Value* instantiator_value =
      BuildInstantiatorTypeArguments(token_pos, instantiator_class, NULL);
  const bool use_instantiator_type_args =
      type_arguments.IsUninstantiatedIdentity() ||
      type_arguments.CanShareInstantiatorTypeArguments(instantiator_class);
  if (use_instantiator_type_args) {
    return instantiator_value;
  } else {
    return Bind(new InstantiateTypeArgumentsInstr(token_pos,
                                                  type_arguments,
                                                  instantiator_class,
                                                  instantiator_value));
  }
}


void ValueGraphVisitor::VisitConstructorCallNode(ConstructorCallNode* node) {
  if (node->constructor().IsFactory()) {
    EffectGraphVisitor::VisitConstructorCallNode(node);
    return;
  }

  // t_n contains the allocated and initialized object.
  //   t_n      <- AllocateObject(class)
  //   t_n      <- StoreLocal(temp, t_n);
  //   t_n+1    <- ctor-arg
  //   t_n+2... <- constructor arguments start here
  //   StaticCall(constructor, t_n, t_n+1, ...)
  //   tn       <- LoadLocal(temp)

  Value* allocate = BuildObjectAllocation(node);
  { LocalVariable* tmp_var = EnterTempLocalScope(allocate);
    Value* allocated_tmp = Bind(new LoadLocalInstr(*tmp_var));
    PushArgumentInstr* push_allocated_value = PushArgument(allocated_tmp);
    BuildConstructorCall(node, push_allocated_value);
    ReturnDefinition(ExitTempLocalScope(tmp_var));
  }
}


void EffectGraphVisitor::VisitInstanceGetterNode(InstanceGetterNode* node) {
  ValueGraphVisitor for_receiver(owner());
  node->receiver()->Visit(&for_receiver);
  Append(for_receiver);
  PushArgumentInstr* push_receiver = PushArgument(for_receiver.value());
  ZoneGrowableArray<PushArgumentInstr*>* arguments =
      new ZoneGrowableArray<PushArgumentInstr*>(1);
  arguments->Add(push_receiver);
  const String& name =
      String::ZoneHandle(Field::GetterSymbol(node->field_name()));
  InstanceCallInstr* call = new InstanceCallInstr(
      node->token_pos(),
      name,
      Token::kGET,
      arguments, Object::null_array(),
      1,
      owner()->ic_data_array());
  ReturnDefinition(call);
}


void EffectGraphVisitor::BuildInstanceSetterArguments(
    InstanceSetterNode* node,
    ZoneGrowableArray<PushArgumentInstr*>* arguments,
    bool result_is_needed) {
  ValueGraphVisitor for_receiver(owner());
  node->receiver()->Visit(&for_receiver);
  Append(for_receiver);
  arguments->Add(PushArgument(for_receiver.value()));

  ValueGraphVisitor for_value(owner());
  node->value()->Visit(&for_value);
  Append(for_value);

  Value* value = NULL;
  if (result_is_needed) {
    value = Bind(BuildStoreExprTemp(for_value.value()));
  } else {
    value = for_value.value();
  }
  arguments->Add(PushArgument(value));
}


void EffectGraphVisitor::VisitInstanceSetterNode(InstanceSetterNode* node) {
  ZoneGrowableArray<PushArgumentInstr*>* arguments =
      new ZoneGrowableArray<PushArgumentInstr*>(2);
  BuildInstanceSetterArguments(node, arguments, kResultNotNeeded);
  const String& name =
      String::ZoneHandle(Field::SetterSymbol(node->field_name()));
  InstanceCallInstr* call = new InstanceCallInstr(node->token_pos(),
                                                  name,
                                                  Token::kSET,
                                                  arguments,
                                                  Object::null_array(),
                                                  2,  // Checked arg count.
                                                  owner()->ic_data_array());
  ReturnDefinition(call);
}


void ValueGraphVisitor::VisitInstanceSetterNode(InstanceSetterNode* node) {
  ZoneGrowableArray<PushArgumentInstr*>* arguments =
      new ZoneGrowableArray<PushArgumentInstr*>(2);
  BuildInstanceSetterArguments(node, arguments, kResultNeeded);
  const String& name =
      String::ZoneHandle(Field::SetterSymbol(node->field_name()));
  Do(new InstanceCallInstr(node->token_pos(),
                           name,
                           Token::kSET,
                           arguments,
                           Object::null_array(),
                           2,  // Checked argument count.
                           owner()->ic_data_array()));
  ReturnDefinition(BuildLoadExprTemp());
}


void EffectGraphVisitor::VisitStaticGetterNode(StaticGetterNode* node) {
  const String& getter_name =
      String::ZoneHandle(Field::GetterSymbol(node->field_name()));
  ZoneGrowableArray<PushArgumentInstr*>* arguments =
      new ZoneGrowableArray<PushArgumentInstr*>();
  Function& getter_function = Function::ZoneHandle();
  if (node->is_super_getter()) {
    // Statically resolved instance getter, i.e. "super getter".
    ASSERT(node->receiver() != NULL);
    getter_function = Resolver::ResolveDynamicAnyArgs(node->cls(), getter_name);
    if (getter_function.IsNull()) {
      // Resolve and call noSuchMethod.
      ArgumentListNode* arguments = new ArgumentListNode(node->token_pos());
      arguments->Add(node->receiver());
      StaticCallInstr* call =
          BuildStaticNoSuchMethodCall(node->cls(),
                                      node->receiver(),
                                      getter_name,
                                      arguments,
                                      false,  // Don't save last argument.
                                      true);  // Super invocation.
      ReturnDefinition(call);
      return;
    } else {
      ValueGraphVisitor receiver_value(owner());
      node->receiver()->Visit(&receiver_value);
      Append(receiver_value);
      arguments->Add(PushArgument(receiver_value.value()));
    }
  } else {
    getter_function = node->cls().LookupStaticFunction(getter_name);
    if (getter_function.IsNull()) {
      // When the parser encounters a reference to a static field materialized
      // only by a static setter, but no corresponding static getter, it creates
      // a StaticGetterNode ast node referring to the non-existing static getter
      // for the case this field reference appears in a left hand side
      // expression (the parser has not distinguished between left and right
      // hand side yet at this stage). If the parser establishes later that the
      // field access is part of a left hand side expression, the
      // StaticGetterNode is transformed into a StaticSetterNode referring to
      // the existing static setter.
      // However, if the field reference appears in a right hand side
      // expression, no such transformation occurs and we land here with a
      // StaticGetterNode missing a getter function, so we throw a
      // NoSuchMethodError.

      // Throw a NoSuchMethodError.
      StaticCallInstr* call = BuildThrowNoSuchMethodError(
          node->token_pos(),
          node->cls(),
          getter_name,
          NULL,  // No Arguments to getter.
          InvocationMirror::EncodeType(
              node->cls().IsTopLevel() ?
                  InvocationMirror::kTopLevel :
                  InvocationMirror::kStatic,
              InvocationMirror::kGetter));
      ReturnDefinition(call);
      return;
    }
  }
  ASSERT(!getter_function.IsNull());
  StaticCallInstr* call = new StaticCallInstr(node->token_pos(),
                                              getter_function,
                                              Object::null_array(),  // No names
                                              arguments,
                                              owner()->ic_data_array());
  ReturnDefinition(call);
}


void EffectGraphVisitor::BuildStaticSetter(StaticSetterNode* node,
                                           bool result_is_needed) {
  const String& setter_name =
      String::ZoneHandle(Field::SetterSymbol(node->field_name()));
  ZoneGrowableArray<PushArgumentInstr*>* arguments =
      new ZoneGrowableArray<PushArgumentInstr*>(1);
  // A super setter is an instance setter whose setter function is
  // resolved at compile time (in the caller instance getter's super class).
  // Unlike a static getter, a super getter has a receiver parameter.
  const bool is_super_setter = (node->receiver() != NULL);
  Function& setter_function =
      Function::ZoneHandle(is_super_setter
          ? Resolver::ResolveDynamicAnyArgs(node->cls(), setter_name)
          : node->cls().LookupStaticFunction(setter_name));
  StaticCallInstr* call;
  if (setter_function.IsNull()) {
    if (is_super_setter) {
      ASSERT(node->receiver() != NULL);
      // Resolve and call noSuchMethod.
      ArgumentListNode* arguments = new ArgumentListNode(node->token_pos());
      arguments->Add(node->receiver());
      arguments->Add(node->value());
      call = BuildStaticNoSuchMethodCall(
          node->cls(),
          node->receiver(),
          setter_name,
          arguments,
          result_is_needed,  // Save last arg if result is needed.
          true);  // Super invocation.
    } else {
      // Throw a NoSuchMethodError.
      ArgumentListNode* arguments = new ArgumentListNode(node->token_pos());
      arguments->Add(node->value());
      call = BuildThrowNoSuchMethodError(
          node->token_pos(),
          node->cls(),
          setter_name,
          arguments,  // Argument is the value passed to the setter.
          InvocationMirror::EncodeType(
            node->cls().IsTopLevel() ?
                InvocationMirror::kTopLevel :
                InvocationMirror::kStatic,
            InvocationMirror::kSetter));
    }
  } else {
    if (is_super_setter) {
      // Add receiver of instance getter.
      ValueGraphVisitor for_receiver(owner());
      node->receiver()->Visit(&for_receiver);
      Append(for_receiver);
      arguments->Add(PushArgument(for_receiver.value()));
    }
    ValueGraphVisitor for_value(owner());
    node->value()->Visit(&for_value);
    Append(for_value);
    Value* value = NULL;
    if (result_is_needed) {
      value = Bind(BuildStoreExprTemp(for_value.value()));
    } else {
      value = for_value.value();
    }
    arguments->Add(PushArgument(value));

    call = new StaticCallInstr(node->token_pos(),
                               setter_function,
                               Object::null_array(),  // No names.
                               arguments,
                               owner()->ic_data_array());
  }
  if (result_is_needed) {
    Do(call);
    ReturnDefinition(BuildLoadExprTemp());
  } else {
    ReturnDefinition(call);
  }
}


void EffectGraphVisitor::VisitStaticSetterNode(StaticSetterNode* node) {
  BuildStaticSetter(node, false);  // Result not needed.
}


void ValueGraphVisitor::VisitStaticSetterNode(StaticSetterNode* node) {
  BuildStaticSetter(node, true);  // Result needed.
}


static intptr_t OffsetForLengthGetter(MethodRecognizer::Kind kind) {
  switch (kind) {
    case MethodRecognizer::kObjectArrayLength:
    case MethodRecognizer::kImmutableArrayLength:
      return Array::length_offset();
    case MethodRecognizer::kTypedDataLength:
      // .length is defined in _TypedList which is the base class for internal
      // and external typed data.
      ASSERT(TypedData::length_offset() == ExternalTypedData::length_offset());
      return TypedData::length_offset();
    case MethodRecognizer::kGrowableArrayLength:
      return GrowableObjectArray::length_offset();
    default:
      UNREACHABLE();
      return 0;
  }
}


static LoadLocalInstr* BuildLoadThisVar(LocalScope* scope) {
  LocalVariable* receiver_var = scope->LookupVariable(Symbols::This(),
                                                      true);  // Test only.
  return new LoadLocalInstr(*receiver_var);
}


void EffectGraphVisitor::VisitNativeBodyNode(NativeBodyNode* node) {
  const Function& function = owner()->parsed_function()->function();
  if (!function.IsClosureFunction()) {
    MethodRecognizer::Kind kind = MethodRecognizer::RecognizeKind(function);
    switch (kind) {
      case MethodRecognizer::kObjectEquals: {
        Value* receiver = Bind(BuildLoadThisVar(node->scope()));
        LocalVariable* other_var =
            node->scope()->LookupVariable(Symbols::Other(),
                                          true);  // Test only.
        Value* other = Bind(new LoadLocalInstr(*other_var));
        // Receiver is not a number because numbers override equality.
        const bool kNoNumberCheck = false;
        StrictCompareInstr* compare =
            new StrictCompareInstr(node->token_pos(),
                                   Token::kEQ_STRICT,
                                   receiver,
                                   other,
                                   kNoNumberCheck);
        return ReturnDefinition(compare);
      }
      case MethodRecognizer::kStringBaseLength:
      case MethodRecognizer::kStringBaseIsEmpty: {
        Value* receiver = Bind(BuildLoadThisVar(node->scope()));
        // Treat length loads as mutable (i.e. affected by side effects) to
        // avoid hoisting them since we can't hoist the preceding class-check.
        // This is because of externalization of strings that affects their
        // class-id.
        LoadFieldInstr* load = new LoadFieldInstr(
            receiver,
            String::length_offset(),
            Type::ZoneHandle(Type::SmiType()),
            node->token_pos());
        load->set_result_cid(kSmiCid);
        load->set_recognized_kind(MethodRecognizer::kStringBaseLength);
        if (kind == MethodRecognizer::kStringBaseLength) {
          return ReturnDefinition(load);
        }
        ASSERT(kind == MethodRecognizer::kStringBaseIsEmpty);
        Value* zero_val = Bind(new ConstantInstr(Smi::ZoneHandle(Smi::New(0))));
        Value* load_val = Bind(load);
        StrictCompareInstr* compare =
            new StrictCompareInstr(node->token_pos(),
                                   Token::kEQ_STRICT,
                                   load_val,
                                   zero_val,
                                   false);  // No number check.
        return ReturnDefinition(compare);
      }
      case MethodRecognizer::kGrowableArrayLength:
      case MethodRecognizer::kObjectArrayLength:
      case MethodRecognizer::kImmutableArrayLength:
      case MethodRecognizer::kTypedDataLength: {
        Value* receiver = Bind(BuildLoadThisVar(node->scope()));
        LoadFieldInstr* load = new LoadFieldInstr(
            receiver,
            OffsetForLengthGetter(kind),
            Type::ZoneHandle(Type::SmiType()),
            node->token_pos());
        load->set_is_immutable(kind != MethodRecognizer::kGrowableArrayLength);
        load->set_result_cid(kSmiCid);
        load->set_recognized_kind(kind);
        return ReturnDefinition(load);
      }
      case MethodRecognizer::kObjectCid:
      case MethodRecognizer::kTypedListBaseCid: {
        Value* receiver = Bind(BuildLoadThisVar(node->scope()));
        LoadClassIdInstr* load = new LoadClassIdInstr(receiver);
        return ReturnDefinition(load);
      }
      case MethodRecognizer::kGrowableArrayCapacity: {
        Value* receiver = Bind(BuildLoadThisVar(node->scope()));
        LoadFieldInstr* data_load = new LoadFieldInstr(
            receiver,
            Array::data_offset(),
            Type::ZoneHandle(Type::DynamicType()),
            node->token_pos());
        data_load->set_result_cid(kArrayCid);
        Value* data = Bind(data_load);
        LoadFieldInstr* length_load = new LoadFieldInstr(
            data,
            Array::length_offset(),
            Type::ZoneHandle(Type::SmiType()),
            node->token_pos());
        length_load->set_result_cid(kSmiCid);
        length_load->set_recognized_kind(MethodRecognizer::kObjectArrayLength);
        return ReturnDefinition(length_load);
      }
      default:
        break;
    }
  }
  InlineBailout("EffectGraphVisitor::VisitNativeBodyNode");
  NativeCallInstr* native_call = new NativeCallInstr(node);
  ReturnDefinition(native_call);
}


void EffectGraphVisitor::VisitPrimaryNode(PrimaryNode* node) {
  // PrimaryNodes are temporary during parsing.
  UNREACHABLE();
}


// <Expression> ::= LoadLocal { local: LocalVariable }
void EffectGraphVisitor::VisitLoadLocalNode(LoadLocalNode* node) {
  // Nothing to do.
}


void ValueGraphVisitor::VisitLoadLocalNode(LoadLocalNode* node) {
  Definition* load = BuildLoadLocal(node->local());
  ReturnDefinition(load);
}


// <Expression> ::= StoreLocal { local: LocalVariable
//                               value: <Expression> }
void EffectGraphVisitor::VisitStoreLocalNode(StoreLocalNode* node) {
  // If the right hand side is an expression that does not contain
  // a safe point for the debugger to stop, add an explicit stub
  // call.
  if (node->value()->IsLiteralNode() ||
      node->value()->IsLoadLocalNode()) {
    AddInstruction(new DebugStepCheckInstr(node->token_pos(),
                                           PcDescriptors::kRuntimeCall));
  }

  ValueGraphVisitor for_value(owner());
  node->value()->Visit(&for_value);
  Append(for_value);
  Value* store_value = for_value.value();
  if (FLAG_enable_type_checks) {
    store_value = BuildAssignableValue(node->value()->token_pos(),
                                       store_value,
                                       node->local().type(),
                                       node->local().name());
  }
  Definition* store = BuildStoreLocal(node->local(), store_value);
  ReturnDefinition(store);
}


void EffectGraphVisitor::VisitLoadInstanceFieldNode(
    LoadInstanceFieldNode* node) {
  ValueGraphVisitor for_instance(owner());
  node->instance()->Visit(&for_instance);
  Append(for_instance);
  LoadFieldInstr* load = new LoadFieldInstr(
      for_instance.value(),
      &node->field(),
      AbstractType::ZoneHandle(node->field().type()),
      node->token_pos());
  if (node->field().guarded_cid() != kIllegalCid) {
    if (!node->field().is_nullable() ||
        (node->field().guarded_cid() == kNullCid)) {
      load->set_result_cid(node->field().guarded_cid());
    }
    FlowGraph::AddToGuardedFields(owner()->guarded_fields(), &node->field());
  }
  ReturnDefinition(load);
}


void EffectGraphVisitor::VisitStoreInstanceFieldNode(
    StoreInstanceFieldNode* node) {
  ValueGraphVisitor for_instance(owner());
  node->instance()->Visit(&for_instance);
  Append(for_instance);
  ValueGraphVisitor for_value(owner());
  node->value()->Visit(&for_value);
  Append(for_value);
  Value* store_value = for_value.value();
  if (FLAG_enable_type_checks) {
    const AbstractType& type = AbstractType::ZoneHandle(node->field().type());
    const String& dst_name = String::ZoneHandle(node->field().name());
    store_value = BuildAssignableValue(node->value()->token_pos(),
                                       store_value,
                                       type,
                                       dst_name);
  }

  store_value = Bind(BuildStoreExprTemp(store_value));
  GuardFieldInstr* guard =
      new GuardFieldInstr(store_value,
                          node->field(),
                          Isolate::Current()->GetNextDeoptId());
  AddInstruction(guard);

  store_value = Bind(BuildLoadExprTemp());
  StoreInstanceFieldInstr* store =
      new StoreInstanceFieldInstr(node->field(),
                                  for_instance.value(),
                                  store_value,
                                  kEmitStoreBarrier,
                                  node->token_pos());
  store->set_is_initialization(true);  // Maybe initializing store.
  ReturnDefinition(store);
}


void EffectGraphVisitor::VisitLoadStaticFieldNode(LoadStaticFieldNode* node) {
  if (node->field().is_const()) {
    ASSERT(node->field().value() != Object::sentinel().raw());
    ASSERT(node->field().value() != Object::transition_sentinel().raw());
    Definition* result =
        new ConstantInstr(Instance::ZoneHandle(node->field().value()));
    return ReturnDefinition(result);
  }
  Value* field_value = Bind(new ConstantInstr(node->field()));
  LoadStaticFieldInstr* load = new LoadStaticFieldInstr(field_value);
  ReturnDefinition(load);
}


Definition* EffectGraphVisitor::BuildStoreStaticField(
  StoreStaticFieldNode* node, bool result_is_needed) {
  ValueGraphVisitor for_value(owner());
  node->value()->Visit(&for_value);
  Append(for_value);
  Value* store_value = NULL;
  if (result_is_needed) {
    store_value = Bind(BuildStoreExprTemp(for_value.value()));
  } else {
    store_value = for_value.value();
  }
  if (FLAG_enable_type_checks) {
    const AbstractType& type = AbstractType::ZoneHandle(node->field().type());
    const String& dst_name = String::ZoneHandle(node->field().name());
    store_value = BuildAssignableValue(node->value()->token_pos(),
                                       store_value,
                                       type,
                                       dst_name);
  }
  StoreStaticFieldInstr* store =
      new StoreStaticFieldInstr(node->field(), store_value);

  if (result_is_needed) {
    Do(store);
    return BuildLoadExprTemp();
  } else {
    return store;
  }
}


void EffectGraphVisitor::VisitStoreStaticFieldNode(StoreStaticFieldNode* node) {
  ReturnDefinition(BuildStoreStaticField(node, kResultNotNeeded));
}


void ValueGraphVisitor::VisitStoreStaticFieldNode(StoreStaticFieldNode* node) {
  ReturnDefinition(BuildStoreStaticField(node, kResultNeeded));
}


void EffectGraphVisitor::VisitLoadIndexedNode(LoadIndexedNode* node) {
  Function* super_function = NULL;
  if (node->IsSuperLoad()) {
    // Resolve the load indexed operator in the super class.
    super_function = &Function::ZoneHandle(
          Resolver::ResolveDynamicAnyArgs(node->super_class(),
                                          Symbols::IndexToken()));
    if (super_function->IsNull()) {
      // Could not resolve super operator. Generate call noSuchMethod() of the
      // super class instead.
      ArgumentListNode* arguments = new ArgumentListNode(node->token_pos());
      arguments->Add(node->array());
      arguments->Add(node->index_expr());
      StaticCallInstr* call =
          BuildStaticNoSuchMethodCall(node->super_class(),
                                      node->array(),
                                      Symbols::IndexToken(),
                                      arguments,
                                      false,  // Don't save last arg.
                                      true);  // Super invocation.
      ReturnDefinition(call);
      return;
    }
  }
  ZoneGrowableArray<PushArgumentInstr*>* arguments =
      new ZoneGrowableArray<PushArgumentInstr*>(2);
  ValueGraphVisitor for_array(owner());
  node->array()->Visit(&for_array);
  Append(for_array);
  arguments->Add(PushArgument(for_array.value()));

  ValueGraphVisitor for_index(owner());
  node->index_expr()->Visit(&for_index);
  Append(for_index);
  arguments->Add(PushArgument(for_index.value()));

  if (super_function != NULL) {
    // Generate static call to super operator.
    StaticCallInstr* load = new StaticCallInstr(node->token_pos(),
                                                *super_function,
                                                Object::null_array(),
                                                arguments,
                                                owner()->ic_data_array());
    ReturnDefinition(load);
  } else {
    // Generate dynamic call to index operator.
    const intptr_t checked_argument_count = 1;
    InstanceCallInstr* load = new InstanceCallInstr(node->token_pos(),
                                                    Symbols::IndexToken(),
                                                    Token::kINDEX,
                                                    arguments,
                                                    Object::null_array(),
                                                    checked_argument_count,
                                                    owner()->ic_data_array());
    ReturnDefinition(load);
  }
}


Definition* EffectGraphVisitor::BuildStoreIndexedValues(
    StoreIndexedNode* node,
    bool result_is_needed) {
  Function* super_function = NULL;
  if (node->IsSuperStore()) {
    // Resolve the store indexed operator in the super class.
    super_function = &Function::ZoneHandle(
        Resolver::ResolveDynamicAnyArgs(node->super_class(),
                                        Symbols::AssignIndexToken()));
    if (super_function->IsNull()) {
      // Could not resolve super operator. Generate call noSuchMethod() of the
      // super class instead.
      ArgumentListNode* arguments = new ArgumentListNode(node->token_pos());
      arguments->Add(node->array());
      arguments->Add(node->index_expr());
      arguments->Add(node->value());
      StaticCallInstr* call = BuildStaticNoSuchMethodCall(
          node->super_class(),
          node->array(),
          Symbols::AssignIndexToken(),
          arguments,
          result_is_needed,  // Save last arg if result is needed.
          true);  // Super invocation.
      if (result_is_needed) {
        Do(call);
        // BuildStaticNoSuchMethodCall stores the value in expression_temp.
        return BuildLoadExprTemp();
      } else {
        return call;
      }
    }
  }

  ZoneGrowableArray<PushArgumentInstr*>* arguments =
      new ZoneGrowableArray<PushArgumentInstr*>(3);
  ValueGraphVisitor for_array(owner());
  node->array()->Visit(&for_array);
  Append(for_array);
  arguments->Add(PushArgument(for_array.value()));

  ValueGraphVisitor for_index(owner());
  node->index_expr()->Visit(&for_index);
  Append(for_index);
  arguments->Add(PushArgument(for_index.value()));

  ValueGraphVisitor for_value(owner());
  node->value()->Visit(&for_value);
  Append(for_value);
  Value* value = NULL;
  if (result_is_needed) {
    value = Bind(BuildStoreExprTemp(for_value.value()));
  } else {
    value = for_value.value();
  }
  arguments->Add(PushArgument(value));

  if (super_function != NULL) {
    // Generate static call to super operator []=.

    StaticCallInstr* store =
        new StaticCallInstr(node->token_pos(),
                            *super_function,
                            Object::null_array(),
                            arguments,
                            owner()->ic_data_array());
    if (result_is_needed) {
      Do(store);
      return BuildLoadExprTemp();
    } else {
      return store;
    }
  } else {
    // Generate dynamic call to operator []=.
    const intptr_t checked_argument_count = 3;
    const String& name =
        String::ZoneHandle(Symbols::New(Token::Str(Token::kASSIGN_INDEX)));
    InstanceCallInstr* store =
        new InstanceCallInstr(node->token_pos(),
                              name,
                              Token::kASSIGN_INDEX,
                              arguments,
                              Object::null_array(),
                              checked_argument_count,
                              owner()->ic_data_array());
    if (result_is_needed) {
      Do(store);
      return BuildLoadExprTemp();
    } else {
      return store;
    }
  }
}


void EffectGraphVisitor::VisitStoreIndexedNode(StoreIndexedNode* node) {
  ReturnDefinition(BuildStoreIndexedValues(node, kResultNotNeeded));
}


void ValueGraphVisitor::VisitStoreIndexedNode(StoreIndexedNode* node) {
  ReturnDefinition(BuildStoreIndexedValues(node, kResultNeeded));
}


bool EffectGraphVisitor::MustSaveRestoreContext(SequenceNode* node) const {
  return (node == owner()->parsed_function()->node_sequence()) &&
         (owner()->parsed_function()->saved_entry_context_var() != NULL);
}


void EffectGraphVisitor::UnchainContexts(intptr_t n) {
  if (n > 0) {
    Value* context = Bind(new CurrentContextInstr());
    while (n-- > 0) {
      context = Bind(
          new LoadFieldInstr(context,
                             Context::parent_offset(),
                             Type::ZoneHandle(),  // Not an instance, no type.
                             Scanner::kNoSourcePos));
    }
    AddInstruction(new StoreContextInstr(context));
  }
}


// <Statement> ::= Sequence { scope: LocalScope
//                            nodes: <Statement>*
//                            label: SourceLabel }
void EffectGraphVisitor::VisitSequenceNode(SequenceNode* node) {
  LocalScope* scope = node->scope();
  const intptr_t num_context_variables =
      (scope != NULL) ? scope->num_context_variables() : 0;
  // The outermost function sequence cannot contain a label.
  ASSERT((node->label() == NULL) ||
         (node != owner()->parsed_function()->node_sequence()));
  NestedBlock nested_block(owner(), node);

  if (num_context_variables > 0) {
    // The loop local scope declares variables that are captured.
    // Allocate and chain a new context.
    // Allocate context computation (uses current CTX)
    Value* allocated_context =
        Bind(new AllocateContextInstr(node->token_pos(),
                                      num_context_variables));
    { LocalVariable* tmp_var = EnterTempLocalScope(allocated_context);
      // If this node_sequence is the body of the function being compiled, and
      // if this function allocates context variables, but none of its enclosing
      // functions do, the context on entry is not linked as parent of the
      // allocated context but saved on entry and restored on exit as to prevent
      // memory leaks.
      // In this case, the parser pre-allocates a variable to save the context.
      Value* tmp_val = Bind(new LoadLocalInstr(*tmp_var));
      Value* parent_context = NULL;
      if (MustSaveRestoreContext(node)) {
        BuildSaveContext(
            *owner()->parsed_function()->saved_entry_context_var());
        parent_context = Bind(new ConstantInstr(Object::ZoneHandle()));
      } else {
        parent_context = Bind(new CurrentContextInstr());
      }
      Do(new StoreInstanceFieldInstr(Context::parent_offset(),
                                     tmp_val,
                                     parent_context,
                                     kEmitStoreBarrier,
                                     Scanner::kNoSourcePos));
      AddInstruction(
          new StoreContextInstr(Bind(ExitTempLocalScope(tmp_var))));
    }

    // If this node_sequence is the body of the function being compiled, copy
    // the captured parameters from the frame into the context.
    if (node == owner()->parsed_function()->node_sequence()) {
      ASSERT(scope->context_level() == 1);
      const Function& function = owner()->parsed_function()->function();
      const int num_params = function.NumParameters();
      int param_frame_index = (num_params == function.num_fixed_parameters()) ?
          (kParamEndSlotFromFp + num_params) : kFirstLocalSlotFromFp;
      for (int pos = 0; pos < num_params; param_frame_index--, pos++) {
        const LocalVariable& parameter = *scope->VariableAt(pos);
        ASSERT(parameter.owner() == scope);
        if (parameter.is_captured()) {
          // Create a temporary local describing the original position.
          const String& temp_name = Symbols::TempParam();
          LocalVariable* temp_local = new LocalVariable(
              0,  // Token index.
              temp_name,
              Type::ZoneHandle(Type::DynamicType()));  // Type.
          temp_local->set_index(param_frame_index);

          // Copy parameter from local frame to current context.
          Value* load = Bind(BuildLoadLocal(*temp_local));
          Do(BuildStoreLocal(parameter, load));
          // Write NULL to the source location to detect buggy accesses and
          // allow GC of passed value if it gets overwritten by a new value in
          // the function.
          Value* null_constant =
              Bind(new ConstantInstr(Object::ZoneHandle()));
          Do(BuildStoreLocal(*temp_local, null_constant));
        }
      }
    }
  } else if (MustSaveRestoreContext(node)) {
    // Even when the current scope has no context variables, we may
    // still need to save the current context if, for example, there
    // are loop scopes below this which will allocate a context
    // object.
    BuildSaveContext(
        *owner()->parsed_function()->saved_entry_context_var());
    AddInstruction(
        new StoreContextInstr(Bind(new ConstantInstr(Object::ZoneHandle(
            Isolate::Current()->object_store()->empty_context())))));
  }

  // This check may be deleted if the generated code is leaf.
  // Native functions don't need a stack check at entry.
  const Function& function = owner()->parsed_function()->function();
  if ((node == owner()->parsed_function()->node_sequence()) &&
      !function.is_native()) {
    // Always allocate CheckOverflowInstr so that deopt-ids match regardless
    // if we inline or not.
    CheckStackOverflowInstr* check =
        new CheckStackOverflowInstr(function.token_pos(), 0);
    // If we are inlining don't actually attach the stack check. We must still
    // create the stack check in order to allocate a deopt id.
    if (!owner()->IsInlining()) {
      AddInstruction(check);
    }
  }

  if (FLAG_enable_type_checks &&
      (node == owner()->parsed_function()->node_sequence())) {
    const Function& function = owner()->parsed_function()->function();
    const int num_params = function.NumParameters();
    int pos = 0;
    if (function.IsConstructor()) {
      // Skip type checking of receiver and phase for constructor functions.
      pos = 2;
    } else if (function.IsFactory() || function.IsDynamicFunction()) {
      // Skip type checking of type arguments for factory functions.
      // Skip type checking of receiver for instance functions.
      pos = 1;
    }
    while (pos < num_params) {
      const LocalVariable& parameter = *scope->VariableAt(pos);
      ASSERT(parameter.owner() == scope);
      if (!CanSkipTypeCheck(parameter.token_pos(),
                            NULL,
                            parameter.type(),
                            parameter.name())) {
        Value* parameter_value = Bind(BuildLoadLocal(parameter));
        AssertAssignableInstr* assert_assignable =
            BuildAssertAssignable(parameter.token_pos(),
                                  parameter_value,
                                  parameter.type(),
                                  parameter.name());
        parameter_value = Bind(assert_assignable);
        // Store the type checked argument back to its corresponding local
        // variable so that ssa renaming detects the dependency and makes use
        // of the checked type in type propagation.
        Do(BuildStoreLocal(parameter, parameter_value));
      }
      pos++;
    }
  }

  intptr_t i = 0;
  while (is_open() && (i < node->length())) {
    EffectGraphVisitor for_effect(owner());
    node->NodeAt(i++)->Visit(&for_effect);
    Append(for_effect);
    if (!is_open()) {
      // E.g., because of a JumpNode.
      break;
    }
  }

  if (is_open()) {
    if (MustSaveRestoreContext(node)) {
      BuildRestoreContext(
          *owner()->parsed_function()->saved_entry_context_var());
    } else if (num_context_variables > 0) {
      UnchainContexts(1);
    }
  }

  // If this node sequence is labeled, a break out of the sequence will have
  // taken care of unchaining the context.
  if (nested_block.break_target() != NULL) {
    if (is_open()) Goto(nested_block.break_target());
    exit_ = nested_block.break_target();
  }
}


void EffectGraphVisitor::VisitCatchClauseNode(CatchClauseNode* node) {
  InlineBailout("EffectGraphVisitor::VisitCatchClauseNode (exception)");
  // Restores CTX from local variable ':saved_context'.
  BuildRestoreContext(node->context_var());

  EffectGraphVisitor for_catch(owner());
  node->VisitChildren(&for_catch);
  Append(for_catch);
}


void EffectGraphVisitor::VisitTryCatchNode(TryCatchNode* node) {
  InlineBailout("EffectGraphVisitor::VisitTryCatchNode (exception)");
  intptr_t original_handler_index = owner()->try_index();
  const intptr_t try_handler_index = node->try_index();
  ASSERT(try_handler_index != original_handler_index);
  owner()->set_try_index(try_handler_index);

  // Preserve CTX into local variable '%saved_context'.
  BuildSaveContext(node->context_var());

  EffectGraphVisitor for_try(owner());
  node->try_block()->Visit(&for_try);

  if (for_try.is_open()) {
    JoinEntryInstr* after_try =
        new JoinEntryInstr(owner()->AllocateBlockId(), original_handler_index);
    for_try.Goto(after_try);
    for_try.exit_ = after_try;
  }

  JoinEntryInstr* try_entry =
      new JoinEntryInstr(owner()->AllocateBlockId(), try_handler_index);

  Goto(try_entry);
  AppendFragment(try_entry, for_try);
  exit_ = for_try.exit_;

  // We are done generating code for the try block.
  owner()->set_try_index(original_handler_index);

  CatchClauseNode* catch_block = node->catch_block();
  SequenceNode* finally_block = node->finally_block();

  // If there is a finally block, it is the handler for code in the catch
  // block.
  const intptr_t catch_handler_index = (finally_block == NULL)
      ? original_handler_index
      : catch_block->catch_handler_index();

  const intptr_t prev_catch_try_index = owner()->catch_try_index();

  owner()->set_try_index(catch_handler_index);
  owner()->set_catch_try_index(try_handler_index);
  EffectGraphVisitor for_catch(owner());
  catch_block->Visit(&for_catch);
  owner()->set_catch_try_index(prev_catch_try_index);

  // NOTE: The implicit variables ':saved_context', ':exception_var'
  // and ':stacktrace_var' can never be captured variables.
  ASSERT(!catch_block->exception_var().is_captured());
  ASSERT(!catch_block->stacktrace_var().is_captured());

  CatchBlockEntryInstr* catch_entry =
      new CatchBlockEntryInstr(owner()->AllocateBlockId(),
                               catch_handler_index,
                               catch_block->handler_types(),
                               try_handler_index,
                               catch_block->exception_var(),
                               catch_block->stacktrace_var(),
                               catch_block->needs_stacktrace());
  owner()->AddCatchEntry(catch_entry);
  AppendFragment(catch_entry, for_catch);

  if (for_catch.is_open()) {
    JoinEntryInstr* join = new JoinEntryInstr(owner()->AllocateBlockId(),
                                              original_handler_index);
    for_catch.Goto(join);
    if (is_open()) Goto(join);
    exit_ = join;
  }

  if (finally_block != NULL) {
    // Create a handler for the code in the catch block, containing the
    // code in the finally block.
    owner()->set_try_index(original_handler_index);
    EffectGraphVisitor for_finally(owner());
    for_finally.BuildRestoreContext(catch_block->context_var());

    finally_block->Visit(&for_finally);
    if (for_finally.is_open()) {
      // Rethrow the exception.  Manually build the graph for rethrow.
      Value* exception = for_finally.Bind(
          for_finally.BuildLoadLocal(catch_block->exception_var()));
      for_finally.PushArgument(exception);
      Value* stacktrace = for_finally.Bind(
          for_finally.BuildLoadLocal(catch_block->stacktrace_var()));
      for_finally.PushArgument(stacktrace);
      for_finally.AddInstruction(
          new ReThrowInstr(catch_block->token_pos(), catch_handler_index));
      for_finally.CloseFragment();
    }
    ASSERT(!for_finally.is_open());

    const Array& types = Array::ZoneHandle(Array::New(1, Heap::kOld));
    types.SetAt(0, Type::Handle(Type::DynamicType()));
    CatchBlockEntryInstr* finally_entry =
        new CatchBlockEntryInstr(owner()->AllocateBlockId(),
                                 original_handler_index,
                                 types,
                                 catch_handler_index,
                                 catch_block->exception_var(),
                                 catch_block->stacktrace_var(),
                                 catch_block->needs_stacktrace());
    owner()->AddCatchEntry(finally_entry);
    AppendFragment(finally_entry, for_finally);
  }

  // Generate code for the finally block if one exists.
  if ((finally_block != NULL) && is_open()) {
    EffectGraphVisitor for_finally_block(owner());
    finally_block->Visit(&for_finally_block);
    Append(for_finally_block);
  }
}


// Looks up dynamic method noSuchMethod in target_class
// (including its super class chain) and builds a static call to it.
StaticCallInstr* EffectGraphVisitor::BuildStaticNoSuchMethodCall(
    const Class& target_class,
    AstNode* receiver,
    const String& method_name,
    ArgumentListNode* method_arguments,
    bool save_last_arg,
    bool is_super_invocation) {
  intptr_t args_pos = method_arguments->token_pos();
  LocalVariable* temp = NULL;
  if (save_last_arg) {
    temp = owner()->parsed_function()->EnsureExpressionTemp();
  }
  ArgumentListNode* args =
      Parser::BuildNoSuchMethodArguments(args_pos,
                                         method_name,
                                         *method_arguments,
                                         temp,
                                         is_super_invocation);
  const Function& no_such_method_func = Function::ZoneHandle(
      Resolver::ResolveDynamicAnyArgs(target_class, Symbols::NoSuchMethod()));
  // We are guaranteed to find noSuchMethod of class Object.
  ASSERT(!no_such_method_func.IsNull());
  ZoneGrowableArray<PushArgumentInstr*>* push_arguments =
      new ZoneGrowableArray<PushArgumentInstr*>(2);
  BuildPushArguments(*args, push_arguments);
  return new StaticCallInstr(args_pos,
                             no_such_method_func,
                             Object::null_array(),
                             push_arguments,
                             owner()->ic_data_array());
}


StaticCallInstr* EffectGraphVisitor::BuildThrowNoSuchMethodError(
    intptr_t token_pos,
    const Class& function_class,
    const String& function_name,
    ArgumentListNode* function_arguments,
    int invocation_type) {
  ZoneGrowableArray<PushArgumentInstr*>* arguments =
      new ZoneGrowableArray<PushArgumentInstr*>();
  // Object receiver.
  // TODO(regis): For now, we pass a class literal of the unresolved
  // method's owner, but this is not specified and will probably change.
  Type& type = Type::ZoneHandle(
      Type::New(function_class,
                TypeArguments::Handle(),
                token_pos,
                Heap::kOld));
  type ^= ClassFinalizer::FinalizeType(
      function_class, type, ClassFinalizer::kCanonicalize);
  Value* receiver_value = Bind(new ConstantInstr(type));
  arguments->Add(PushArgument(receiver_value));
  // String memberName.
  const String& member_name = String::ZoneHandle(Symbols::New(function_name));
  Value* member_name_value = Bind(new ConstantInstr(member_name));
  arguments->Add(PushArgument(member_name_value));
  // Smi invocation_type.
  Value* invocation_type_value = Bind(new ConstantInstr(
      Smi::ZoneHandle(Smi::New(invocation_type))));
  arguments->Add(PushArgument(invocation_type_value));
  // List arguments.
  if (function_arguments == NULL) {
    Value* arguments_value = Bind(new ConstantInstr(Array::ZoneHandle()));
    arguments->Add(PushArgument(arguments_value));
  } else {
    ValueGraphVisitor array_val(owner());
    ArrayNode* array =
        new ArrayNode(token_pos, Type::ZoneHandle(Type::ArrayType()),
                      function_arguments->nodes());
    array->Visit(&array_val);
    Append(array_val);
    arguments->Add(PushArgument(array_val.value()));
  }
  // List argumentNames.
  ConstantInstr* cinstr = new ConstantInstr(
      (function_arguments == NULL) ? Array::ZoneHandle()
                                   : function_arguments->names());
  Value* argument_names_value = Bind(cinstr);
  arguments->Add(PushArgument(argument_names_value));

  // List existingArgumentNames.
  Value* existing_argument_names_value =
      Bind(new ConstantInstr(Array::ZoneHandle()));
  arguments->Add(PushArgument(existing_argument_names_value));
  // Resolve and call NoSuchMethodError._throwNew.
  const Library& core_lib = Library::Handle(Library::CoreLibrary());
  const Class& cls = Class::Handle(
      core_lib.LookupClass(Symbols::NoSuchMethodError()));
  ASSERT(!cls.IsNull());
  const Function& func = Function::ZoneHandle(
      Resolver::ResolveStatic(cls,
                              Library::PrivateCoreLibName(Symbols::ThrowNew()),
                              arguments->length(),
                              Object::null_array()));
  ASSERT(!func.IsNull());
  return new StaticCallInstr(token_pos,
                             func,
                             Object::null_array(),  // No names.
                             arguments,
                             owner()->ic_data_array());
}


void EffectGraphVisitor::BuildThrowNode(ThrowNode* node) {
  ValueGraphVisitor for_exception(owner());
  node->exception()->Visit(&for_exception);
  Append(for_exception);
  PushArgument(for_exception.value());
  Instruction* instr = NULL;
  if (node->stacktrace() == NULL) {
    instr = new ThrowInstr(node->token_pos());
  } else {
    ValueGraphVisitor for_stack_trace(owner());
    node->stacktrace()->Visit(&for_stack_trace);
    Append(for_stack_trace);
    PushArgument(for_stack_trace.value());
    instr = new ReThrowInstr(node->token_pos(), owner()->catch_try_index());
  }
  AddInstruction(instr);
}


void EffectGraphVisitor::VisitThrowNode(ThrowNode* node) {
  BuildThrowNode(node);
  CloseFragment();
}


// A throw cannot be part of an expression, however, the parser may replace
// certain expression nodes with a throw. In that case generate a literal null
// so that the fragment is not closed in the middle of an expression.
void ValueGraphVisitor::VisitThrowNode(ThrowNode* node) {
  BuildThrowNode(node);
  ReturnDefinition(new ConstantInstr(Instance::ZoneHandle()));
}


void EffectGraphVisitor::VisitInlinedFinallyNode(InlinedFinallyNode* node) {
  InlineBailout("EffectGraphVisitor::VisitInlinedFinallyNode (exception)");
  const intptr_t try_index = owner()->try_index();
  if (try_index >= 0) {
    // We are about to generate code for an inlined finally block. Exceptions
    // thrown in this block of code should be treated as though they are
    // thrown not from the current try block but the outer try block if any.
    intptr_t outer_try_index = node->try_index();
    owner()->set_try_index(outer_try_index);
  }
  BuildRestoreContext(node->context_var());

  JoinEntryInstr* finally_entry =
      new JoinEntryInstr(owner()->AllocateBlockId(), owner()->try_index());
  EffectGraphVisitor for_finally_block(owner());
  node->finally_block()->Visit(&for_finally_block);

  if (try_index >= 0) {
    owner()->set_try_index(try_index);
  }

  if (for_finally_block.is_open()) {
    JoinEntryInstr* after_finally =
        new JoinEntryInstr(owner()->AllocateBlockId(), owner()->try_index());
    for_finally_block.Goto(after_finally);
    for_finally_block.exit_ = after_finally;
  }

  Goto(finally_entry);
  AppendFragment(finally_entry, for_finally_block);
  exit_ = for_finally_block.exit_;
}


FlowGraph* FlowGraphBuilder::BuildGraph() {
  if (FLAG_print_ast) {
    // Print the function ast before IL generation.
    AstPrinter::PrintFunctionNodes(*parsed_function());
  }
  if (FLAG_print_scopes) {
    AstPrinter::PrintFunctionScope(*parsed_function());
  }
  TargetEntryInstr* normal_entry =
      new TargetEntryInstr(AllocateBlockId(),
                           CatchClauseNode::kInvalidTryIndex);
  graph_entry_ = new GraphEntryInstr(parsed_function(), normal_entry, osr_id_);
  EffectGraphVisitor for_effect(this);
  parsed_function()->node_sequence()->Visit(&for_effect);
  AppendFragment(normal_entry, for_effect);
  // Check that the graph is properly terminated.
  ASSERT(!for_effect.is_open());

  // When compiling for OSR, use a depth first search to prune instructions
  // unreachable from the OSR entry.  Catch entries are not (yet) properly
  // recognized as reachable.
  if (osr_id_ != Isolate::kNoDeoptId) {
    if (graph_entry_->SuccessorCount() > 1) {
      Bailout("try/catch when compiling for OSR");
    }
    PruneUnreachable();
  }

  FlowGraph* graph = new FlowGraph(*this, graph_entry_, last_used_block_id_);
  return graph;
}


void FlowGraphBuilder::PruneUnreachable() {
  ASSERT(osr_id_ != Isolate::kNoDeoptId);
  BitVector* block_marks = new BitVector(last_used_block_id_ + 1);
  bool found = graph_entry_->PruneUnreachable(this, graph_entry_, NULL, osr_id_,
                                              block_marks);
  ASSERT(found);
}


void FlowGraphBuilder::Warning(intptr_t token_pos,
                               const char* format, ...) const {
  if (FLAG_silent_warnings) return;
  const Function& function = parsed_function_->function();
  va_list args;
  va_start(args, format);
  const Error& error = Error::Handle(
      LanguageError::NewFormattedV(Error::Handle(),  // No previous error.
                                   Script::Handle(function.script()),
                                   token_pos, LanguageError::kWarning,
                                   Heap::kNew, format, args));
  va_end(args);
  if (FLAG_warning_as_error) {
    Isolate::Current()->long_jump_base()->Jump(1, error);
    UNREACHABLE();
  } else {
    OS::Print("%s", error.ToErrorCString());
  }
}


void FlowGraphBuilder::Bailout(const char* reason) const {
  const Function& function = parsed_function_->function();
  const Error& error = Error::Handle(
      LanguageError::NewFormatted(Error::Handle(),  // No previous error.
                                  Script::Handle(function.script()),
                                  function.token_pos(),
                                  LanguageError::kBailout,
                                  Heap::kNew,
                                  "FlowGraphBuilder Bailout: %s %s",
                                  String::Handle(function.name()).ToCString(),
                                  reason));
  Isolate::Current()->long_jump_base()->Jump(1, error);
  UNREACHABLE();
}

}  // namespace dart<|MERGE_RESOLUTION|>--- conflicted
+++ resolved
@@ -1455,15 +1455,12 @@
     ReturnDefinition(new ConstantInstr(Bool::Get(!negate_result)));
     return;
   }
-<<<<<<< HEAD
-=======
 
   // Check for javascript compatibility.
   if (FLAG_warn_on_javascript_compatibility) {
     owner()->WarnOnJSIntegralNumTypeTest(node->left(), type);
   }
 
->>>>>>> 8c339559
   ValueGraphVisitor for_left_value(owner());
   node->left()->Visit(&for_left_value);
   Append(for_left_value);
