--- conflicted
+++ resolved
@@ -727,6 +727,23 @@
 }
 
 
+void Simulator::set_dregister_bits(DRegister reg, int64_t value) {
+  ASSERT(reg >= 0);
+  ASSERT(reg < kNumberOfDRegisters);
+  FRegister lo = static_cast<FRegister>(reg * 2);
+  FRegister hi = static_cast<FRegister>((reg * 2) + 1);
+  set_fregister(lo, Utils::Low32Bits(value));
+  set_fregister(hi, Utils::High32Bits(value));
+}
+
+
+void Simulator::set_dregister(DRegister reg, double value) {
+  ASSERT(reg >= 0);
+  ASSERT(reg < kNumberOfDRegisters);
+  set_dregister_bits(reg, bit_cast<int64_t, double>(value));
+}
+
+
 // Get the register from the architecture state.
 int32_t Simulator::get_register(Register reg) const {
   if (reg == R0) {
@@ -765,6 +782,23 @@
   ASSERT(reg < kNumberOfFRegisters);
   ASSERT((reg & 1) == 0);
   const int64_t value = get_fregister_long(reg);
+  return bit_cast<double, int64_t>(value);
+}
+
+
+int64_t Simulator::get_dregister_bits(DRegister reg) const {
+  ASSERT(reg >= 0);
+  ASSERT(reg < kNumberOfDRegisters);
+  FRegister lo = static_cast<FRegister>(reg * 2);
+  FRegister hi = static_cast<FRegister>((reg * 2) + 1);
+  return Utils::LowHighTo64Bits(get_fregister(lo), get_fregister(hi));
+}
+
+
+double Simulator::get_dregister(DRegister reg) const {
+  ASSERT(reg >= 0);
+  ASSERT(reg < kNumberOfDRegisters);
+  const int64_t value = get_dregister_bits(reg);
   return bit_cast<double, int64_t>(value);
 }
 
@@ -1097,10 +1131,9 @@
       int32_t rs_val = get_register(instr->RsField());
       int32_t rt_val = get_register(instr->RtField());
       if (rt_val == 0) {
-        // Results are unpredictable.
-        set_hi_register(0);
-        set_lo_register(0);
-        // TODO(zra): Drop into the debugger here.
+        // Results are unpredictable, but there is no arithmetic exception.
+        set_hi_register(icount_);
+        set_lo_register(icount_);
         break;
       }
 
@@ -1121,10 +1154,9 @@
       uint32_t rs_val = get_register(instr->RsField());
       uint32_t rt_val = get_register(instr->RtField());
       if (rt_val == 0) {
-        // Results are unpredictable.
-        set_hi_register(0);
-        set_lo_register(0);
-        // TODO(zra): Drop into the debugger here.
+        // Results are unpredictable, but there is no arithmetic exception.
+        set_hi_register(icount_);
+        set_lo_register(icount_);
         break;
       }
       set_lo_register(rs_val / rt_val);
@@ -2043,13 +2075,9 @@
                         int32_t parameter0,
                         int32_t parameter1,
                         int32_t parameter2,
-<<<<<<< HEAD
-                        int32_t parameter3) {
-=======
                         int32_t parameter3,
                         bool fp_return,
                         bool fp_args) {
->>>>>>> d4ab0bdb
   // Save the SP register before the call so we can restore it.
   int32_t sp_before_call = get_register(SP);
 
@@ -2093,6 +2121,13 @@
   int32_t r22_val = get_register(R22);
   int32_t r23_val = get_register(R23);
 
+  double d10_val = get_dregister(D10);
+  double d11_val = get_dregister(D11);
+  double d12_val = get_dregister(D12);
+  double d13_val = get_dregister(D13);
+  double d14_val = get_dregister(D14);
+  double d15_val = get_dregister(D15);
+
   // Setup the callee-saved registers with a known value. To be able to check
   // that they are preserved properly across dart execution.
   int32_t callee_saved_value = icount_;
@@ -2105,6 +2140,13 @@
   set_register(R22, callee_saved_value);
   set_register(R23, callee_saved_value);
 
+  set_dregister_bits(D10, callee_saved_value);
+  set_dregister_bits(D11, callee_saved_value);
+  set_dregister_bits(D12, callee_saved_value);
+  set_dregister_bits(D13, callee_saved_value);
+  set_dregister_bits(D14, callee_saved_value);
+  set_dregister_bits(D15, callee_saved_value);
+
   // Start the simulation
   Execute();
 
@@ -2118,6 +2160,13 @@
   ASSERT(callee_saved_value == get_register(R22));
   ASSERT(callee_saved_value == get_register(R23));
 
+  ASSERT(callee_saved_value == get_dregister_bits(D10));
+  ASSERT(callee_saved_value == get_dregister_bits(D11));
+  ASSERT(callee_saved_value == get_dregister_bits(D12));
+  ASSERT(callee_saved_value == get_dregister_bits(D13));
+  ASSERT(callee_saved_value == get_dregister_bits(D14));
+  ASSERT(callee_saved_value == get_dregister_bits(D15));
+
   // Restore callee-saved registers with the original value.
   set_register(R16, r16_val);
   set_register(R17, r17_val);
@@ -2128,9 +2177,22 @@
   set_register(R22, r22_val);
   set_register(R23, r23_val);
 
+  set_dregister(D10, d10_val);
+  set_dregister(D11, d11_val);
+  set_dregister(D12, d12_val);
+  set_dregister(D13, d13_val);
+  set_dregister(D14, d14_val);
+  set_dregister(D15, d15_val);
+
   // Restore the SP register and return V1:V0.
   set_register(SP, sp_before_call);
-  return Utils::LowHighTo64Bits(get_register(V0), get_register(V1));
+  int64_t return_value;
+  if (fp_return) {
+    return_value = Utils::LowHighTo64Bits(get_fregister(F0), get_fregister(F1));
+  } else {
+    return_value = Utils::LowHighTo64Bits(get_register(V0), get_register(V1));
+  }
+  return return_value;
 }
 
 
