--- conflicted
+++ resolved
@@ -32,7 +32,7 @@
     defined(TARGET_OS_MACOS) || defined(TARGET_OS_ANDROID)
   DEFINE_FLAG(bool, profile, false, "Enable Sampling Profiler");
 #else
-  DEFINE_FLAG(bool, profile, false, "Enable Sampling Profiler");
+  DEFINE_FLAG(bool, profile, true, "Enable Sampling Profiler");
 #endif
 DEFINE_FLAG(bool, trace_profiled_isolates, false, "Trace profiled isolates.");
 DEFINE_FLAG(charp, profile_dir, NULL,
@@ -204,7 +204,6 @@
   uintptr_t ticks;
 };
 
-<<<<<<< HEAD
 
 // A region of code. Each region is a kind of code (Dart, Collected, or Native).
 class CodeRegion : public ZoneAllocated {
@@ -287,90 +286,6 @@
     return NULL;
   }
 
-=======
-
-// A region of code. Each region is a kind of code (Dart, Collected, or Native).
-class CodeRegion : public ZoneAllocated {
- public:
-  enum Kind {
-    kDartCode,
-    kCollectedCode,
-    kNativeCode
-  };
-
-  CodeRegion(Kind kind, uintptr_t start, uintptr_t end) :
-      kind_(kind),
-      start_(start),
-      end_(end),
-      inclusive_ticks_(0),
-      exclusive_ticks_(0),
-      name_(NULL),
-      address_table_(new ZoneGrowableArray<AddressEntry>()) {
-  }
-
-  ~CodeRegion() {
-  }
-
-  uintptr_t start() const { return start_; }
-  void set_start(uintptr_t start) {
-    start_ = start;
-  }
-
-  uintptr_t end() const { return end_; }
-  void set_end(uintptr_t end) {
-    end_ = end;
-  }
-
-  void AdjustExtent(uintptr_t start, uintptr_t end) {
-    if (start < start_) {
-      start_ = start;
-    }
-    if (end > end_) {
-      end_ = end;
-    }
-  }
-
-  bool contains(uintptr_t pc) const {
-    return (pc >= start_) && (pc < end_);
-  }
-
-  intptr_t inclusive_ticks() const { return inclusive_ticks_; }
-  void set_inclusive_ticks(intptr_t inclusive_ticks) {
-    inclusive_ticks_ = inclusive_ticks;
-  }
-
-  intptr_t exclusive_ticks() const { return exclusive_ticks_; }
-  void set_exclusive_ticks(intptr_t exclusive_ticks) {
-    exclusive_ticks_ = exclusive_ticks;
-  }
-
-  const char* name() const { return name_; }
-  void SetName(const char* name) {
-    if (name == NULL) {
-      name_ = NULL;
-    }
-    intptr_t len = strlen(name);
-    name_ = Isolate::Current()->current_zone()->Alloc<const char>(len + 1);
-    strncpy(const_cast<char*>(name_), name, len);
-    const_cast<char*>(name_)[len] = '\0';
-  }
-
-  Kind kind() const { return kind_; }
-
-  static const char* KindToCString(Kind kind) {
-    switch (kind) {
-      case kDartCode:
-        return "Dart";
-      case kCollectedCode:
-        return "Collected";
-      case kNativeCode:
-        return "Native";
-    }
-    UNREACHABLE();
-    return NULL;
-  }
-
->>>>>>> 192df7e8
   void AddTick(bool exclusive) {
     if (exclusive) {
       exclusive_ticks_++;
@@ -642,7 +557,6 @@
         samples,
         isolate->name(),
         delta);
-<<<<<<< HEAD
   }
   return samples;
 }
@@ -673,38 +587,6 @@
 }
 
 
-=======
-  }
-  return samples;
-}
-
-
-intptr_t Profiler::ProcessSample(Isolate* isolate,
-                                 ProfilerCodeRegionTable* code_region_table,
-                                Sample* sample) {
-  Sample::SampleType type = sample->type;
-  if (type != Sample::kIsolateSample) {
-    return 0;
-  }
-  if (sample->pcs[0] == 0) {
-    // No frames in this sample.
-    return 0;
-  }
-  intptr_t i = 0;
-  // i points to the leaf (exclusive) PC sample. Do not tick the address.
-  code_region_table->AddTick(sample->pcs[i], true, false);
-  // Give all frames an inclusive tick and tick the address.
-  for (; i < Sample::kNumStackFrames; i++) {
-    if (sample->pcs[i] == 0) {
-      break;
-    }
-    code_region_table->AddTick(sample->pcs[i], false, true);
-  }
-  return 1;
-}
-
-
->>>>>>> 192df7e8
 void Profiler::WriteProfile(Isolate* isolate) {
   if (isolate == NULL) {
     return;
