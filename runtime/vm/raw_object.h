// Copyright (c) 2012, the Dart project authors.  Please see the AUTHORS file
// for details. All rights reserved. Use of this source code is governed by a
// BSD-style license that can be found in the LICENSE file.

#ifndef VM_RAW_OBJECT_H_
#define VM_RAW_OBJECT_H_

#include "platform/assert.h"
#include "vm/globals.h"
#include "vm/token.h"
#include "vm/snapshot.h"

namespace dart {

// Macrobatics to define the Object hierarchy of VM implementation classes.
#define CLASS_LIST_NO_OBJECT_NOR_STRING_NOR_ARRAY(V)                           \
  V(Class)                                                                     \
  V(UnresolvedClass)                                                           \
  V(AbstractTypeArguments)                                                     \
    V(TypeArguments)                                                           \
    V(InstantiatedTypeArguments)                                               \
  V(PatchClass)                                                                \
  V(Function)                                                                  \
  V(ClosureData)                                                               \
  V(RedirectionData)                                                           \
  V(Field)                                                                     \
  V(LiteralToken)                                                              \
  V(TokenStream)                                                               \
  V(Script)                                                                    \
  V(Library)                                                                   \
  V(LibraryPrefix)                                                             \
  V(Namespace)                                                                 \
  V(Code)                                                                      \
  V(Instructions)                                                              \
  V(PcDescriptors)                                                             \
  V(Stackmap)                                                                  \
  V(LocalVarDescriptors)                                                       \
  V(ExceptionHandlers)                                                         \
  V(DeoptInfo)                                                                 \
  V(Context)                                                                   \
  V(ContextScope)                                                              \
  V(ICData)                                                                    \
  V(MegamorphicCache)                                                          \
  V(SubtypeTestCache)                                                          \
  V(Error)                                                                     \
    V(ApiError)                                                                \
    V(LanguageError)                                                           \
    V(UnhandledException)                                                      \
    V(UnwindError)                                                             \
  V(Instance)                                                                  \
    V(AbstractType)                                                            \
      V(Type)                                                                  \
      V(TypeParameter)                                                         \
      V(BoundedType)                                                           \
      V(MixinAppType)                                                          \
    V(Number)                                                                  \
      V(Integer)                                                               \
        V(Smi)                                                                 \
        V(Mint)                                                                \
        V(Bigint)                                                              \
      V(Double)                                                                \
    V(Bool)                                                                    \
    V(GrowableObjectArray)                                                     \
    V(TypedData)                                                               \
    V(ExternalTypedData)                                                       \
    V(Stacktrace)                                                              \
    V(JSRegExp)                                                                \
    V(WeakProperty)                                                            \
    V(MirrorReference)                                                         \
    V(Float32x4)                                                               \
<<<<<<< HEAD
    V(Int32x4)                                                                \
=======
    V(Int32x4)                                                                 \
>>>>>>> 3485989a

#define CLASS_LIST_ARRAYS(V)                                                   \
  V(Array)                                                                     \
    V(ImmutableArray)                                                          \

#define CLASS_LIST_STRINGS(V)                                                  \
  V(String)                                                                    \
    V(OneByteString)                                                           \
    V(TwoByteString)                                                           \
    V(ExternalOneByteString)                                                   \
    V(ExternalTwoByteString)

#define CLASS_LIST_TYPED_DATA(V)                                               \
  V(Int8Array)                                                                 \
  V(Uint8Array)                                                                \
  V(Uint8ClampedArray)                                                         \
  V(Int16Array)                                                                \
  V(Uint16Array)                                                               \
  V(Int32Array)                                                                \
  V(Uint32Array)                                                               \
  V(Int64Array)                                                                \
  V(Uint64Array)                                                               \
  V(Float32Array)                                                              \
  V(Float64Array)                                                              \
  V(Float32x4Array)                                                            \
<<<<<<< HEAD
  V(Int32x4Array)                                                             \
=======
  V(Int32x4Array)                                                              \
>>>>>>> 3485989a

#define CLASS_LIST_FOR_HANDLES(V)                                              \
  CLASS_LIST_NO_OBJECT_NOR_STRING_NOR_ARRAY(V)                                 \
  V(Array)                                                                     \
  V(String)

#define CLASS_LIST_NO_OBJECT(V)                                                \
  CLASS_LIST_NO_OBJECT_NOR_STRING_NOR_ARRAY(V)                                 \
  CLASS_LIST_ARRAYS(V)                                                         \
  CLASS_LIST_STRINGS(V)

#define CLASS_LIST(V)                                                          \
  V(Object)                                                                    \
  CLASS_LIST_NO_OBJECT(V)


// Forward declarations.
class Isolate;
#define DEFINE_FORWARD_DECLARATION(clazz)                                      \
  class Raw##clazz;
CLASS_LIST(DEFINE_FORWARD_DECLARATION)
#undef DEFINE_FORWARD_DECLARATION


enum ClassId {
  // Illegal class id.
  kIllegalCid = 0,

  // List of Ids for predefined classes.
#define DEFINE_OBJECT_KIND(clazz)                                              \
  k##clazz##Cid,
CLASS_LIST(DEFINE_OBJECT_KIND)
#undef DEFINE_OBJECT_KIND

#define DEFINE_OBJECT_KIND(clazz)                                              \
  kTypedData##clazz##Cid,
CLASS_LIST_TYPED_DATA(DEFINE_OBJECT_KIND)
#undef DEFINE_OBJECT_KIND

#define DEFINE_OBJECT_KIND(clazz)                                              \
  kTypedData##clazz##ViewCid,
CLASS_LIST_TYPED_DATA(DEFINE_OBJECT_KIND)
  kByteDataViewCid,
#undef DEFINE_OBJECT_KIND

#define DEFINE_OBJECT_KIND(clazz)                                              \
  kExternalTypedData##clazz##Cid,
CLASS_LIST_TYPED_DATA(DEFINE_OBJECT_KIND)
#undef DEFINE_OBJECT_KIND

  // The following entries do not describe a predefined class, but instead
  // are class indexes for pre-allocated instance (Null, dynamic and Void).
  kNullCid,
  kDynamicCid,
  kVoidCid,

  // The following entry does not describe a real class, but instead it is an
  // id which is used to identify free list elements in the heap.
  kFreeListElement,

  kNumPredefinedCids,
};

enum ObjectAlignment {
  // Alignment offsets are used to determine object age.
  kNewObjectAlignmentOffset = kWordSize,
  kOldObjectAlignmentOffset = 0,
  // Object sizes are aligned to kObjectAlignment.
  kObjectAlignment = 2 * kWordSize,
  kObjectAlignmentLog2 = kWordSizeLog2 + 1,
  kObjectAlignmentMask = kObjectAlignment - 1,
};

enum {
  kSmiTag = 0,
  kHeapObjectTag = 1,
  kSmiTagSize = 1,
  kSmiTagMask = 1,
  kSmiTagShift = 1,
};

enum TypedDataElementType {
#define V(name) k##name##Element,
CLASS_LIST_TYPED_DATA(V)
#undef V
};

#define SNAPSHOT_WRITER_SUPPORT()                                              \
  void WriteTo(                                                                \
      SnapshotWriter* writer, intptr_t object_id, Snapshot::Kind kind);        \
  friend class SnapshotWriter;                                                 \

#define VISITOR_SUPPORT(object)                                                \
  static intptr_t Visit##object##Pointers(Raw##object* raw_obj,                \
                                          ObjectPointerVisitor* visitor);

#define HEAP_PROFILER_SUPPORT()                                                \
  friend class HeapProfiler;                                                   \

#define RAW_OBJECT_IMPLEMENTATION(object)                                      \
 private:  /* NOLINT */                                                        \
  VISITOR_SUPPORT(object)                                                      \
  friend class object;                                                         \
  friend class RawObject;                                                      \
  friend class Heap;                                                           \
  DISALLOW_ALLOCATION();                                                       \
  DISALLOW_IMPLICIT_CONSTRUCTORS(Raw##object)

#define RAW_HEAP_OBJECT_IMPLEMENTATION(object)                                 \
  private:                                                                     \
    RAW_OBJECT_IMPLEMENTATION(object);                                         \
    Raw##object* ptr() const {                                                 \
      ASSERT(IsHeapObject());                                                  \
      return reinterpret_cast<Raw##object*>(                                   \
          reinterpret_cast<uword>(this) - kHeapObjectTag);                     \
    }                                                                          \
    SNAPSHOT_WRITER_SUPPORT()                                                  \
    HEAP_PROFILER_SUPPORT()                                                    \


// RawObject is the base class of all raw objects, even though it carries the
// class_ field not all raw objects are allocated in the heap and thus cannot
// be dereferenced (e.g. RawSmi).
class RawObject {
 public:
  // The tags field which is a part of the object header uses the following
  // bit fields for storing tags.
  enum TagBits {
    kWatchedBit = 0,
    kMarkBit = 1,
    kCanonicalBit = 2,
    kFromSnapshotBit = 3,
    kRememberedBit = 4,
    kReservedTagBit = 5,  // kReservedBit{10K,100K,1M,10M}
    kReservedTagSize = 3,
    kSizeTagBit = 8,
    kSizeTagSize = 8,
    kClassIdTagBit = kSizeTagBit + kSizeTagSize,
    kClassIdTagSize = 16
  };

  // Encodes the object size in the tag in units of object alignment.
  class SizeTag {
   public:
    static const intptr_t kMaxSizeTag =
        ((1 << RawObject::kSizeTagSize) - 1) << kObjectAlignmentLog2;

    static uword encode(intptr_t size) {
      return SizeBits::encode(SizeToTagValue(size));
    }

    static intptr_t decode(uword tag) {
      return TagValueToSize(SizeBits::decode(tag));
    }

    static uword update(intptr_t size, uword tag) {
      return SizeBits::update(SizeToTagValue(size), tag);
    }

  private:
    // The actual unscaled bit field used within the tag field.
    class SizeBits : public BitField<intptr_t, kSizeTagBit, kSizeTagSize> {};

    static intptr_t SizeToTagValue(intptr_t size) {
      ASSERT(Utils::IsAligned(size, kObjectAlignment));
      return  (size > kMaxSizeTag) ? 0 : (size >> kObjectAlignmentLog2);
    }
    static intptr_t TagValueToSize(intptr_t value) {
      return value << kObjectAlignmentLog2;
    }
  };

  class ClassIdTag : public BitField<intptr_t,
                                     kClassIdTagBit,
                                     kClassIdTagSize> {};  // NOLINT

  bool IsHeapObject() const {
    uword value = reinterpret_cast<uword>(this);
    return (value & kSmiTagMask) == kHeapObjectTag;
  }

  bool IsNewObject() const {
    ASSERT(IsHeapObject());
    uword addr = reinterpret_cast<uword>(this);
    return (addr & kNewObjectAlignmentOffset) == kNewObjectAlignmentOffset;
  }
  bool IsOldObject() const {
    ASSERT(IsHeapObject());
    uword addr = reinterpret_cast<uword>(this);
    return (addr & kNewObjectAlignmentOffset) == kOldObjectAlignmentOffset;
  }
  bool IsVMHeapObject() const;

  // Support for GC marking bit.
  bool IsMarked() const {
    return MarkBit::decode(ptr()->tags_);
  }
  void SetMarkBit() {
    ASSERT(!IsMarked());
    uword tags = ptr()->tags_;
    ptr()->tags_ = MarkBit::update(true, tags);
  }
  void ClearMarkBit() {
    ASSERT(IsMarked());
    uword tags = ptr()->tags_;
    ptr()->tags_ = MarkBit::update(false, tags);
  }

  // Support for GC watched bit.
  bool IsWatched() const {
    return WatchedBit::decode(ptr()->tags_);
  }
  void SetWatchedBit() {
    ASSERT(!IsWatched());
    uword tags = ptr()->tags_;
    ptr()->tags_ = WatchedBit::update(true, tags);
  }
  void ClearWatchedBit() {
    ASSERT(IsWatched());
    uword tags = ptr()->tags_;
    ptr()->tags_ = WatchedBit::update(false, tags);
  }

  // Support for object tags.
  bool IsCanonical() const {
    return CanonicalObjectTag::decode(ptr()->tags_);
  }
  void SetCanonical() {
    uword tags = ptr()->tags_;
    ptr()->tags_ = CanonicalObjectTag::update(true, tags);
  }
  bool IsCreatedFromSnapshot() const {
    return CreatedFromSnapshotTag::decode(ptr()->tags_);
  }
  void SetCreatedFromSnapshot() {
    uword tags = ptr()->tags_;
    ptr()->tags_ = CreatedFromSnapshotTag::update(true, tags);
  }

  // Support for GC remembered bit.
  bool IsRemembered() const {
    return RememberedBit::decode(ptr()->tags_);
  }
  void SetRememberedBit() {
    ASSERT(!IsRemembered());
    uword tags = ptr()->tags_;
    ptr()->tags_ = RememberedBit::update(true, tags);
  }
  void ClearRememberedBit() {
    uword tags = ptr()->tags_;
    ptr()->tags_ = RememberedBit::update(false, tags);
  }

  bool IsDartInstance() {
    return (!IsHeapObject() || (GetClassId() >= kInstanceCid));
  }
  bool IsFreeListElement() {
    return ((GetClassId() == kFreeListElement));
  }

  intptr_t Size() const {
    uword tags = ptr()->tags_;
    intptr_t result = SizeTag::decode(tags);
    if (result != 0) {
      ASSERT(result == SizeFromClass());
      return result;
    }
    result = SizeFromClass();
    ASSERT(result > SizeTag::kMaxSizeTag);
    return result;
  }

  void Validate(Isolate* isolate) const;
  intptr_t VisitPointers(ObjectPointerVisitor* visitor);
  bool FindObject(FindObjectVisitor* visitor);

  static RawObject* FromAddr(uword addr) {
    // We expect the untagged address here.
    ASSERT((addr & kSmiTagMask) != kHeapObjectTag);
    return reinterpret_cast<RawObject*>(addr + kHeapObjectTag);
  }

  static uword ToAddr(const RawObject* raw_obj) {
    return reinterpret_cast<uword>(raw_obj->ptr());
  }

  static bool IsCreatedFromSnapshot(intptr_t value) {
    return CreatedFromSnapshotTag::decode(value);
  }

  static bool IsCanonical(intptr_t value) {
    return CanonicalObjectTag::decode(value);
  }

  // Class Id predicates.
  static bool IsErrorClassId(intptr_t index);
  static bool IsNumberClassId(intptr_t index);
  static bool IsIntegerClassId(intptr_t index);
  static bool IsStringClassId(intptr_t index);
  static bool IsOneByteStringClassId(intptr_t index);
  static bool IsTwoByteStringClassId(intptr_t index);
  static bool IsExternalStringClassId(intptr_t index);
  static bool IsBuiltinListClassId(intptr_t index);
  static bool IsTypedDataClassId(intptr_t index);
  static bool IsTypedDataViewClassId(intptr_t index);
  static bool IsExternalTypedDataClassId(intptr_t index);
  static bool IsInternalVMdefinedClassId(intptr_t index);

  static intptr_t NumberOfTypedDataClasses();

 private:
  uword tags_;  // Various object tags (bits).

  class WatchedBit : public BitField<bool, kWatchedBit, 1> {};

  class MarkBit : public BitField<bool, kMarkBit, 1> {};

  class RememberedBit : public BitField<bool, kRememberedBit, 1> {};

  class CanonicalObjectTag : public BitField<bool, kCanonicalBit, 1> {};

  class CreatedFromSnapshotTag : public BitField<bool, kFromSnapshotBit, 1> {};

  class ReservedBits : public BitField<intptr_t,
                                       kReservedTagBit,
                                       kReservedTagSize> {};  // NOLINT

  RawObject* ptr() const {
    ASSERT(IsHeapObject());
    return reinterpret_cast<RawObject*>(
        reinterpret_cast<uword>(this) - kHeapObjectTag);
  }

  intptr_t SizeFromClass() const;

  intptr_t GetClassId() const {
    uword tags = ptr()->tags_;
    return ClassIdTag::decode(tags);
  }

  friend class Api;
  friend class Array;
  friend class FreeListElement;
  friend class GCMarker;
  friend class ExternalTypedData;
  friend class Heap;
  friend class HeapProfiler;
  friend class HeapProfilerRootVisitor;
  friend class MarkingVisitor;
  friend class Object;
  friend class ObjectHistogram;
  friend class RawExternalTypedData;
  friend class RawInstructions;
  friend class RawInstance;
  friend class RawTypedData;
  friend class Scavenger;
  friend class SnapshotReader;
  friend class SnapshotWriter;
  friend class String;
  friend class TypedData;
  friend class TypedDataView;

  DISALLOW_ALLOCATION();
  DISALLOW_IMPLICIT_CONSTRUCTORS(RawObject);
};


class RawClass : public RawObject {
 public:
  enum ClassFinalizedState {
    kAllocated = 0,  // Initial state.
    kPreFinalized,  // VM classes: size precomputed, but no checks done.
    kFinalized,  // Class parsed, finalized and ready for use.
  };

 private:
  RAW_HEAP_OBJECT_IMPLEMENTATION(Class);

  RawObject** from() { return reinterpret_cast<RawObject**>(&ptr()->name_); }
  RawString* name_;
  RawArray* functions_;
  RawArray* fields_;
  RawArray* offset_in_words_to_field_;
  RawGrowableObjectArray* closure_functions_;  // Local functions and literals.
  RawArray* interfaces_;  // Array of AbstractType.
  RawGrowableObjectArray* direct_subclasses_;  // Array of Class.
  RawScript* script_;
  RawLibrary* library_;
  RawTypeArguments* type_parameters_;  // Array of TypeParameter.
  RawAbstractType* super_type_;
  RawType* mixin_;  // Generic mixin type, e.g. M<T>, not M<int>.
  RawClass* patch_class_;
  RawFunction* signature_function_;  // Associated function for signature class.
  RawArray* constants_;  // Canonicalized values of this class.
  RawArray* canonical_types_;  // Canonicalized types of this class.
  RawArray* invocation_dispatcher_cache_;   // Cache for dispatcher functions.
  RawCode* allocation_stub_;  // Stub code for allocation of instances.
  RawObject** to() {
    return reinterpret_cast<RawObject**>(&ptr()->allocation_stub_);
  }

  cpp_vtable handle_vtable_;
  intptr_t id_;  // Class Id, also index in the class table.
  intptr_t token_pos_;
  intptr_t instance_size_in_words_;  // Size if fixed len or 0 if variable len.
  intptr_t type_arguments_field_offset_in_words_;  // Offset of type args fld.
  intptr_t next_field_offset_in_words_;  // Offset of the next instance field.
  int16_t num_type_arguments_;  // Number of type arguments in flatten vector.
  int16_t num_own_type_arguments_;  // Number of non-overlapping type arguments.
  uint16_t num_native_fields_;  // Number of native fields in class.
  uint16_t state_bits_;

  friend class Instance;
  friend class Object;
  friend class RawInstance;
  friend class RawInstructions;
  friend class RawType;  // TODO(regis): To temporarily print unfinalized types.
  friend class RawTypeParameter;  // To temporarily print unfinalized types.
  friend class SnapshotReader;
};


class RawUnresolvedClass : public RawObject {
  RAW_HEAP_OBJECT_IMPLEMENTATION(UnresolvedClass);

  RawObject** from() {
    return reinterpret_cast<RawObject**>(&ptr()->library_prefix_);
  }
  RawLibraryPrefix* library_prefix_;  // Library prefix qualifier for the ident.
  RawString* ident_;  // Name of the unresolved identifier.
  RawObject** to() {
    return reinterpret_cast<RawObject**>(&ptr()->ident_);
  }
  intptr_t token_pos_;

  friend class RawType;  // TODO(regis): To temporarily print unfinalized types.
};


class RawAbstractTypeArguments : public RawObject {
 private:
  RAW_HEAP_OBJECT_IMPLEMENTATION(AbstractTypeArguments);
};


class RawTypeArguments : public RawAbstractTypeArguments {
 private:
  RAW_HEAP_OBJECT_IMPLEMENTATION(TypeArguments);

  RawObject** from() {
    return reinterpret_cast<RawObject**>(&ptr()->length_);
  }
  RawSmi* length_;

  // Variable length data follows here.
  RawAbstractType* types_[0];
  RawObject** to(intptr_t length) {
    return reinterpret_cast<RawObject**>(&ptr()->types_[length - 1]);
  }

  friend class SnapshotReader;
};


class RawInstantiatedTypeArguments : public RawAbstractTypeArguments {
 private:
  RAW_HEAP_OBJECT_IMPLEMENTATION(InstantiatedTypeArguments);

  RawObject** from() {
    return reinterpret_cast<RawObject**>(
        &ptr()->uninstantiated_type_arguments_);
  }
  RawAbstractTypeArguments* uninstantiated_type_arguments_;
  RawAbstractTypeArguments* instantiator_type_arguments_;
  RawObject** to() {
    return reinterpret_cast<RawObject**>(&ptr()->instantiator_type_arguments_);
  }
};


class RawPatchClass : public RawObject {
 private:
  RAW_HEAP_OBJECT_IMPLEMENTATION(PatchClass);

  RawObject** from() {
    return reinterpret_cast<RawObject**>(&ptr()->patched_class_);
  }
  RawClass* patched_class_;
  RawClass* source_class_;
  RawObject** to() {
    return reinterpret_cast<RawObject**>(&ptr()->source_class_);
  }
};


class RawFunction : public RawObject {
 public:
  enum Kind {
    kRegularFunction,
    kClosureFunction,
    kSignatureFunction,  // represents a signature only without actual code.
    kGetterFunction,     // represents getter functions e.g: get foo() { .. }.
    kSetterFunction,     // represents setter functions e.g: set foo(..) { .. }.
    kConstructor,
    kImplicitGetter,     // represents an implicit getter for fields.
    kImplicitSetter,     // represents an implicit setter for fields.
    kImplicitStaticFinalGetter,  // represents an implicit getter for static
                                 // final fields (incl. static const fields).
    kStaticInitializer,  // used in implicit static getters.
    kMethodExtractor,  // converts method into implicit closure on the receiver.
    kNoSuchMethodDispatcher,  // invokes noSuchMethod.
    kInvokeFieldDispatcher,  // invokes a field as a closure.
  };

 private:
  friend class Class;
  RAW_HEAP_OBJECT_IMPLEMENTATION(Function);

  RawObject** from() { return reinterpret_cast<RawObject**>(&ptr()->name_); }
  RawString* name_;
  RawObject* owner_;  // Class or patch class or mixin class
                      // where this function is defined.
  RawAbstractType* result_type_;
  RawArray* parameter_types_;
  RawArray* parameter_names_;
  RawCode* code_;  // Compiled code for the function.
  RawCode* unoptimized_code_;  // Unoptimized code, keep it after optimization.
  RawObject* data_;  // Additional data specific to the function kind.
  RawObject** to() {
    return reinterpret_cast<RawObject**>(&ptr()->data_);
  }

  intptr_t token_pos_;
  intptr_t end_token_pos_;
  intptr_t usage_counter_;  // Incremented while function is running.
  int16_t num_fixed_parameters_;
  int16_t num_optional_parameters_;  // > 0: positional; < 0: named.
  int16_t deoptimization_counter_;
  uint16_t kind_tag_;  // See Function::KindTagBits.
  uint16_t optimized_instruction_count_;
  uint16_t optimized_call_site_count_;
};


class RawClosureData : public RawObject {
 private:
  RAW_HEAP_OBJECT_IMPLEMENTATION(ClosureData);

  RawObject** from() {
    return reinterpret_cast<RawObject**>(&ptr()->context_scope_);
  }
  RawContextScope* context_scope_;
  RawFunction* parent_function_;  // Enclosing function of this local function.
  RawClass* signature_class_;
  union {
    RawInstance* closure_;  // Closure object for static implicit closures.
    RawCode* closure_allocation_stub_;  // Stub code for allocation of closures.
  };
  RawObject** to() {
    return reinterpret_cast<RawObject**>(&ptr()->closure_allocation_stub_);
  }
};


class RawRedirectionData : public RawObject {
 private:
  RAW_HEAP_OBJECT_IMPLEMENTATION(RedirectionData);

  RawObject** from() {
    return reinterpret_cast<RawObject**>(&ptr()->type_);
  }
  RawType* type_;
  RawString* identifier_;
  RawFunction* target_;
  RawObject** to() {
    return reinterpret_cast<RawObject**>(&ptr()->target_);
  }
};


class RawField : public RawObject {
  RAW_HEAP_OBJECT_IMPLEMENTATION(Field);

  RawObject** from() { return reinterpret_cast<RawObject**>(&ptr()->name_); }
  RawString* name_;
  RawObject* owner_;  // Class or patch class or mixin class
                      // where this field is defined.
  RawAbstractType* type_;
  RawInstance* value_;  // Offset in words for instance and value for static.
  RawArray* dependent_code_;
  RawSmi* guarded_list_length_;
  RawObject** to() {
    return reinterpret_cast<RawObject**>(&ptr()->guarded_list_length_);
  }

  intptr_t token_pos_;
  intptr_t guarded_cid_;
  intptr_t is_nullable_;  // kNullCid if field can contain null value and
                          // any other value otherwise.
  uint8_t kind_bits_;  // static, final, const, has initializer.
};


class RawLiteralToken : public RawObject {
  RAW_HEAP_OBJECT_IMPLEMENTATION(LiteralToken);

  RawObject** from() {
    return reinterpret_cast<RawObject**>(&ptr()->literal_);
  }
  RawString* literal_;  // Literal characters as they appear in source text.
  RawObject* value_;  // The actual object corresponding to the token.
  RawObject** to() {
    return reinterpret_cast<RawObject**>(&ptr()->value_);
  }
  Token::Kind kind_;  // The literal kind (string, integer, double).

  friend class SnapshotReader;
};


class RawTokenStream : public RawObject {
  RAW_HEAP_OBJECT_IMPLEMENTATION(TokenStream);

  RawObject** from() {
    return reinterpret_cast<RawObject**>(&ptr()->private_key_);
  }
  RawString* private_key_;  // Key used for private identifiers.
  RawArray* token_objects_;
  RawExternalTypedData* stream_;
  RawObject** to() {
    return reinterpret_cast<RawObject**>(&ptr()->stream_);
  }

  friend class SnapshotReader;
};


class RawScript : public RawObject {
 public:
  enum Kind {
    kScriptTag = 0,
    kLibraryTag,
    kSourceTag,
    kPatchTag,
  };

 private:
  RAW_HEAP_OBJECT_IMPLEMENTATION(Script);

  RawObject** from() { return reinterpret_cast<RawObject**>(&ptr()->url_); }
  RawString* url_;
  RawString* source_;
  RawTokenStream* tokens_;
  RawObject** to() { return reinterpret_cast<RawObject**>(&ptr()->tokens_); }

  intptr_t line_offset_;
  intptr_t col_offset_;
  int8_t kind_;  // Of type Kind.
};


class RawLibrary : public RawObject {
  enum LibraryState {
    kAllocated,       // Initial state.
    kLoadInProgress,  // Library is in the process of being loaded.
    kLoaded,          // Library is loaded.
    kLoadError,       // Error occurred during load of the Library.
  };

  RAW_HEAP_OBJECT_IMPLEMENTATION(Library);

  RawObject** from() { return reinterpret_cast<RawObject**>(&ptr()->name_); }
  RawString* name_;
  RawString* url_;
  RawScript* script_;
  RawString* private_key_;
  RawArray* dictionary_;         // Top-level names in this library.
  RawGrowableObjectArray* metadata_;  // Metadata on classes, methods etc.
  RawArray* anonymous_classes_;  // Classes containing top-level elements.
  RawArray* imports_;            // List of Namespaces imported without prefix.
  RawArray* exports_;            // List of re-exported Namespaces.
  RawArray* loaded_scripts_;     // Array of scripts loaded in this library.
  RawObject** to() {
    return reinterpret_cast<RawObject**>(&ptr()->loaded_scripts_);
  }

  intptr_t index_;               // Library id number.
  intptr_t num_imports_;         // Number of entries in imports_.
  intptr_t num_anonymous_;       // Number of entries in anonymous_classes_.
  Dart_NativeEntryResolver native_entry_resolver_;  // Resolves natives.
  bool corelib_imported_;
  bool debuggable_;              // True if debugger can stop in library.
  int8_t load_state_;            // Of type LibraryState.

  friend class Isolate;
};


class RawLibraryPrefix : public RawObject {
  RAW_HEAP_OBJECT_IMPLEMENTATION(LibraryPrefix);

  RawObject** from() { return reinterpret_cast<RawObject**>(&ptr()->name_); }
  RawString* name_;               // library prefix name.
  RawArray* imports_;             // libraries imported with this prefix.
  RawObject** to() {
    return reinterpret_cast<RawObject**>(&ptr()->imports_);
  }
  intptr_t num_imports_;          // Number of library entries in libraries_.
};


class RawNamespace : public RawObject {
  RAW_HEAP_OBJECT_IMPLEMENTATION(Namespace);

  RawObject** from() {
    return reinterpret_cast<RawObject**>(&ptr()->library_);
  }
  RawLibrary* library_;          // library with name dictionary.
  RawArray* show_names_;         // list of names that are exported.
  RawArray* hide_names_;         // blacklist of names that are not exported.
  RawObject** to() {
    return reinterpret_cast<RawObject**>(&ptr()->hide_names_);
  }
};


class RawCode : public RawObject {
  RAW_HEAP_OBJECT_IMPLEMENTATION(Code);

  RawObject** from() {
    return reinterpret_cast<RawObject**>(&ptr()->instructions_);
  }
  RawInstructions* instructions_;
  RawFunction* function_;
  RawExceptionHandlers* exception_handlers_;
  RawPcDescriptors* pc_descriptors_;
  RawArray* deopt_info_array_;
  RawArray* object_table_;
  RawArray* static_calls_target_table_;  // (code-offset, function, code).
  RawArray* stackmaps_;
  RawLocalVarDescriptors* var_descriptors_;
  RawArray* comments_;
  RawObject** to() {
    return reinterpret_cast<RawObject**>(&ptr()->comments_);
  }

  intptr_t pointer_offsets_length_;
  // Alive: If true, the embedded object pointers will be visited during GC.
  // This field cannot be shorter because of alignment issues on x64
  // architectures.
  intptr_t state_bits_;  // state, is_optimized, is_alive.

  // Variable length data follows here.
  int32_t data_[0];

  friend class StackFrame;
};


class RawInstructions : public RawObject {
  RAW_HEAP_OBJECT_IMPLEMENTATION(Instructions);

  RawObject** from() {
    return reinterpret_cast<RawObject**>(&ptr()->code_);
  }
  RawCode* code_;
  RawArray* object_pool_;
  RawObject** to() {
    return reinterpret_cast<RawObject**>(&ptr()->object_pool_);
  }
  intptr_t size_;

  // Variable length data follows here.
  uint8_t data_[0];

  // Private helper function used while visiting stack frames. The
  // code which iterates over dart frames is also called during GC and
  // is not allowed to create handles.
  static bool ContainsPC(RawObject* raw_obj, uword pc);

  friend class RawCode;
  friend class Code;
  friend class StackFrame;
};


class RawPcDescriptors : public RawObject {
  RAW_HEAP_OBJECT_IMPLEMENTATION(PcDescriptors);

  RawSmi* length_;  // Number of descriptors.

  // Variable length data follows here.
  intptr_t data_[0];
};


// Stackmap is an immutable representation of the layout of the stack at a
// PC. The stack map representation consists of a bit map which marks each
// live object index starting from the base of the frame.
//
// The Stackmap also consists of a link to the code object corresponding to
// the frame which the stack map is describing.  The bit map representation
// is optimized for dense and small bit maps, without any upper bound.
class RawStackmap : public RawObject {
  RAW_HEAP_OBJECT_IMPLEMENTATION(Stackmap);

  RawCode* code_;  // Code object corresponding to the frame described.

  // TODO(kmillikin): We need a small number of bits to encode the register
  // count.  Consider packing them in with the length.
  intptr_t length_;  // Length of payload, in bits.
  intptr_t register_bit_count_;  // Live register bits, included in length_.

  uword pc_;  // PC corresponding to this stack map representation.

  // Variable length data follows here (bitmap of the stack layout).
  uint8_t data_[0];
};


class RawLocalVarDescriptors : public RawObject {
 public:
  enum VarInfoKind {
    kStackVar = 1,
    kContextVar,
    kContextLevel,
    kSavedEntryContext,
    kSavedCurrentContext
  };

  struct VarInfo {
    intptr_t index;      // Slot index on stack or in context.
    int8_t   kind;       // Entry kind of type VarInfoKind.
    int16_t  scope_id;   // Scope to which the variable belongs.
    intptr_t begin_pos;  // Token position of scope start.
    intptr_t end_pos;    // Token position of scope end.
  };

 private:
  RAW_HEAP_OBJECT_IMPLEMENTATION(LocalVarDescriptors);
  intptr_t length_;  // Number of descriptors.
  RawArray* names_;  // Array of [length_] variable names.

  VarInfo data_[0];   // Variable info with [length_] entries.
};


class RawExceptionHandlers : public RawObject {
 public:
  // The index into the ExceptionHandlers table corresponds to
  // the try_index of the handler.
  struct HandlerInfo {
    intptr_t handler_pc;       // PC value of handler.
    int16_t outer_try_index;   // Try block index of enclosing try block.
    int8_t needs_stacktrace;   // True if a stacktrace is needed.
    int8_t has_catch_all;      // Catches all exceptions.
  };
 private:
  RAW_HEAP_OBJECT_IMPLEMENTATION(ExceptionHandlers);

  // Number of exception handler entries.
  intptr_t length_;

  // Array with [length_] entries. Each entry is an array of all handled
  // exception types.
  RawArray* handled_types_data_;

  // Exception handler info of length [length_].
  HandlerInfo data_[0];
};


// Contains an array of deoptimization commands, e.g., move a specific register
// into a specific slot of unoptimized frame.
class RawDeoptInfo : public RawObject {
  RAW_HEAP_OBJECT_IMPLEMENTATION(DeoptInfo);

  RawSmi* length_;  // Number of deoptimization commands

  // Variable length data follows here.
  intptr_t data_[0];
};


class RawContext : public RawObject {
  RAW_HEAP_OBJECT_IMPLEMENTATION(Context);

  intptr_t num_variables_;
  Isolate* isolate_;

  RawObject** from() { return reinterpret_cast<RawObject**>(&ptr()->parent_); }
  RawContext* parent_;

  // Variable length data follows here.
  RawInstance* data_[0];
  RawObject** to(intptr_t num_vars) {
    return reinterpret_cast<RawObject**>(&ptr()->data_[num_vars - 1]);
  }

  friend class SnapshotReader;
};


class RawContextScope : public RawObject {
  RAW_HEAP_OBJECT_IMPLEMENTATION(ContextScope);

  // TODO(iposva): Switch to convential enum offset based structure to avoid
  // alignment mishaps.
  struct VariableDesc {
    RawSmi* token_pos;
    RawString* name;
    RawBool* is_final;
    RawBool* is_const;
    union {
      RawAbstractType* type;
      RawInstance* value;  // iff is_const is true
    };
    RawSmi* context_index;
    RawSmi* context_level;
  };

  intptr_t num_variables_;

  // Variable length data follows here.
  RawObject** from() { return reinterpret_cast<RawObject**>(&ptr()->data_[0]); }
  RawObject* data_[0];
  RawObject** to(intptr_t num_vars) {
    intptr_t data_length = num_vars * (sizeof(VariableDesc)/kWordSize);
    return reinterpret_cast<RawObject**>(&ptr()->data_[data_length - 1]);
  }
};


class RawICData : public RawObject {
  RAW_HEAP_OBJECT_IMPLEMENTATION(ICData);

  RawObject** from() {
    return reinterpret_cast<RawObject**>(&ptr()->function_);
  }
  RawFunction* function_;      // Parent/calling function of this IC.
  RawString* target_name_;     // Name of target function.
  RawArray* args_descriptor_;  // Arguments descriptor.
  RawArray* ic_data_;          // Contains class-ids, target and count.
  RawObject** to() {
    return reinterpret_cast<RawObject**>(&ptr()->ic_data_);
  }
  intptr_t deopt_id_;          // Deoptimization id corresponding to this IC.
  intptr_t num_args_tested_;   // Number of arguments tested in IC.
  uint8_t deopt_reason_;       // Last deoptimization reason.
  uint8_t is_closure_call_;    // 0 or 1.
};


class RawMegamorphicCache : public RawObject {
  RAW_HEAP_OBJECT_IMPLEMENTATION(MegamorphicCache);

  RawObject** from() {
    return reinterpret_cast<RawObject**>(&ptr()->buckets_);
  }
  RawArray* buckets_;
  RawSmi* mask_;
  RawObject** to() {
    return reinterpret_cast<RawObject**>(&ptr()->mask_);
  }

  intptr_t filled_entry_count_;
};


class RawSubtypeTestCache : public RawObject {
  RAW_HEAP_OBJECT_IMPLEMENTATION(SubtypeTestCache);
  RawArray* cache_;
};


class RawError : public RawObject {
  RAW_HEAP_OBJECT_IMPLEMENTATION(Error);
};


class RawApiError : public RawError {
  RAW_HEAP_OBJECT_IMPLEMENTATION(ApiError);

  RawObject** from() {
    return reinterpret_cast<RawObject**>(&ptr()->message_);
  }
  RawString* message_;
  RawObject** to() {
    return reinterpret_cast<RawObject**>(&ptr()->message_);
  }
};


class RawLanguageError : public RawError {
  RAW_HEAP_OBJECT_IMPLEMENTATION(LanguageError);

  RawObject** from() {
    return reinterpret_cast<RawObject**>(&ptr()->previous_error_);
  }
  RawError* previous_error_;  // May be null.
  RawScript* script_;
  RawString* message_;
  RawString* formatted_message_;  // Incl. previous error's formatted message.
  RawObject** to() {
    return reinterpret_cast<RawObject**>(&ptr()->formatted_message_);
  }
  intptr_t token_pos_;  // Source position in script_.
  int8_t kind_;  // Of type LanguageError::Kind.
};


class RawUnhandledException : public RawError {
  RAW_HEAP_OBJECT_IMPLEMENTATION(UnhandledException);

  RawObject** from() {
    return reinterpret_cast<RawObject**>(&ptr()->exception_);
  }
  RawInstance* exception_;
  RawInstance* stacktrace_;
  RawObject** to() {
    return reinterpret_cast<RawObject**>(&ptr()->stacktrace_);
  }
};


class RawUnwindError : public RawError {
  RAW_HEAP_OBJECT_IMPLEMENTATION(UnwindError);

  RawObject** from() {
    return reinterpret_cast<RawObject**>(&ptr()->message_);
  }
  RawString* message_;
  RawObject** to() {
    return reinterpret_cast<RawObject**>(&ptr()->message_);
  }
};


class RawInstance : public RawObject {
  RAW_HEAP_OBJECT_IMPLEMENTATION(Instance);
};


class RawAbstractType : public RawInstance {
 protected:
  enum TypeState {
    kAllocated,  // Initial state.
    kBeingFinalized,  // In the process of being finalized.
    kFinalizedInstantiated,  // Instantiated type ready for use.
    kFinalizedUninstantiated,  // Uninstantiated type ready for use.
  };

 private:
  RAW_HEAP_OBJECT_IMPLEMENTATION(AbstractType);

  friend class ObjectStore;
};


class RawType : public RawAbstractType {
 private:
  RAW_HEAP_OBJECT_IMPLEMENTATION(Type);

  RawObject** from() {
    return reinterpret_cast<RawObject**>(&ptr()->type_class_);
  }
  RawObject* type_class_;  // Either resolved class or unresolved class.
  RawAbstractTypeArguments* arguments_;
  RawLanguageError* error_;  // Error object if type is malformed or malbounded.
  RawObject** to() {
    return reinterpret_cast<RawObject**>(&ptr()->error_);
  }
  intptr_t token_pos_;
  int8_t type_state_;
};


class RawTypeParameter : public RawAbstractType {
 private:
  RAW_HEAP_OBJECT_IMPLEMENTATION(TypeParameter);

  RawObject** from() {
    return reinterpret_cast<RawObject**>(&ptr()->parameterized_class_);
  }
  RawClass* parameterized_class_;
  RawString* name_;
  RawAbstractType* bound_;  // ObjectType if no explicit bound specified.
  RawObject** to() { return reinterpret_cast<RawObject**>(&ptr()->bound_); }
  intptr_t index_;
  intptr_t token_pos_;
  int8_t type_state_;
};


class RawBoundedType : public RawAbstractType {
 private:
  RAW_HEAP_OBJECT_IMPLEMENTATION(BoundedType);

  RawObject** from() {
    return reinterpret_cast<RawObject**>(&ptr()->type_);
  }
  RawAbstractType* type_;
  RawAbstractType* bound_;
  RawTypeParameter* type_parameter_;  // For more detailed error reporting.
  RawObject** to() {
    return reinterpret_cast<RawObject**>(&ptr()->type_parameter_);
  }
  bool is_being_checked_;
};


class RawMixinAppType : public RawAbstractType {
 private:
  RAW_HEAP_OBJECT_IMPLEMENTATION(MixinAppType);

  RawObject** from() {
    return reinterpret_cast<RawObject**>(&ptr()->super_type_);
  }
  RawAbstractType* super_type_;
  RawArray* mixin_types_;  // Array of AbstractType.
  RawObject** to() {
    return reinterpret_cast<RawObject**>(&ptr()->mixin_types_);
  }
};


class RawNumber : public RawInstance {
  RAW_OBJECT_IMPLEMENTATION(Number);
};


class RawInteger : public RawNumber {
  RAW_OBJECT_IMPLEMENTATION(Integer);
};


class RawSmi : public RawInteger {
  RAW_OBJECT_IMPLEMENTATION(Smi);
};


class RawMint : public RawInteger {
  RAW_HEAP_OBJECT_IMPLEMENTATION(Mint);

  int64_t value_;

  friend class SnapshotReader;
};


class RawBigint : public RawInteger {
  RAW_HEAP_OBJECT_IMPLEMENTATION(Bigint);

  // Actual length in chunks at the time of allocation (later we may
  // clamp the operational length but we need to maintain a consistent
  // object length so that the object can be traversed during GC).
  intptr_t allocated_length_;

  // Operational length in chunks of the bigint object, clamping can
  // cause this length to be reduced. If the signed_length_ is
  // negative then the number is negative.
  intptr_t signed_length_;

  // A sequence of Chunks (typedef in Bignum) representing bignum digits.
  // Bignum::Chunk chunks_[Utils::Abs(signed_length_)];
  uint8_t data_[0];

  friend class SnapshotReader;
};


class RawDouble : public RawNumber {
  RAW_HEAP_OBJECT_IMPLEMENTATION(Double);

  double value_;

  friend class SnapshotReader;
};


class RawString : public RawInstance {
  RAW_HEAP_OBJECT_IMPLEMENTATION(String);

 protected:
  RawObject** from() { return reinterpret_cast<RawObject**>(&ptr()->length_); }
  RawSmi* length_;
  RawSmi* hash_;
  RawObject** to() { return reinterpret_cast<RawObject**>(&ptr()->hash_); }
};


class RawOneByteString : public RawString {
  RAW_HEAP_OBJECT_IMPLEMENTATION(OneByteString);

  // Variable length data follows here.
  uint8_t data_[0];

  friend class ApiMessageReader;
  friend class SnapshotReader;
};


class RawTwoByteString : public RawString {
  RAW_HEAP_OBJECT_IMPLEMENTATION(TwoByteString);

  // Variable length data follows here.
  uint16_t data_[0];

  friend class SnapshotReader;
};


template<typename T>
class ExternalStringData {
 public:
  ExternalStringData(const T* data, void* peer, Dart_PeerFinalizer callback) :
      data_(data), peer_(peer), callback_(callback) {
  }
  ~ExternalStringData() {
    if (callback_ != NULL) (*callback_)(peer_);
  }

  const T* data() {
    return data_;
  }
  void* peer() {
    return peer_;
  }

 private:
  const T* data_;
  void* peer_;
  Dart_PeerFinalizer callback_;
};


class RawExternalOneByteString : public RawString {
  RAW_HEAP_OBJECT_IMPLEMENTATION(ExternalOneByteString);

  ExternalStringData<uint8_t>* external_data_;
  friend class Api;
};


class RawExternalTwoByteString : public RawString {
  RAW_HEAP_OBJECT_IMPLEMENTATION(ExternalTwoByteString);

  ExternalStringData<uint16_t>* external_data_;
  friend class Api;
};


class RawBool : public RawInstance {
  RAW_HEAP_OBJECT_IMPLEMENTATION(Bool);

  bool value_;
};


class RawArray : public RawInstance {
  RAW_HEAP_OBJECT_IMPLEMENTATION(Array);

  RawObject** from() {
    return reinterpret_cast<RawObject**>(&ptr()->type_arguments_);
  }
  RawAbstractTypeArguments* type_arguments_;
  RawSmi* length_;
  // Variable length data follows here.
  RawObject** data() {
    uword address_of_length = reinterpret_cast<uword>(&length_);
    return reinterpret_cast<RawObject**>(address_of_length + kWordSize);
  }
  RawObject** to(intptr_t length) {
    return reinterpret_cast<RawObject**>(&ptr()->data()[length - 1]);
  }

  friend class RawCode;
  friend class RawImmutableArray;
  friend class SnapshotReader;
  friend class GrowableObjectArray;
  friend class Object;
};


class RawImmutableArray : public RawArray {
  RAW_HEAP_OBJECT_IMPLEMENTATION(ImmutableArray);

  friend class SnapshotReader;
};


class RawGrowableObjectArray : public RawInstance {
  RAW_HEAP_OBJECT_IMPLEMENTATION(GrowableObjectArray);

  RawObject** from() {
    return reinterpret_cast<RawObject**>(&ptr()->type_arguments_);
  }
  RawAbstractTypeArguments* type_arguments_;
  RawSmi* length_;
  RawArray* data_;
  RawObject** to() {
    return reinterpret_cast<RawObject**>(&ptr()->data_);
  }

  friend class SnapshotReader;
};


class RawFloat32x4 : public RawInstance {
  RAW_HEAP_OBJECT_IMPLEMENTATION(Float32x4);

  float value_[4];

  friend class SnapshotReader;
 public:
  float x() const { return value_[0]; }
  float y() const { return value_[1]; }
  float z() const { return value_[2]; }
  float w() const { return value_[3]; }
};


class RawInt32x4 : public RawInstance {
  RAW_HEAP_OBJECT_IMPLEMENTATION(Int32x4);

  int32_t value_[4];

  friend class SnapshotReader;
 public:
  int32_t x() const { return value_[0]; }
  int32_t y() const { return value_[1]; }
  int32_t z() const { return value_[2]; }
  int32_t w() const { return value_[3]; }
};


// Define an aliases for intptr_t.
#if defined(ARCH_IS_32_BIT)
#define kIntPtrCid kTypedDataInt32ArrayCid
#define SetIntPtr SetInt32
#elif defined(ARCH_IS_64_BIT)
#define kIntPtrCid kTypedDataInt64ArrayCid
#define SetIntPtr SetInt64
#else
#error Architecture is not 32-bit or 64-bit.
#endif  // ARCH_IS_32_BIT


class RawTypedData : public RawInstance {
  RAW_HEAP_OBJECT_IMPLEMENTATION(TypedData);

 protected:
  RawObject** from() { return reinterpret_cast<RawObject**>(&ptr()->length_); }
  RawSmi* length_;
  RawObject** to() { return reinterpret_cast<RawObject**>(&ptr()->length_); }

  // Variable length data follows here.
  uint8_t data_[0];

  friend class Object;
  friend class Instance;
};


class RawExternalTypedData : public RawInstance {
  RAW_HEAP_OBJECT_IMPLEMENTATION(ExternalTypedData);

 protected:
  RawObject** from() { return reinterpret_cast<RawObject**>(&ptr()->length_); }
  RawSmi* length_;
  RawObject** to() { return reinterpret_cast<RawObject**>(&ptr()->length_); }

  uint8_t* data_;
  void* peer_;

  friend class TokenStream;
  friend class RawTokenStream;
};


// VM type for capturing stacktraces when exceptions are thrown,
// Currently we don't have any interface that this object is supposed
// to implement so we just support the 'toString' method which
// converts the stack trace into a string.
class RawStacktrace : public RawInstance {
  RAW_HEAP_OBJECT_IMPLEMENTATION(Stacktrace);

  RawObject** from() {
    return reinterpret_cast<RawObject**>(&ptr()->code_array_);
  }
  RawArray* code_array_;  // Code object for each frame in the stack trace.
  RawArray* pc_offset_array_;  // Offset of PC for each frame.
  RawArray* catch_code_array_;  // Code for each frame in catch stack trace.
  RawArray* catch_pc_offset_array_;  // Offset of PC for each catch stack frame.
  RawObject** to() {
    return reinterpret_cast<RawObject**>(&ptr()->catch_pc_offset_array_);
  }
  // False for pre-allocated stack trace (used in OOM and Stack overflow).
  bool expand_inlined_;
};


// VM type for capturing JS regular expressions.
class RawJSRegExp : public RawInstance {
  RAW_HEAP_OBJECT_IMPLEMENTATION(JSRegExp);

  RawObject** from() {
    return reinterpret_cast<RawObject**>(&ptr()->data_length_);
  }
  RawSmi* data_length_;
  RawSmi* num_bracket_expressions_;
  RawString* pattern_;  // Pattern to be used for matching.
  RawObject** to() {
    return reinterpret_cast<RawObject**>(&ptr()->pattern_);
  }

  intptr_t type_;  // Uninitialized, simple or complex.
  intptr_t flags_;  // Represents global/local, case insensitive, multiline.

  // Variable length data follows here.
  uint8_t data_[0];
};


class RawWeakProperty : public RawInstance {
  RAW_HEAP_OBJECT_IMPLEMENTATION(WeakProperty);

  RawObject** from() {
    return reinterpret_cast<RawObject**>(&ptr()->key_);
  }
  RawObject* key_;
  RawObject* value_;
  RawObject** to() {
    return reinterpret_cast<RawObject**>(&ptr()->value_);
  }

  friend class GCMarker;
  friend class MarkingVisitor;
  friend class Scavenger;
  friend class ScavengerVisitor;
};

// MirrorReferences are used by mirrors to hold reflectees that are VM
// internal objects, such as libraries, classes, functions or types.
class RawMirrorReference : public RawInstance {
  RAW_HEAP_OBJECT_IMPLEMENTATION(MirrorReference);

  RawObject** from() {
    return reinterpret_cast<RawObject**>(&ptr()->referent_);
  }
  RawObject* referent_;
  RawObject** to() {
    return reinterpret_cast<RawObject**>(&ptr()->referent_);
  }
};


// Class Id predicates.

inline bool RawObject::IsErrorClassId(intptr_t index) {
  // Make sure this function is updated when new Error types are added.
  ASSERT(kApiErrorCid == kErrorCid + 1 &&
         kLanguageErrorCid == kErrorCid + 2 &&
         kUnhandledExceptionCid == kErrorCid + 3 &&
         kUnwindErrorCid == kErrorCid + 4 &&
         kInstanceCid == kErrorCid + 5);
  return (index >= kErrorCid && index < kInstanceCid);
}


inline bool RawObject::IsNumberClassId(intptr_t index) {
  // Make sure this function is updated when new Number types are added.
  ASSERT(kIntegerCid == kNumberCid + 1 &&
         kSmiCid == kNumberCid + 2 &&
         kMintCid == kNumberCid + 3 &&
         kBigintCid == kNumberCid + 4 &&
         kDoubleCid == kNumberCid + 5);
  return (index >= kNumberCid && index < kBoolCid);
}


inline bool RawObject::IsIntegerClassId(intptr_t index) {
  // Make sure this function is updated when new Integer types are added.
  ASSERT(kSmiCid == kIntegerCid + 1 &&
         kMintCid == kIntegerCid + 2 &&
         kBigintCid == kIntegerCid + 3 &&
         kDoubleCid == kIntegerCid + 4);
  return (index >= kIntegerCid && index < kDoubleCid);
}


inline bool RawObject::IsStringClassId(intptr_t index) {
  // Make sure this function is updated when new StringCid types are added.
  ASSERT(kOneByteStringCid == kStringCid + 1 &&
         kTwoByteStringCid == kStringCid + 2 &&
         kExternalOneByteStringCid == kStringCid + 3 &&
         kExternalTwoByteStringCid == kStringCid + 4);
  return (index >= kStringCid && index <= kExternalTwoByteStringCid);
}


inline bool RawObject::IsOneByteStringClassId(intptr_t index) {
  // Make sure this function is updated when new StringCid types are added.
  ASSERT(kOneByteStringCid == kStringCid + 1 &&
         kTwoByteStringCid == kStringCid + 2 &&
         kExternalOneByteStringCid == kStringCid + 3 &&
         kExternalTwoByteStringCid == kStringCid + 4);
  return (index == kOneByteStringCid || index == kExternalOneByteStringCid);
}


inline bool RawObject::IsTwoByteStringClassId(intptr_t index) {
  // Make sure this function is updated when new StringCid types are added.
  ASSERT(kOneByteStringCid == kStringCid + 1 &&
         kTwoByteStringCid == kStringCid + 2 &&
         kExternalOneByteStringCid == kStringCid + 3 &&
         kExternalTwoByteStringCid == kStringCid + 4);
  return (index == kOneByteStringCid ||
          index == kTwoByteStringCid ||
          index == kExternalOneByteStringCid ||
          index == kExternalTwoByteStringCid);
}


inline bool RawObject::IsExternalStringClassId(intptr_t index) {
  // Make sure this function is updated when new StringCid types are added.
  ASSERT(kOneByteStringCid == kStringCid + 1 &&
         kTwoByteStringCid == kStringCid + 2 &&
         kExternalOneByteStringCid == kStringCid + 3 &&
         kExternalTwoByteStringCid == kStringCid + 4);
  return (index == kExternalOneByteStringCid ||
          index == kExternalTwoByteStringCid);
}


inline bool RawObject::IsBuiltinListClassId(intptr_t index) {
  // Make sure this function is updated when new builtin List types are added.
  ASSERT(kImmutableArrayCid == kArrayCid + 1 &&
         kTypedDataCid == kGrowableObjectArrayCid + 1);
  return ((index >= kArrayCid && index <= kImmutableArrayCid) ||
          (index >= kGrowableObjectArrayCid && index < kTypedDataCid) ||
          IsTypedDataClassId(index) ||
          IsTypedDataViewClassId(index) ||
          IsExternalTypedDataClassId(index));
}


inline bool RawObject::IsTypedDataClassId(intptr_t index) {
  // Make sure this is updated when new TypedData types are added.
  ASSERT(kTypedDataUint8ArrayCid == kTypedDataInt8ArrayCid + 1 &&
         kTypedDataUint8ClampedArrayCid == kTypedDataInt8ArrayCid + 2 &&
         kTypedDataInt16ArrayCid == kTypedDataInt8ArrayCid + 3 &&
         kTypedDataUint16ArrayCid == kTypedDataInt8ArrayCid + 4 &&
         kTypedDataInt32ArrayCid == kTypedDataInt8ArrayCid + 5 &&
         kTypedDataUint32ArrayCid == kTypedDataInt8ArrayCid + 6 &&
         kTypedDataInt64ArrayCid == kTypedDataInt8ArrayCid + 7 &&
         kTypedDataUint64ArrayCid == kTypedDataInt8ArrayCid + 8 &&
         kTypedDataFloat32ArrayCid == kTypedDataInt8ArrayCid + 9 &&
         kTypedDataFloat64ArrayCid == kTypedDataInt8ArrayCid + 10 &&
         kTypedDataFloat32x4ArrayCid == kTypedDataInt8ArrayCid + 11 &&
         kTypedDataInt32x4ArrayCid == kTypedDataInt8ArrayCid + 12 &&
         kTypedDataInt8ArrayViewCid == kTypedDataInt8ArrayCid + 13);
  return (index >= kTypedDataInt8ArrayCid &&
          index <= kTypedDataInt32x4ArrayCid);
}


inline bool RawObject::IsTypedDataViewClassId(intptr_t index) {
  // Make sure this is updated when new TypedData types are added.
  ASSERT(kTypedDataUint8ArrayViewCid == kTypedDataInt8ArrayViewCid + 1 &&
         kTypedDataUint8ClampedArrayViewCid == kTypedDataInt8ArrayViewCid + 2 &&
         kTypedDataInt16ArrayViewCid == kTypedDataInt8ArrayViewCid + 3 &&
         kTypedDataUint16ArrayViewCid == kTypedDataInt8ArrayViewCid + 4 &&
         kTypedDataInt32ArrayViewCid == kTypedDataInt8ArrayViewCid + 5 &&
         kTypedDataUint32ArrayViewCid == kTypedDataInt8ArrayViewCid + 6 &&
         kTypedDataInt64ArrayViewCid == kTypedDataInt8ArrayViewCid + 7 &&
         kTypedDataUint64ArrayViewCid == kTypedDataInt8ArrayViewCid + 8 &&
         kTypedDataFloat32ArrayViewCid == kTypedDataInt8ArrayViewCid + 9 &&
         kTypedDataFloat64ArrayViewCid == kTypedDataInt8ArrayViewCid + 10 &&
         kTypedDataFloat32x4ArrayViewCid == kTypedDataInt8ArrayViewCid + 11 &&
         kTypedDataInt32x4ArrayViewCid == kTypedDataInt8ArrayViewCid + 12 &&
         kByteDataViewCid == kTypedDataInt8ArrayViewCid + 13 &&
         kExternalTypedDataInt8ArrayCid == kTypedDataInt8ArrayViewCid + 14);
  return (index >= kTypedDataInt8ArrayViewCid &&
          index <= kByteDataViewCid);
}


inline bool RawObject::IsExternalTypedDataClassId(intptr_t index) {
  // Make sure this is updated when new ExternalTypedData types are added.
  ASSERT((kExternalTypedDataUint8ArrayCid ==
          kExternalTypedDataInt8ArrayCid + 1) &&
         (kExternalTypedDataUint8ClampedArrayCid ==
          kExternalTypedDataInt8ArrayCid + 2) &&
         (kExternalTypedDataInt16ArrayCid ==
          kExternalTypedDataInt8ArrayCid + 3) &&
         (kExternalTypedDataUint16ArrayCid ==
          kExternalTypedDataInt8ArrayCid + 4) &&
         (kExternalTypedDataInt32ArrayCid ==
          kExternalTypedDataInt8ArrayCid + 5) &&
         (kExternalTypedDataUint32ArrayCid ==
          kExternalTypedDataInt8ArrayCid + 6) &&
         (kExternalTypedDataInt64ArrayCid ==
          kExternalTypedDataInt8ArrayCid + 7) &&
         (kExternalTypedDataUint64ArrayCid ==
          kExternalTypedDataInt8ArrayCid + 8) &&
         (kExternalTypedDataFloat32ArrayCid ==
          kExternalTypedDataInt8ArrayCid + 9) &&
         (kExternalTypedDataFloat64ArrayCid ==
          kExternalTypedDataInt8ArrayCid + 10) &&
         (kExternalTypedDataFloat32x4ArrayCid ==
          kExternalTypedDataInt8ArrayCid + 11) &&
         (kExternalTypedDataInt32x4ArrayCid ==
          kExternalTypedDataInt8ArrayCid + 12) &&
         (kNullCid == kExternalTypedDataInt8ArrayCid + 13));
  return (index >= kExternalTypedDataInt8ArrayCid &&
          index <= kExternalTypedDataInt32x4ArrayCid);
}


inline bool RawObject::IsInternalVMdefinedClassId(intptr_t index) {
  return ((index < kNumPredefinedCids) &&
          !RawObject::IsTypedDataViewClassId(index));
}


inline intptr_t RawObject::NumberOfTypedDataClasses() {
  // Make sure this is updated when new TypedData types are added.
  ASSERT(kTypedDataInt8ArrayViewCid == kTypedDataInt8ArrayCid + 13);
  ASSERT(kExternalTypedDataInt8ArrayCid == kTypedDataInt8ArrayViewCid + 14);
  ASSERT(kNullCid == kExternalTypedDataInt8ArrayCid + 13);
  return (kNullCid - kTypedDataInt8ArrayCid);
}

}  // namespace dart

#endif  // VM_RAW_OBJECT_H_<|MERGE_RESOLUTION|>--- conflicted
+++ resolved
@@ -68,11 +68,7 @@
     V(WeakProperty)                                                            \
     V(MirrorReference)                                                         \
     V(Float32x4)                                                               \
-<<<<<<< HEAD
-    V(Int32x4)                                                                \
-=======
     V(Int32x4)                                                                 \
->>>>>>> 3485989a
 
 #define CLASS_LIST_ARRAYS(V)                                                   \
   V(Array)                                                                     \
@@ -98,11 +94,7 @@
   V(Float32Array)                                                              \
   V(Float64Array)                                                              \
   V(Float32x4Array)                                                            \
-<<<<<<< HEAD
-  V(Int32x4Array)                                                             \
-=======
   V(Int32x4Array)                                                              \
->>>>>>> 3485989a
 
 #define CLASS_LIST_FOR_HANDLES(V)                                              \
   CLASS_LIST_NO_OBJECT_NOR_STRING_NOR_ARRAY(V)                                 \
