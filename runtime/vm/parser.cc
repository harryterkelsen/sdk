// Copyright (c) 2012, the Dart project authors.  Please see the AUTHORS file
// for details. All rights reserved. Use of this source code is governed by a
// BSD-style license that can be found in the LICENSE file.

#include "vm/parser.h"

#include "lib/invocation_mirror.h"
#include "platform/utils.h"
#include "vm/bootstrap.h"
#include "vm/class_finalizer.h"
#include "vm/compiler.h"
#include "vm/compiler_stats.h"
#include "vm/dart_api_impl.h"
#include "vm/dart_entry.h"
#include "vm/flags.h"
#include "vm/growable_array.h"
#include "vm/handles.h"
#include "vm/heap.h"
#include "vm/isolate.h"
#include "vm/longjump.h"
#include "vm/native_arguments.h"
#include "vm/native_entry.h"
#include "vm/object.h"
#include "vm/object_store.h"
#include "vm/os.h"
#include "vm/resolver.h"
#include "vm/scanner.h"
#include "vm/scopes.h"
#include "vm/stack_frame.h"
#include "vm/symbols.h"
#include "vm/timer.h"
#include "vm/zone.h"

namespace dart {

DEFINE_FLAG(bool, enable_asserts, false, "Enable assert statements.");
DEFINE_FLAG(bool, enable_type_checks, false, "Enable type checks.");
DEFINE_FLAG(bool, trace_parser, false, "Trace parser operations.");
DEFINE_FLAG(bool, warning_as_error, false, "Treat warnings as errors.");
DEFINE_FLAG(bool, silent_warnings, false, "Silence warnings.");
DEFINE_FLAG(bool, warn_mixin_typedef, true, "Warning on legacy mixin typedef");
DECLARE_FLAG(bool, error_on_bad_type);
DECLARE_FLAG(bool, throw_on_javascript_int_overflow);

static void CheckedModeHandler(bool value) {
  FLAG_enable_asserts = value;
  FLAG_enable_type_checks = value;
}

// --enable-checked-mode and --checked both enable checked mode which is
// equivalent to setting --enable-asserts and --enable-type-checks.
DEFINE_FLAG_HANDLER(CheckedModeHandler,
                    enable_checked_mode,
                    "Enable checked mode.");

DEFINE_FLAG_HANDLER(CheckedModeHandler,
                    checked,
                    "Enable checked mode.");

#if defined(DEBUG)
class TraceParser : public ValueObject {
 public:
  TraceParser(intptr_t token_pos, const Script& script, const char* msg) {
    if (FLAG_trace_parser) {
      // Skips tracing of bootstrap libraries.
      if (script.HasSource()) {
        intptr_t line, column;
        script.GetTokenLocation(token_pos, &line, &column);
        PrintIndent();
        OS::Print("%s (line %" Pd ", col %" Pd ", token %" Pd ")\n",
                  msg, line, column, token_pos);
      }
      indent_++;
    }
  }
  ~TraceParser() { indent_--; }
 private:
  void PrintIndent() {
    for (int i = 0; i < indent_; i++) { OS::Print(". "); }
  }
  static int indent_;
};

int TraceParser::indent_ = 0;

#define TRACE_PARSER(s) \
  TraceParser __p__(this->TokenPos(), this->script_, s)

#else  // not DEBUG
#define TRACE_PARSER(s)
#endif  // DEBUG


static RawTypeArguments* NewTypeArguments(const GrowableObjectArray& objs) {
  const TypeArguments& a =
      TypeArguments::Handle(TypeArguments::New(objs.Length()));
  AbstractType& type = AbstractType::Handle();
  for (int i = 0; i < objs.Length(); i++) {
    type ^= objs.At(i);
    a.SetTypeAt(i, type);
  }
  // Cannot canonicalize TypeArgument yet as its types may not have been
  // finalized yet.
  return a.raw();
}


LocalVariable* ParsedFunction::EnsureExpressionTemp() {
  if (!has_expression_temp_var()) {
    LocalVariable* temp =
        new LocalVariable(function_.token_pos(),
                          Symbols::ExprTemp(),
                          Type::ZoneHandle(Type::DynamicType()));
    ASSERT(temp != NULL);
    set_expression_temp_var(temp);
  }
  ASSERT(has_expression_temp_var());
  return expression_temp_var();
}


void ParsedFunction::SetNodeSequence(SequenceNode* node_sequence) {
  ASSERT(node_sequence_ == NULL);
  ASSERT(node_sequence != NULL);
  node_sequence_ = node_sequence;
}


void ParsedFunction::AllocateVariables() {
  LocalScope* scope = node_sequence()->scope();
  const intptr_t num_fixed_params = function().num_fixed_parameters();
  const intptr_t num_opt_params = function().NumOptionalParameters();
  const intptr_t num_params = num_fixed_params + num_opt_params;
  // Compute start indices to parameters and locals, and the number of
  // parameters to copy.
  if (num_opt_params == 0) {
    // Parameter i will be at fp[kParamEndSlotFromFp + num_params - i] and
    // local variable j will be at fp[kFirstLocalSlotFromFp - j].
    first_parameter_index_ = kParamEndSlotFromFp + num_params;
    first_stack_local_index_ = kFirstLocalSlotFromFp;
    num_copied_params_ = 0;
  } else {
    // Parameter i will be at fp[kFirstLocalSlotFromFp - i] and local variable
    // j will be at fp[kFirstLocalSlotFromFp - num_params - j].
    first_parameter_index_ = kFirstLocalSlotFromFp;
    first_stack_local_index_ = first_parameter_index_ - num_params;
    num_copied_params_ = num_params;
  }

  // Allocate parameters and local variables, either in the local frame or
  // in the context(s).
  LocalScope* context_owner = NULL;  // No context needed yet.
  int next_free_frame_index =
      scope->AllocateVariables(first_parameter_index_,
                               num_params,
                               first_stack_local_index_,
                               scope,
                               &context_owner);

  // If this function allocates context variables, but none of its enclosing
  // functions do, the context on entry is not linked as parent of the allocated
  // context but saved on entry and restored on exit as to prevent memory leaks.
  // Add and allocate a local variable to this purpose.
  if (context_owner != NULL) {
    const ContextScope& context_scope =
        ContextScope::Handle(function().context_scope());
    if (context_scope.IsNull() || (context_scope.num_variables() == 0)) {
      LocalVariable* context_var =
          new LocalVariable(function().token_pos(),
                            Symbols::SavedEntryContextVar(),
                            Type::ZoneHandle(Type::DynamicType()));
      context_var->set_index(next_free_frame_index--);
      scope->AddVariable(context_var);
      set_saved_entry_context_var(context_var);
    }
  }

  // Frame indices are relative to the frame pointer and are decreasing.
  ASSERT(next_free_frame_index <= first_stack_local_index_);
  num_stack_locals_ = first_stack_local_index_ - next_free_frame_index;
}


struct Parser::Block : public ZoneAllocated {
  Block(Block* outer_block, LocalScope* local_scope, SequenceNode* seq)
    : parent(outer_block), scope(local_scope), statements(seq) {
    ASSERT(scope != NULL);
    ASSERT(statements != NULL);
  }
  Block* parent;  // Enclosing block, or NULL if outermost.
  LocalScope* scope;
  SequenceNode* statements;
};


// Class which describes an inlined finally block which is used to generate
// inlined code for the finally blocks when there is an exit from a try
// block using 'return', 'break' or 'continue'.
class Parser::TryBlocks : public ZoneAllocated {
 public:
  TryBlocks(Block* try_block, TryBlocks* outer_try_block, intptr_t try_index)
      : try_block_(try_block),
        inlined_finally_nodes_(),
        outer_try_block_(outer_try_block),
        try_index_(try_index),
        inside_catch_(false) { }

  TryBlocks* outer_try_block() const { return outer_try_block_; }
  Block* try_block() const { return try_block_; }
  intptr_t try_index() const { return try_index_; }
  bool inside_catch() const { return inside_catch_; }
  void enter_catch() { inside_catch_ = true; }

  void AddNodeForFinallyInlining(AstNode* node);
  AstNode* GetNodeToInlineFinally(int index) {
    if (0 <= index && index < inlined_finally_nodes_.length()) {
      return inlined_finally_nodes_[index];
    }
    return NULL;
  }

 private:
  Block* try_block_;
  GrowableArray<AstNode*> inlined_finally_nodes_;
  TryBlocks* outer_try_block_;
  const intptr_t try_index_;
  bool inside_catch_;

  DISALLOW_COPY_AND_ASSIGN(TryBlocks);
};


void Parser::TryBlocks::AddNodeForFinallyInlining(AstNode* node) {
  inlined_finally_nodes_.Add(node);
}


// For parsing a compilation unit.
Parser::Parser(const Script& script, const Library& library, intptr_t token_pos)
    : isolate_(Isolate::Current()),
      script_(Script::Handle(isolate_, script.raw())),
      tokens_iterator_(TokenStream::Handle(isolate_, script.tokens()),
                       token_pos),
      token_kind_(Token::kILLEGAL),
      current_block_(NULL),
      is_top_level_(false),
      parsing_metadata_(false),
      current_member_(NULL),
      allow_function_literals_(true),
      parsed_function_(NULL),
      innermost_function_(Function::Handle(isolate_)),
      literal_token_(LiteralToken::Handle(isolate_)),
      current_class_(Class::Handle(isolate_)),
      library_(Library::Handle(isolate_, library.raw())),
      try_blocks_list_(NULL),
      last_used_try_index_(0),
      unregister_pending_function_(false) {
  ASSERT(tokens_iterator_.IsValid());
  ASSERT(!library.IsNull());
}


// For parsing a function.
Parser::Parser(const Script& script,
               ParsedFunction* parsed_function,
               intptr_t token_position)
    : isolate_(Isolate::Current()),
      script_(Script::Handle(isolate_, script.raw())),
      tokens_iterator_(TokenStream::Handle(isolate_, script.tokens()),
                       token_position),
      token_kind_(Token::kILLEGAL),
      current_block_(NULL),
      is_top_level_(false),
      parsing_metadata_(false),
      current_member_(NULL),
      allow_function_literals_(true),
      parsed_function_(parsed_function),
      innermost_function_(Function::Handle(isolate_,
                                           parsed_function->function().raw())),
      literal_token_(LiteralToken::Handle(isolate_)),
      current_class_(Class::Handle(isolate_,
                                   parsed_function->function().Owner())),
      library_(Library::Handle(Class::Handle(
          isolate_,
          parsed_function->function().origin()).library())),
      try_blocks_list_(NULL),
      last_used_try_index_(0),
      unregister_pending_function_(false) {
  ASSERT(tokens_iterator_.IsValid());
  ASSERT(!current_function().IsNull());
  if (FLAG_enable_type_checks) {
    EnsureExpressionTemp();
  }
}


Parser::~Parser() {
  if (unregister_pending_function_) {
    const GrowableObjectArray& pending_functions =
        GrowableObjectArray::Handle(
            isolate()->object_store()->pending_functions());
    ASSERT(pending_functions.Length() > 0);
    ASSERT(pending_functions.At(pending_functions.Length()-1) ==
        current_function().raw());
    pending_functions.RemoveLast();
  }
}


void Parser::SetScript(const Script& script, intptr_t token_pos) {
  script_ = script.raw();
  tokens_iterator_.SetStream(TokenStream::Handle(script.tokens()), token_pos);
  token_kind_ = Token::kILLEGAL;
}


bool Parser::SetAllowFunctionLiterals(bool value) {
  bool current_value = allow_function_literals_;
  allow_function_literals_ = value;
  return current_value;
}


const Function& Parser::current_function() const {
  ASSERT(parsed_function() != NULL);
  return parsed_function()->function();
}


const Function& Parser::innermost_function() const {
  return innermost_function_;
}


const Class& Parser::current_class() const {
  return current_class_;
}


void Parser::set_current_class(const Class& value) {
  current_class_ = value.raw();
}


void Parser::SetPosition(intptr_t position) {
  if (position < TokenPos() && position != 0) {
    CompilerStats::num_tokens_rewind += (TokenPos() - position);
  }
  tokens_iterator_.SetCurrentPosition(position);
  token_kind_ = Token::kILLEGAL;
}


void Parser::ParseCompilationUnit(const Library& library,
                                  const Script& script) {
  ASSERT(Isolate::Current()->long_jump_base()->IsSafeToJump());
  TimerScope timer(FLAG_compiler_stats, &CompilerStats::parser_timer);
  Parser parser(script, library, 0);
  parser.ParseTopLevel();
}


Token::Kind Parser::CurrentToken() {
  if (token_kind_ == Token::kILLEGAL) {
    token_kind_ = tokens_iterator_.CurrentTokenKind();
    if (token_kind_ == Token::kERROR) {
      ErrorMsg(TokenPos(), "%s", CurrentLiteral()->ToCString());
    }
  }
  CompilerStats::num_token_checks++;
  return token_kind_;
}


Token::Kind Parser::LookaheadToken(int num_tokens) {
  CompilerStats::num_tokens_lookahead++;
  CompilerStats::num_token_checks++;
  return tokens_iterator_.LookaheadTokenKind(num_tokens);
}


String* Parser::CurrentLiteral() const {
  String& result = String::ZoneHandle();
  result = tokens_iterator_.CurrentLiteral();
  return &result;
}


RawDouble* Parser::CurrentDoubleLiteral() const {
  literal_token_ ^= tokens_iterator_.CurrentToken();
  ASSERT(literal_token_.kind() == Token::kDOUBLE);
  return Double::RawCast(literal_token_.value());
}


RawInteger* Parser::CurrentIntegerLiteral() const {
  literal_token_ ^= tokens_iterator_.CurrentToken();
  ASSERT(literal_token_.kind() == Token::kINTEGER);
  RawInteger* ri = Integer::RawCast(literal_token_.value());
  if (FLAG_throw_on_javascript_int_overflow) {
    const Integer& i = Integer::Handle(ri);
    if (i.CheckJavascriptIntegerOverflow()) {
      ErrorMsg(TokenPos(),
          "Integer literal does not fit in a Javascript integer: %s.",
          i.ToCString());
    }
  }
  return ri;
}


// A QualIdent is an optionally qualified identifier.
struct QualIdent {
  QualIdent() {
    Clear();
  }
  void Clear() {
    lib_prefix = NULL;
    ident_pos = 0;
    ident = NULL;
  }
  LibraryPrefix* lib_prefix;
  intptr_t ident_pos;
  String* ident;
};


struct ParamDesc {
  ParamDesc()
      : type(NULL),
        name_pos(0),
        name(NULL),
        default_value(NULL),
        metadata(NULL),
        var(NULL),
        is_final(false),
        is_field_initializer(false),
        has_explicit_type(false) { }
  const AbstractType* type;
  intptr_t name_pos;
  const String* name;
  const Object* default_value;  // NULL if not an optional parameter.
  const Object* metadata;  // NULL if no metadata or metadata not evaluated.
  LocalVariable* var;  // Scope variable allocated for this parameter.
  bool is_final;
  bool is_field_initializer;
  bool has_explicit_type;
};


struct ParamList {
  ParamList() {
    Clear();
  }

  void Clear() {
    num_fixed_parameters = 0;
    num_optional_parameters = 0;
    has_optional_positional_parameters = false;
    has_optional_named_parameters = false;
    has_explicit_default_values = false;
    has_field_initializer = false;
    implicitly_final = false;
    skipped = false;
    this->parameters = new ZoneGrowableArray<ParamDesc>();
  }

  void AddFinalParameter(intptr_t name_pos,
                         const String* name,
                         const AbstractType* type) {
    this->num_fixed_parameters++;
    ParamDesc param;
    param.name_pos = name_pos;
    param.name = name;
    param.is_final = true;
    param.type = type;
    this->parameters->Add(param);
  }

  void AddReceiver(const AbstractType* receiver_type, intptr_t token_pos) {
    ASSERT(this->parameters->is_empty());
    AddFinalParameter(token_pos, &Symbols::This(), receiver_type);
  }


  // Make the parameter variables visible/invisible.
  // Field initializer parameters are always invisible.
  void SetInvisible(bool invisible) {
    const intptr_t num_params = parameters->length();
    for (int i = 0; i < num_params; i++) {
      ParamDesc& param = (*parameters)[i];
      ASSERT(param.var != NULL);
      if (!param.is_field_initializer) {
        param.var->set_invisible(invisible);
      }
    }
  }

  void SetImplicitlyFinal() {
    implicitly_final = true;
  }

  int num_fixed_parameters;
  int num_optional_parameters;
  bool has_optional_positional_parameters;
  bool has_optional_named_parameters;
  bool has_explicit_default_values;
  bool has_field_initializer;
  bool implicitly_final;
  bool skipped;
  ZoneGrowableArray<ParamDesc>* parameters;
};


struct MemberDesc {
  MemberDesc() {
    Clear();
  }
  void Clear() {
    has_abstract = false;
    has_external = false;
    has_final = false;
    has_const = false;
    has_static = false;
    has_var = false;
    has_factory = false;
    has_operator = false;
    metadata_pos = -1;
    operator_token = Token::kILLEGAL;
    type = NULL;
    name_pos = 0;
    name = NULL;
    redirect_name = NULL;
    dict_name = NULL;
    params.Clear();
    kind = RawFunction::kRegularFunction;
    field_ = NULL;
  }
  bool IsConstructor() const {
    return (kind == RawFunction::kConstructor) && !has_static;
  }
  bool IsFactory() const {
    return (kind == RawFunction::kConstructor) && has_static;
  }
  bool IsFactoryOrConstructor() const {
    return (kind == RawFunction::kConstructor);
  }
  bool IsGetter() const {
    return kind == RawFunction::kGetterFunction;
  }
  bool IsSetter() const {
    return kind == RawFunction::kSetterFunction;
  }
  const char* ToCString() const {
    if (field_ != NULL) {
      return "field";
    } else if (IsConstructor()) {
      return "constructor";
    } else if (IsFactory()) {
      return "factory";
    } else if (IsGetter()) {
      return "getter";
    } else if (IsSetter()) {
      return "setter";
    }
    return "method";
  }
  String* DictName() const {
    return (dict_name  != NULL) ? dict_name : name;
  }
  bool has_abstract;
  bool has_external;
  bool has_final;
  bool has_const;
  bool has_static;
  bool has_var;
  bool has_factory;
  bool has_operator;
  intptr_t metadata_pos;
  Token::Kind operator_token;
  const AbstractType* type;
  intptr_t name_pos;
  intptr_t decl_begin_pos;
  String* name;
  // For constructors: NULL or name of redirected to constructor.
  String* redirect_name;
  // dict_name is the name used for the class namespace, if it
  // differs from 'name'.
  // For constructors: NULL for unnamed constructor,
  // identifier after classname for named constructors.
  // For getters and setters: unmangled name.
  String* dict_name;
  ParamList params;
  RawFunction::Kind kind;
  // NULL for functions, field object for static or instance fields.
  Field* field_;
};


class ClassDesc : public ValueObject {
 public:
  ClassDesc(const Class& cls,
            const String& cls_name,
            bool is_interface,
            intptr_t token_pos)
      : clazz_(cls),
        class_name_(cls_name),
        token_pos_(token_pos),
        functions_(GrowableObjectArray::Handle(GrowableObjectArray::New())),
        fields_(GrowableObjectArray::Handle(GrowableObjectArray::New())) {
  }

  void AddFunction(const Function& function) {
    functions_.Add(function);
  }

  const GrowableObjectArray& functions() const {
    return functions_;
  }

  void AddField(const Field& field) {
    fields_.Add(field);
  }

  const GrowableObjectArray& fields() const {
    return fields_;
  }

  const Class& clazz() const {
    return clazz_;
  }

  const String& class_name() const {
    return class_name_;
  }

  bool has_constructor() const {
    Function& func = Function::Handle();
    for (int i = 0; i < functions_.Length(); i++) {
      func ^= functions_.At(i);
      if (func.kind() == RawFunction::kConstructor) {
        return true;
      }
    }
    return false;
  }

  intptr_t token_pos() const {
    return token_pos_;
  }

  void AddMember(const MemberDesc& member) {
    members_.Add(member);
  }

  const GrowableArray<MemberDesc>& members() const {
    return members_;
  }

  MemberDesc* LookupMember(const String& name) const {
    for (int i = 0; i < members_.length(); i++) {
      if (name.Equals(*members_[i].name)) {
        return &members_[i];
      }
    }
    return NULL;
  }

 private:
  const Class& clazz_;
  const String& class_name_;
  intptr_t token_pos_;   // Token index of "class" keyword.
  GrowableObjectArray& functions_;
  GrowableObjectArray& fields_;
  GrowableArray<MemberDesc> members_;
};


struct TopLevel {
  TopLevel() :
      fields(GrowableObjectArray::Handle(GrowableObjectArray::New())),
      functions(GrowableObjectArray::Handle(GrowableObjectArray::New())) { }

  GrowableObjectArray& fields;
  GrowableObjectArray& functions;
};


static bool HasReturnNode(SequenceNode* seq) {
  if (seq->length() == 0) {
    return false;
  } else if ((seq->length()) == 1 &&
             (seq->NodeAt(seq->length() - 1)->IsSequenceNode())) {
    return HasReturnNode(seq->NodeAt(seq->length() - 1)->AsSequenceNode());
  } else {
    return seq->NodeAt(seq->length() - 1)->IsReturnNode();
  }
}


void Parser::ParseClass(const Class& cls) {
  if (!cls.is_synthesized_class()) {
    TimerScope timer(FLAG_compiler_stats, &CompilerStats::parser_timer);
    Isolate* isolate = Isolate::Current();
    ASSERT(isolate->long_jump_base()->IsSafeToJump());
    const Script& script = Script::Handle(isolate, cls.script());
    const Library& lib = Library::Handle(isolate, cls.library());
    Parser parser(script, lib, cls.token_pos());
    parser.ParseClassDefinition(cls);
  }
}


RawObject* Parser::ParseFunctionParameters(const Function& func) {
  ASSERT(!func.IsNull());
  Isolate* isolate = Isolate::Current();
  StackZone zone(isolate);
  LongJump* base = isolate->long_jump_base();
  LongJump jump;
  isolate->set_long_jump_base(&jump);
  if (setjmp(*jump.Set()) == 0) {
    const Script& script = Script::Handle(isolate, func.script());
    const Class& owner = Class::Handle(isolate, func.Owner());
    ASSERT(!owner.IsNull());
    ParsedFunction* parsed_function = new ParsedFunction(
        Function::ZoneHandle(func.raw()));
    Parser parser(script, parsed_function, func.token_pos());
    parser.SkipFunctionPreamble();
    ParamList params;
    parser.ParseFormalParameterList(true, true, &params);
    ParamDesc* param = params.parameters->data();
    const int param_cnt = params.num_fixed_parameters +
                          params.num_optional_parameters;
    const Array& param_descriptor =
        Array::Handle(Array::New(param_cnt * kParameterEntrySize));
    for (int i = 0, j = 0; i < param_cnt; i++, j += kParameterEntrySize) {
      param_descriptor.SetAt(j + kParameterIsFinalOffset,
                             param[i].is_final ? Bool::True() : Bool::False());
      param_descriptor.SetAt(j + kParameterDefaultValueOffset,
          (param[i].default_value == NULL) ? Object::null_instance() :
                                             *(param[i].default_value));
      const Object* metadata = param[i].metadata;
      if ((metadata != NULL) && (*metadata).IsError()) {
        return (*metadata).raw();  // Error evaluating the metadata.
      }
      param_descriptor.SetAt(j + kParameterMetadataOffset,
          (param[i].metadata == NULL) ? Object::null_instance() :
                                        *(param[i].metadata));
    }
    isolate->set_long_jump_base(base);
    return param_descriptor.raw();
  } else {
    Error& error = Error::Handle();
    error = isolate->object_store()->sticky_error();
    isolate->object_store()->clear_sticky_error();
    isolate->set_long_jump_base(base);
    return error.raw();
  }
  UNREACHABLE();
  return Object::null();
}


void Parser::ParseFunction(ParsedFunction* parsed_function) {
  TimerScope timer(FLAG_compiler_stats, &CompilerStats::parser_timer);
  Isolate* isolate = Isolate::Current();
  ASSERT(isolate->long_jump_base()->IsSafeToJump());
  ASSERT(parsed_function != NULL);
  const Function& func = parsed_function->function();
  const Script& script = Script::Handle(isolate, func.script());
  Parser parser(script, parsed_function, func.token_pos());
  SequenceNode* node_sequence = NULL;
  Array& default_parameter_values = Array::ZoneHandle(isolate, Array::null());
  switch (func.kind()) {
    case RawFunction::kRegularFunction:
    case RawFunction::kClosureFunction:
    case RawFunction::kGetterFunction:
    case RawFunction::kSetterFunction:
    case RawFunction::kConstructor:
      // The call to a redirecting factory is redirected.
      ASSERT(!func.IsRedirectingFactory());
      if (!func.IsImplicitConstructor()) {
        parser.SkipFunctionPreamble();
      }
      node_sequence = parser.ParseFunc(func, default_parameter_values);
      break;
    case RawFunction::kImplicitGetter:
      ASSERT(!func.is_static());
      node_sequence = parser.ParseInstanceGetter(func);
      break;
    case RawFunction::kImplicitSetter:
      ASSERT(!func.is_static());
      node_sequence = parser.ParseInstanceSetter(func);
      break;
    case RawFunction::kImplicitStaticFinalGetter:
      node_sequence = parser.ParseStaticFinalGetter(func);
      break;
    case RawFunction::kStaticInitializer:
      node_sequence = parser.ParseStaticInitializer(func);
      break;
    case RawFunction::kMethodExtractor:
      node_sequence = parser.ParseMethodExtractor(func);
      break;
    case RawFunction::kNoSuchMethodDispatcher:
      node_sequence =
          parser.ParseNoSuchMethodDispatcher(func, default_parameter_values);
      break;
    case RawFunction::kInvokeFieldDispatcher:
      node_sequence =
          parser.ParseInvokeFieldDispatcher(func, default_parameter_values);
      break;
    default:
      UNREACHABLE();
  }

  if (!HasReturnNode(node_sequence)) {
    // Add implicit return node.
    node_sequence->Add(new ReturnNode(func.end_token_pos()));
  }
  if (parsed_function->has_expression_temp_var()) {
    node_sequence->scope()->AddVariable(parsed_function->expression_temp_var());
  }
  if (parsed_function->has_saved_current_context_var()) {
    node_sequence->scope()->AddVariable(
        parsed_function->saved_current_context_var());
  }
  parsed_function->SetNodeSequence(node_sequence);

  // The instantiator may be required at run time for generic type checks or
  // allocation of generic types.
  if (parser.IsInstantiatorRequired()) {
    // In the case of a local function, only set the instantiator if the
    // receiver (or type arguments parameter of a factory) was captured.
    LocalVariable* instantiator = NULL;
    const bool kTestOnly = true;
    if (parser.current_function().IsInFactoryScope()) {
      instantiator = parser.LookupTypeArgumentsParameter(node_sequence->scope(),
                                                         kTestOnly);
    } else {
      instantiator = parser.LookupReceiver(node_sequence->scope(), kTestOnly);
    }
    if (!parser.current_function().IsLocalFunction() ||
        ((instantiator != NULL) && instantiator->is_captured())) {
      parsed_function->set_instantiator(
          new LoadLocalNode(node_sequence->token_pos(), instantiator));
    }
  }

  parsed_function->set_default_parameter_values(default_parameter_values);
}


RawObject* Parser::ParseMetadata(const Class& cls, intptr_t token_pos) {
  Isolate* isolate = Isolate::Current();
  StackZone zone(isolate);
  LongJump* base = isolate->long_jump_base();
  LongJump jump;
  isolate->set_long_jump_base(&jump);
  if (setjmp(*jump.Set()) == 0) {
    const Script& script = Script::Handle(cls.script());
    const Library& lib = Library::Handle(cls.library());
    Parser parser(script, lib, token_pos);
    parser.set_current_class(cls);
    parser.set_parsing_metadata(true);
    return parser.EvaluateMetadata();
  } else {
    Error& error = Error::Handle();
    error = isolate->object_store()->sticky_error();
    isolate->object_store()->clear_sticky_error();
    isolate->set_long_jump_base(base);
    return error.raw();
  }
  UNREACHABLE();
  return Object::null();
}


RawArray* Parser::EvaluateMetadata() {
  CheckToken(Token::kAT, "Metadata character '@' expected");
  GrowableObjectArray& meta_values =
      GrowableObjectArray::Handle(GrowableObjectArray::New());
  while (CurrentToken() == Token::kAT) {
    ConsumeToken();
    intptr_t expr_pos = TokenPos();
    if (!IsIdentifier()) {
      ExpectIdentifier("identifier expected");
    }
    AstNode* expr = NULL;
    if ((LookaheadToken(1) == Token::kLPAREN) ||
        ((LookaheadToken(1) == Token::kPERIOD) &&
            (LookaheadToken(3) == Token::kLPAREN)) ||
        ((LookaheadToken(1) == Token::kPERIOD) &&
            (LookaheadToken(3) == Token::kPERIOD) &&
            (LookaheadToken(5) == Token::kLPAREN))) {
      expr = ParseNewOperator(Token::kCONST);
    } else {
      // Can be x, C.x, or L.C.x.
      expr = ParsePrimary();  // Consumes x, C or L.C.
      Class& cls = Class::Handle();
      if (expr->IsPrimaryNode()) {
        PrimaryNode* primary_node = expr->AsPrimaryNode();
        if (primary_node->primary().IsClass()) {
          // If the primary node referred to a class we are loading a
          // qualified static field.
          cls ^= primary_node->primary().raw();
        } else {
          ErrorMsg(expr_pos, "Metadata expressions must refer to a const field "
                             "or constructor");
        }
      }
      if (CurrentToken() == Token::kPERIOD) {
        // C.x or L.C.X.
        if (cls.IsNull()) {
          ErrorMsg(expr_pos, "Metadata expressions must refer to a const field "
                             "or constructor");
        }
        ConsumeToken();
        const intptr_t ident_pos = TokenPos();
        String* ident = ExpectIdentifier("identifier expected");
        const Field& field = Field::Handle(cls.LookupStaticField(*ident));
        if (field.IsNull()) {
          ErrorMsg(ident_pos,
                   "Class '%s' has no field '%s'",
                   cls.ToCString(),
                   ident->ToCString());
        }
        if (!field.is_const()) {
          ErrorMsg(ident_pos,
                   "Field '%s' of class '%s' is not const",
                   ident->ToCString(),
                   cls.ToCString());
        }
        expr = GenerateStaticFieldLookup(field, TokenPos());
      }
    }
    if (expr->EvalConstExpr() == NULL) {
      ErrorMsg(expr_pos, "expression must be a compile-time constant");
    }
    const Instance& val = EvaluateConstExpr(expr_pos, expr);
    meta_values.Add(val);
  }
  return Array::MakeArray(meta_values);
}


SequenceNode* Parser::ParseStaticFinalGetter(const Function& func) {
  TRACE_PARSER("ParseStaticFinalGetter");
  ParamList params;
  ASSERT(func.num_fixed_parameters() == 0);  // static.
  ASSERT(!func.HasOptionalParameters());
  ASSERT(AbstractType::Handle(func.result_type()).IsResolved());

  // Build local scope for function and populate with the formal parameters.
  OpenFunctionBlock(func);
  AddFormalParamsToScope(&params, current_block_->scope);

  intptr_t ident_pos = TokenPos();
  const String& field_name = *ExpectIdentifier("field name expected");
  const Class& field_class = Class::Handle(func.Owner());
  const Field& field =
      Field::ZoneHandle(field_class.LookupStaticField(field_name));

  // Static final fields must have an initializer.
  ExpectToken(Token::kASSIGN);

  const intptr_t expr_pos = TokenPos();
  if (field.is_const()) {
    // We don't want to use ParseConstExpr() here because we don't want
    // the constant folding code to create, compile and execute a code
    // fragment to evaluate the expression. Instead, we just make sure
    // the static const field initializer is a constant expression and
    // leave the evaluation to the getter function.
    AstNode* expr = ParseExpr(kAllowConst, kConsumeCascades);
    // This getter will only be called once at compile time.
    if (expr->EvalConstExpr() == NULL) {
      ErrorMsg(expr_pos, "initializer is not a valid compile-time constant");
    }
    ReturnNode* return_node = new ReturnNode(ident_pos, expr);
    current_block_->statements->Add(return_node);
  } else {
    // This getter may be called each time the static field is accessed.
    // The following generated code lazily initializes the field:
    // if (field.value === transition_sentinel) {
    //   field.value = null;
    //   throw("circular dependency in field initialization");
    // }
    // if (field.value === sentinel) {
    //   field.value = transition_sentinel;
    //   field.value = expr;
    // }
    // return field.value;  // Type check is executed here in checked mode.

    // Generate code checking for circular dependency in field initialization.
    AstNode* compare_circular = new ComparisonNode(
        ident_pos,
        Token::kEQ_STRICT,
        new LoadStaticFieldNode(ident_pos, field),
        new LiteralNode(ident_pos, Object::transition_sentinel()));
    // Set field to null prior to throwing exception, so that subsequent
    // accesses to the field do not throw again, since initializers should only
    // be executed once.
    SequenceNode* report_circular = new SequenceNode(ident_pos, NULL);
    report_circular->Add(
        new StoreStaticFieldNode(
            ident_pos,
            field,
            new LiteralNode(ident_pos, Instance::ZoneHandle())));
    // Call CyclicInitializationError._throwNew(field_name).
    ArgumentListNode* error_arguments = new ArgumentListNode(ident_pos);
    error_arguments->Add(new LiteralNode(ident_pos, field_name));
    report_circular->Add(
        MakeStaticCall(Symbols::CyclicInitializationError(),
                       Library::PrivateCoreLibName(Symbols::ThrowNew()),
                       error_arguments));
    AstNode* circular_check =
        new IfNode(ident_pos, compare_circular, report_circular, NULL);
    current_block_->statements->Add(circular_check);

    // Generate code checking for uninitialized field.
    AstNode* compare_uninitialized = new ComparisonNode(
        ident_pos,
        Token::kEQ_STRICT,
        new LoadStaticFieldNode(ident_pos, field),
        new LiteralNode(ident_pos, Object::sentinel()));
    SequenceNode* initialize_field = new SequenceNode(ident_pos, NULL);
    initialize_field->Add(
        new StoreStaticFieldNode(
            ident_pos,
            field,
            new LiteralNode(ident_pos, Object::transition_sentinel())));
    const String& init_name = String::Handle(
        Symbols::New(String::Handle(String::Concat(
            Symbols::InitPrefix(), String::Handle(field.name())))));
    const Function& init_function = Function::ZoneHandle(
        field_class.LookupStaticFunction(init_name));
    ASSERT(!init_function.IsNull());
    ArgumentListNode* arguments = new ArgumentListNode(expr_pos);
    StaticCallNode* init_call =
        new StaticCallNode(expr_pos, init_function, arguments);
    initialize_field->Add(init_call);

    AstNode* uninitialized_check =
        new IfNode(ident_pos, compare_uninitialized, initialize_field, NULL);
    current_block_->statements->Add(uninitialized_check);

    // Generate code returning the field value.
    ReturnNode* return_node =
        new ReturnNode(ident_pos,
                       new LoadStaticFieldNode(ident_pos, field));
    current_block_->statements->Add(return_node);
  }
  return CloseBlock();
}


SequenceNode* Parser::ParseStaticInitializer(const Function& func) {
  TRACE_PARSER("ParseStaticInitializer");
  ParamList params;
  ASSERT(func.num_fixed_parameters() == 0);  // static.
  ASSERT(!func.HasOptionalParameters());
  ASSERT(AbstractType::Handle(func.result_type()).IsResolved());

  // Build local scope for function and populate with the formal parameters.
  OpenFunctionBlock(func);
  AddFormalParamsToScope(&params, current_block_->scope);

  // Move forward to the start of the initializer expression.
  ExpectIdentifier("identifier expected");
  ExpectToken(Token::kASSIGN);
  intptr_t token_pos = TokenPos();

  // Synthesize a try-catch block to wrap the initializer expression.
  LocalVariable* context_var =
      current_block_->scope->LocalLookupVariable(Symbols::SavedTryContextVar());
  if (context_var == NULL) {
    context_var = new LocalVariable(token_pos,
                                    Symbols::SavedTryContextVar(),
                                    Type::ZoneHandle(Type::DynamicType()));
    current_block_->scope->AddVariable(context_var);
  }
  LocalVariable* catch_excp_var =
      current_block_->scope->LocalLookupVariable(Symbols::ExceptionVar());
  if (catch_excp_var == NULL) {
    catch_excp_var = new LocalVariable(token_pos,
                                       Symbols::ExceptionVar(),
                                       Type::ZoneHandle(Type::DynamicType()));
    current_block_->scope->AddVariable(catch_excp_var);
  }
  LocalVariable* catch_trace_var =
<<<<<<< HEAD
      current_block_->scope->LocalLookupVariable(Symbols::StacktraceVar());
  if (catch_trace_var == NULL) {
    catch_trace_var = new LocalVariable(token_pos,
                                        Symbols::StacktraceVar(),
=======
      current_block_->scope->LocalLookupVariable(Symbols::StackTraceVar());
  if (catch_trace_var == NULL) {
    catch_trace_var = new LocalVariable(token_pos,
                                        Symbols::StackTraceVar(),
>>>>>>> 3485989a
                                        Type::ZoneHandle(Type::DynamicType()));
    current_block_->scope->AddVariable(catch_trace_var);
  }

  OpenBlock();  // Start try block.
  AstNode* expr = ParseExpr(kAllowConst, kConsumeCascades);
  const Field& field = Field::ZoneHandle(func.saved_static_field());
  ASSERT(!field.is_const());
  StoreStaticFieldNode* store = new StoreStaticFieldNode(field.token_pos(),
                                                         field,
                                                         expr);
  current_block_->statements->Add(store);
  SequenceNode* try_block = CloseBlock();  // End try block.

  OpenBlock();  // Start catch handler list.
<<<<<<< HEAD
  SourceLabel* end_catch_label =
      SourceLabel::New(token_pos, NULL, SourceLabel::kCatch);
  current_block_->scope->AddLabel(end_catch_label);

=======
>>>>>>> 3485989a
  OpenBlock();  // Start catch clause.
  AstNode* compare_transition_sentinel = new ComparisonNode(
      token_pos,
      Token::kEQ_STRICT,
      new LoadStaticFieldNode(token_pos, field),
      new LiteralNode(field.token_pos(), Object::transition_sentinel()));

  SequenceNode* store_null = new SequenceNode(token_pos, NULL);
  store_null->Add(new StoreStaticFieldNode(
      field.token_pos(),
      field,
      new LiteralNode(token_pos, Instance::ZoneHandle())));
  AstNode* transition_sentinel_check =
      new IfNode(token_pos, compare_transition_sentinel, store_null, NULL);
  current_block_->statements->Add(transition_sentinel_check);

  current_block_->statements->Add(
      new ThrowNode(token_pos,
                    new LoadLocalNode(token_pos, catch_excp_var),
                    new LoadLocalNode(token_pos, catch_trace_var)));
<<<<<<< HEAD
  current_block_->statements->Add(
      new JumpNode(token_pos, Token::kCONTINUE, end_catch_label));
=======
>>>>>>> 3485989a
  SequenceNode* catch_clause = CloseBlock();  // End catch clause.

  current_block_->statements->Add(catch_clause);
  SequenceNode* catch_handler_list = CloseBlock();  // End catch handler list.
  CatchClauseNode* catch_block =
      new CatchClauseNode(token_pos,
                          catch_handler_list,
                          Array::ZoneHandle(Object::empty_array().raw()),
                          context_var,
                          catch_excp_var,
                          catch_trace_var,
                          CatchClauseNode::kInvalidTryIndex,
                          false);  // No stack trace needed.

  AstNode* try_catch_node = new TryCatchNode(token_pos,
                                             try_block,
<<<<<<< HEAD
                                             end_catch_label,
=======
>>>>>>> 3485989a
                                             context_var,
                                             catch_block,
                                             NULL,  // No finally block.
                                             AllocateTryIndex());
  current_block_->statements->Add(try_catch_node);
  return CloseBlock();
}


// Create AstNodes for an implicit instance getter method:
//   LoadLocalNode 0 ('this');
//   LoadInstanceFieldNode (field_name);
//   ReturnNode (field's value);
SequenceNode* Parser::ParseInstanceGetter(const Function& func) {
  TRACE_PARSER("ParseInstanceGetter");
  ParamList params;
  // func.token_pos() points to the name of the field.
  intptr_t ident_pos = func.token_pos();
  ASSERT(current_class().raw() == func.Owner());
  params.AddReceiver(ReceiverType(current_class()), ident_pos);
  ASSERT(func.num_fixed_parameters() == 1);  // receiver.
  ASSERT(!func.HasOptionalParameters());
  ASSERT(AbstractType::Handle(func.result_type()).IsResolved());

  // Build local scope for function and populate with the formal parameters.
  OpenFunctionBlock(func);
  AddFormalParamsToScope(&params, current_block_->scope);

  // Receiver is local 0.
  LocalVariable* receiver = current_block_->scope->VariableAt(0);
  LoadLocalNode* load_receiver = new LoadLocalNode(ident_pos, receiver);
  ASSERT(IsIdentifier());
  const String& field_name = *CurrentLiteral();
  const Class& field_class = Class::Handle(func.Owner());
  const Field& field =
      Field::ZoneHandle(field_class.LookupInstanceField(field_name));

  LoadInstanceFieldNode* load_field =
      new LoadInstanceFieldNode(ident_pos, load_receiver, field);

  ReturnNode* return_node = new ReturnNode(ident_pos, load_field);
  current_block_->statements->Add(return_node);
  return CloseBlock();
}


// Create AstNodes for an implicit instance setter method:
//   LoadLocalNode 0 ('this')
//   LoadLocalNode 1 ('value')
//   SetInstanceField (field_name);
//   ReturnNode (void);
SequenceNode* Parser::ParseInstanceSetter(const Function& func) {
  TRACE_PARSER("ParseInstanceSetter");
  // func.token_pos() points to the name of the field.
  intptr_t ident_pos = func.token_pos();
  const String& field_name = *CurrentLiteral();
  const Class& field_class = Class::ZoneHandle(func.Owner());
  const Field& field =
      Field::ZoneHandle(field_class.LookupInstanceField(field_name));
  const AbstractType& field_type = AbstractType::ZoneHandle(field.type());

  ParamList params;
  ASSERT(current_class().raw() == func.Owner());
  params.AddReceiver(ReceiverType(current_class()), ident_pos);
  params.AddFinalParameter(ident_pos,
                           &Symbols::Value(),
                           &field_type);
  ASSERT(func.num_fixed_parameters() == 2);  // receiver, value.
  ASSERT(!func.HasOptionalParameters());
  ASSERT(AbstractType::Handle(func.result_type()).IsVoidType());

  // Build local scope for function and populate with the formal parameters.
  OpenFunctionBlock(func);
  AddFormalParamsToScope(&params, current_block_->scope);

  LoadLocalNode* receiver =
      new LoadLocalNode(ident_pos, current_block_->scope->VariableAt(0));
  LoadLocalNode* value =
      new LoadLocalNode(ident_pos, current_block_->scope->VariableAt(1));

  EnsureExpressionTemp();
  StoreInstanceFieldNode* store_field =
      new StoreInstanceFieldNode(ident_pos, receiver, field, value);
  current_block_->statements->Add(store_field);
  current_block_->statements->Add(new ReturnNode(ident_pos));
  return CloseBlock();
}


SequenceNode* Parser::ParseMethodExtractor(const Function& func) {
  TRACE_PARSER("ParseMethodExtractor");
  ParamList params;

  const intptr_t ident_pos = func.token_pos();
  ASSERT(func.token_pos() == 0);
  ASSERT(current_class().raw() == func.Owner());
  params.AddReceiver(ReceiverType(current_class()), ident_pos);
  ASSERT(func.num_fixed_parameters() == 1);  // Receiver.
  ASSERT(!func.HasOptionalParameters());

  // Build local scope for function and populate with the formal parameters.
  OpenFunctionBlock(func);
  AddFormalParamsToScope(&params, current_block_->scope);

  // Receiver is local 0.
  LocalVariable* receiver = current_block_->scope->VariableAt(0);
  LoadLocalNode* load_receiver = new LoadLocalNode(ident_pos, receiver);

  ClosureNode* closure = new ClosureNode(
      ident_pos,
      Function::ZoneHandle(func.extracted_method_closure()),
      load_receiver,
      NULL);

  ReturnNode* return_node = new ReturnNode(ident_pos, closure);
  current_block_->statements->Add(return_node);
  return CloseBlock();
}


void Parser::BuildDispatcherScope(const Function& func,
                                  const ArgumentsDescriptor& desc,
                                  Array& default_values) {
  ParamList params;
  // Receiver first.
  intptr_t token_pos = func.token_pos();
  params.AddReceiver(ReceiverType(current_class()), token_pos);
  // Remaining positional parameters.
  intptr_t i = 1;
  for (; i < desc.PositionalCount(); ++i) {
    ParamDesc p;
    char name[64];
    OS::SNPrint(name, 64, ":p%" Pd, i);
    p.name = &String::ZoneHandle(Symbols::New(name));
    p.type = &Type::ZoneHandle(Type::DynamicType());
    params.parameters->Add(p);
    params.num_fixed_parameters++;
  }
  ASSERT(desc.PositionalCount() == params.num_fixed_parameters);

  // Named parameters.
  for (; i < desc.Count(); ++i) {
    ParamDesc p;
    intptr_t index = i - desc.PositionalCount();
    p.name = &String::ZoneHandle(desc.NameAt(index));
    p.type = &Type::ZoneHandle(Type::DynamicType());
    p.default_value = &Object::ZoneHandle();
    params.parameters->Add(p);
    params.num_optional_parameters++;
    params.has_optional_named_parameters = true;
  }
  ASSERT(desc.NamedCount() == params.num_optional_parameters);

  SetupDefaultsForOptionalParams(&params, default_values);

  // Build local scope for function and populate with the formal parameters.
  OpenFunctionBlock(func);
  AddFormalParamsToScope(&params, current_block_->scope);
}

SequenceNode* Parser::ParseNoSuchMethodDispatcher(const Function& func,
                                                  Array& default_values) {
  TRACE_PARSER("ParseNoSuchMethodDispatcher");

  ASSERT(func.IsNoSuchMethodDispatcher());
  intptr_t token_pos = func.token_pos();
  ASSERT(func.token_pos() == 0);
  ASSERT(current_class().raw() == func.Owner());

  ArgumentsDescriptor desc(Array::Handle(func.saved_args_desc()));
  ASSERT(desc.Count() > 0);

  // Set up scope for this function.
  BuildDispatcherScope(func, desc, default_values);

  // Receiver is local 0.
  LocalScope* scope = current_block_->scope;
  ArgumentListNode* func_args = new ArgumentListNode(token_pos);
  for (intptr_t i = 0; i < desc.Count(); ++i) {
    func_args->Add(new LoadLocalNode(token_pos, scope->VariableAt(i)));
  }

  if (desc.NamedCount() > 0) {
    const Array& arg_names = Array::ZoneHandle(Array::New(desc.NamedCount()));
    for (intptr_t i = 0; i < arg_names.Length(); ++i) {
      arg_names.SetAt(i, String::Handle(desc.NameAt(i)));
    }
    func_args->set_names(arg_names);
  }

  const String& func_name = String::ZoneHandle(func.name());
  ArgumentListNode* arguments = BuildNoSuchMethodArguments(
      token_pos, func_name, *func_args, NULL, false);
  const Function& no_such_method = Function::ZoneHandle(
      Resolver::ResolveDynamicAnyArgs(Class::Handle(func.Owner()),
                                      Symbols::NoSuchMethod()));
  StaticCallNode* call =
      new StaticCallNode(token_pos, no_such_method, arguments);

  ReturnNode* return_node = new ReturnNode(token_pos, call);
  current_block_->statements->Add(return_node);
  return CloseBlock();
}


SequenceNode* Parser::ParseInvokeFieldDispatcher(const Function& func,
                                                 Array& default_values) {
  TRACE_PARSER("ParseInvokeFieldDispatcher");

  ASSERT(func.IsInvokeFieldDispatcher());
  intptr_t token_pos = func.token_pos();
  ASSERT(func.token_pos() == 0);
  ASSERT(current_class().raw() == func.Owner());

  const Array& args_desc = Array::Handle(func.saved_args_desc());
  ArgumentsDescriptor desc(args_desc);
  ASSERT(desc.Count() > 0);

  // Set up scope for this function.
  BuildDispatcherScope(func, desc, default_values);

  // Receiver is local 0.
  LocalScope* scope = current_block_->scope;
  ArgumentListNode* no_args = new ArgumentListNode(token_pos);
  LoadLocalNode* receiver = new LoadLocalNode(token_pos, scope->VariableAt(0));

  const String& name = String::Handle(func.name());
  const String& getter_name =
      String::ZoneHandle(Symbols::New(String::Handle(Field::GetterName(name))));
  InstanceCallNode* getter_call = new InstanceCallNode(token_pos,
                                                       receiver,
                                                       getter_name,
                                                       no_args);

  // Pass arguments 1..n to the closure call.
  ArgumentListNode* closure_args = new ArgumentListNode(token_pos);
  const Array& names = Array::Handle(Array::New(desc.NamedCount(), Heap::kOld));
  // Positional parameters.
  intptr_t i = 1;
  for (; i < desc.PositionalCount(); ++i) {
    closure_args->Add(new LoadLocalNode(token_pos, scope->VariableAt(i)));
  }
  // Named parameters.
  for (; i < desc.Count(); i++) {
    closure_args->Add(new LoadLocalNode(token_pos, scope->VariableAt(i)));
    intptr_t index = i - desc.PositionalCount();
    names.SetAt(index, String::Handle(desc.NameAt(index)));
  }
  closure_args->set_names(names);

  EnsureSavedCurrentContext();
  ClosureCallNode* closure_call = new ClosureCallNode(token_pos,
                                                      getter_call,
                                                      closure_args);

  ReturnNode* return_node = new ReturnNode(token_pos, closure_call);
  current_block_->statements->Add(return_node);
  return CloseBlock();
}


void Parser::SkipBlock() {
  ASSERT(CurrentToken() == Token::kLBRACE);
  GrowableArray<Token::Kind> token_stack(8);
  // Adding the first kLBRACE here, because it will be consumed in the loop
  // right away.
  token_stack.Add(CurrentToken());
  const intptr_t block_start_pos = TokenPos();
  bool is_match = true;
  bool unexpected_token_found = false;
  Token::Kind token;
  intptr_t token_pos;
  do {
    ConsumeToken();
    token = CurrentToken();
    token_pos = TokenPos();
    switch (token) {
      case Token::kLBRACE:
      case Token::kLPAREN:
      case Token::kLBRACK:
        token_stack.Add(token);
        break;
      case Token::kRBRACE:
        is_match = token_stack.RemoveLast() == Token::kLBRACE;
        break;
      case Token::kRPAREN:
        is_match = token_stack.RemoveLast() == Token::kLPAREN;
        break;
      case Token::kRBRACK:
        is_match = token_stack.RemoveLast() == Token::kLBRACK;
        break;
      case Token::kEOS:
        unexpected_token_found = true;
        break;
      default:
        // nothing.
        break;
    }
  } while (!token_stack.is_empty() && is_match && !unexpected_token_found);
  if (!is_match) {
    ErrorMsg(token_pos, "unbalanced '%s'", Token::Str(token));
  } else if (unexpected_token_found) {
    ErrorMsg(block_start_pos, "unterminated block");
  }
}


void Parser::ParseFormalParameter(bool allow_explicit_default_value,
                                  bool evaluate_metadata,
                                  ParamList* params) {
  TRACE_PARSER("ParseFormalParameter");
  ParamDesc parameter;
  bool var_seen = false;
  bool this_seen = false;

  if (evaluate_metadata && (CurrentToken() == Token::kAT)) {
    parameter.metadata = &Array::ZoneHandle(EvaluateMetadata());
  } else {
    SkipMetadata();
  }

  if (CurrentToken() == Token::kFINAL) {
    ConsumeToken();
    parameter.is_final = true;
  } else if (CurrentToken() == Token::kVAR) {
    ConsumeToken();
    var_seen = true;
    // The parameter type is the 'dynamic' type.
    // If this is an initializing formal, its type will be set to the type of
    // the respective field when the constructor is fully parsed.
    parameter.type = &Type::ZoneHandle(Type::DynamicType());
  }
  if (CurrentToken() == Token::kTHIS) {
    ConsumeToken();
    ExpectToken(Token::kPERIOD);
    this_seen = true;
    parameter.is_field_initializer = true;
  }
  if ((parameter.type == NULL) && (CurrentToken() == Token::kVOID)) {
    ConsumeToken();
    // This must later be changed to a closure type if we recognize
    // a closure/function type parameter. We check this at the end
    // of ParseFormalParameter.
    parameter.type = &Type::ZoneHandle(Type::VoidType());
  }
  if (parameter.type == NULL) {
    // At this point, we must see an identifier for the type or the
    // function parameter.
    if (!IsIdentifier()) {
      ErrorMsg("parameter name or type expected");
    }
    // We have not seen a parameter type yet, so we check if the next
    // identifier could represent a type before parsing it.
    Token::Kind follower = LookaheadToken(1);
    // We have an identifier followed by a 'follower' token.
    // We either parse a type or assume that no type is specified.
    if ((follower == Token::kLT) ||  // Parameterized type.
        (follower == Token::kPERIOD) ||  // Qualified class name of type.
        Token::IsIdentifier(follower) ||  // Parameter name following a type.
        (follower == Token::kTHIS)) {  // Field parameter following a type.
      // The types of formal parameters are never ignored, even in unchecked
      // mode, because they are part of the function type of closurized
      // functions appearing in type tests with typedefs.
      parameter.has_explicit_type = true;
      parameter.type = &AbstractType::ZoneHandle(
          ParseType(is_top_level_ ? ClassFinalizer::kResolveTypeParameters :
                                    ClassFinalizer::kCanonicalize));
    } else {
      // If this is an initializing formal, its type will be set to the type of
      // the respective field when the constructor is fully parsed.
      parameter.type = &Type::ZoneHandle(Type::DynamicType());
    }
  }
  if (!this_seen && (CurrentToken() == Token::kTHIS)) {
    ConsumeToken();
    ExpectToken(Token::kPERIOD);
    this_seen = true;
    parameter.is_field_initializer = true;
  }

  // At this point, we must see an identifier for the parameter name.
  parameter.name_pos = TokenPos();
  parameter.name = ExpectIdentifier("parameter name expected");
  if (parameter.is_field_initializer) {
    params->has_field_initializer = true;
  }

  if (params->has_optional_named_parameters &&
      (parameter.name->CharAt(0) == '_')) {
    ErrorMsg(parameter.name_pos, "named parameter must not be private");
  }

  // Check for duplicate formal parameters.
  const intptr_t num_existing_parameters =
      params->num_fixed_parameters + params->num_optional_parameters;
  for (intptr_t i = 0; i < num_existing_parameters; i++) {
    ParamDesc& existing_parameter = (*params->parameters)[i];
    if (existing_parameter.name->Equals(*parameter.name)) {
      ErrorMsg(parameter.name_pos, "duplicate formal parameter '%s'",
               parameter.name->ToCString());
    }
  }

  if (CurrentToken() == Token::kLPAREN) {
    // This parameter is probably a closure. If we saw the keyword 'var'
    // or 'final', a closure is not legal here and we ignore the
    // opening parens.
    if (!var_seen && !parameter.is_final) {
      // The parsed parameter type is actually the function result type.
      const AbstractType& result_type =
          AbstractType::Handle(parameter.type->raw());

      // Finish parsing the function type parameter.
      ParamList func_params;

      // Add implicit closure object parameter.
      func_params.AddFinalParameter(
          TokenPos(),
          &Symbols::ClosureParameter(),
          &Type::ZoneHandle(Type::DynamicType()));

      const bool no_explicit_default_values = false;
      ParseFormalParameterList(no_explicit_default_values, false, &func_params);

      // The field 'is_static' has no meaning for signature functions.
      const Function& signature_function = Function::Handle(
          Function::New(*parameter.name,
                        RawFunction::kSignatureFunction,
                        /* is_static = */ false,
                        /* is_const = */ false,
                        /* is_abstract = */ false,
                        /* is_external = */ false,
                        current_class(),
                        parameter.name_pos));
      signature_function.set_result_type(result_type);
      AddFormalParamsToFunction(&func_params, signature_function);
      const String& signature = String::Handle(signature_function.Signature());
      // Lookup the signature class, i.e. the class whose name is the signature.
      // We only lookup in the current library, but not in its imports, and only
      // create a new canonical signature class if it does not exist yet.
      Class& signature_class = Class::ZoneHandle(
          library_.LookupLocalClass(signature));
      if (signature_class.IsNull()) {
        signature_class = Class::NewSignatureClass(signature,
                                                   signature_function,
                                                   script_,
                                                   parameter.name_pos);
        // Record the function signature class in the current library, unless
        // we are currently skipping a formal parameter list, in which case
        // the signature class could remain unfinalized.
        if (!params->skipped) {
          library_.AddClass(signature_class);
        }
      } else {
        signature_function.set_signature_class(signature_class);
      }
      ASSERT(signature_function.signature_class() == signature_class.raw());
      Type& signature_type = Type::ZoneHandle(signature_class.SignatureType());
      if (!is_top_level_ && !signature_type.IsFinalized()) {
        signature_type ^= ClassFinalizer::FinalizeType(
            signature_class, signature_type, ClassFinalizer::kCanonicalize);
      }
      // A signature type itself cannot be malformed or malbounded, only its
      // signature function's result type or parameter types may be.
      ASSERT(!signature_type.IsMalformed());
      ASSERT(!signature_type.IsMalbounded());
      // The type of the parameter is now the signature type.
      parameter.type = &signature_type;
    }
  }

  if ((CurrentToken() == Token::kASSIGN) || (CurrentToken() == Token::kCOLON)) {
    if ((!params->has_optional_positional_parameters &&
         !params->has_optional_named_parameters) ||
        !allow_explicit_default_value) {
      ErrorMsg("parameter must not specify a default value");
    }
    if (params->has_optional_positional_parameters) {
      ExpectToken(Token::kASSIGN);
    } else {
      ExpectToken(Token::kCOLON);
    }
    params->num_optional_parameters++;
    params->has_explicit_default_values = true;  // Also if explicitly NULL.
    if (is_top_level_) {
      // Skip default value parsing.
      SkipExpr();
    } else {
      const Object& const_value = ParseConstExpr()->literal();
      parameter.default_value = &const_value;
    }
  } else {
    if (params->has_optional_positional_parameters ||
        params->has_optional_named_parameters) {
      // Implicit default value is null.
      params->num_optional_parameters++;
      parameter.default_value = &Object::ZoneHandle();
    } else {
      params->num_fixed_parameters++;
      ASSERT(params->num_optional_parameters == 0);
    }
  }
  if (parameter.type->IsVoidType()) {
    ErrorMsg("parameter '%s' may not be 'void'", parameter.name->ToCString());
  }
  if (params->implicitly_final) {
    parameter.is_final = true;
  }
  params->parameters->Add(parameter);
}


// Parses a sequence of normal or optional formal parameters.
void Parser::ParseFormalParameters(bool allow_explicit_default_values,
                                   bool evaluate_metadata,
                                   ParamList* params) {
  TRACE_PARSER("ParseFormalParameters");
  do {
    ConsumeToken();
    if (!params->has_optional_positional_parameters &&
        !params->has_optional_named_parameters &&
        (CurrentToken() == Token::kLBRACK)) {
      // End of normal parameters, start of optional positional parameters.
      params->has_optional_positional_parameters = true;
      return;
    }
    if (!params->has_optional_positional_parameters &&
        !params->has_optional_named_parameters &&
        (CurrentToken() == Token::kLBRACE)) {
      // End of normal parameters, start of optional named parameters.
      params->has_optional_named_parameters = true;
      return;
    }
    ParseFormalParameter(allow_explicit_default_values,
                         evaluate_metadata,
                         params);
  } while (CurrentToken() == Token::kCOMMA);
}


void Parser::ParseFormalParameterList(bool allow_explicit_default_values,
                                      bool evaluate_metadata,
                                      ParamList* params) {
  TRACE_PARSER("ParseFormalParameterList");
  ASSERT(CurrentToken() == Token::kLPAREN);

  if (LookaheadToken(1) != Token::kRPAREN) {
    // Parse fixed parameters.
    ParseFormalParameters(allow_explicit_default_values,
                          evaluate_metadata,
                          params);
    if (params->has_optional_positional_parameters ||
        params->has_optional_named_parameters) {
      // Parse optional parameters.
      ParseFormalParameters(allow_explicit_default_values,
                            evaluate_metadata,
                            params);
      if (params->has_optional_positional_parameters) {
        CheckToken(Token::kRBRACK, "',' or ']' expected");
      } else {
        CheckToken(Token::kRBRACE, "',' or '}' expected");
      }
      ConsumeToken();  // ']' or '}'.
    }
    if ((CurrentToken() != Token::kRPAREN) &&
        !params->has_optional_positional_parameters &&
        !params->has_optional_named_parameters) {
      ErrorMsg("',' or ')' expected");
    }
  } else {
    ConsumeToken();
  }
  ExpectToken(Token::kRPAREN);
}


String& Parser::ParseNativeDeclaration() {
  TRACE_PARSER("ParseNativeDeclaration");
  ASSERT(IsLiteral("native"));
  ConsumeToken();
  CheckToken(Token::kSTRING, "string literal expected");
  String& native_name = *CurrentLiteral();
  ConsumeToken();
  return native_name;
}


// Resolve and return the dynamic function of the given name in the superclass.
// If it is not found, and resolve_getter is true, try to resolve a getter of
// the same name. If it is still not found, return noSuchMethod and
// set is_no_such_method to true..
RawFunction* Parser::GetSuperFunction(intptr_t token_pos,
                                      const String& name,
                                      ArgumentListNode* arguments,
                                      bool resolve_getter,
                                      bool* is_no_such_method) {
  const Class& super_class = Class::Handle(current_class().SuperClass());
  if (super_class.IsNull()) {
    ErrorMsg(token_pos, "class '%s' does not have a superclass",
             String::Handle(current_class().Name()).ToCString());
  }
  Function& super_func = Function::Handle(
      Resolver::ResolveDynamicAnyArgs(super_class, name));
  if (!super_func.IsNull() &&
      !super_func.AreValidArguments(arguments->length(),
                                    arguments->names(),
                                    NULL)) {
    super_func = Function::null();
  } else if (super_func.IsNull() && resolve_getter) {
    const String& getter_name = String::ZoneHandle(Field::GetterName(name));
    super_func = Resolver::ResolveDynamicAnyArgs(super_class, getter_name);
    ASSERT(super_func.IsNull() ||
           (super_func.kind() != RawFunction::kImplicitStaticFinalGetter));
  }
  if (super_func.IsNull()) {
    super_func =
        Resolver::ResolveDynamicAnyArgs(super_class, Symbols::NoSuchMethod());
    ASSERT(!super_func.IsNull());
    *is_no_such_method = true;
  } else {
    *is_no_such_method = false;
  }
  return super_func.raw();
}


StaticCallNode* Parser::BuildInvocationMirrorAllocation(
    intptr_t call_pos,
    const String& function_name,
    const ArgumentListNode& function_args,
    const LocalVariable* temp_for_last_arg,
    bool is_super_invocation) {
  const intptr_t args_pos = function_args.token_pos();
  // Build arguments to the call to the static
  // InvocationMirror._allocateInvocationMirror method.
  ArgumentListNode* arguments = new ArgumentListNode(args_pos);
  // The first argument is the original function name.
  arguments->Add(new LiteralNode(args_pos, function_name));
  // The second argument is the arguments descriptor of the original function.
  const Array& args_descriptor =
      Array::ZoneHandle(ArgumentsDescriptor::New(function_args.length(),
                                                 function_args.names()));
  arguments->Add(new LiteralNode(args_pos, args_descriptor));
  // The third argument is an array containing the original function arguments,
  // including the receiver.
  ArrayNode* args_array =
      new ArrayNode(args_pos, Type::ZoneHandle(Type::ArrayType()));
  for (intptr_t i = 0; i < function_args.length(); i++) {
    AstNode* arg = function_args.NodeAt(i);
    if ((temp_for_last_arg != NULL) && (i == function_args.length() - 1)) {
      LetNode* store_arg = new LetNode(arg->token_pos());
      store_arg->AddNode(new StoreLocalNode(arg->token_pos(),
                                           temp_for_last_arg,
                                           arg));
      store_arg->AddNode(new LoadLocalNode(arg->token_pos(),
                                           temp_for_last_arg));
      args_array->AddElement(store_arg);
    } else {
      args_array->AddElement(arg);
    }
  }
  arguments->Add(args_array);
  arguments->Add(new LiteralNode(args_pos, Bool::Get(is_super_invocation)));
  // Lookup the static InvocationMirror._allocateInvocationMirror method.
  const Class& mirror_class =
      Class::Handle(Library::LookupCoreClass(Symbols::InvocationMirror()));
  ASSERT(!mirror_class.IsNull());
  const Function& allocation_function = Function::ZoneHandle(
      mirror_class.LookupStaticFunction(
          Library::PrivateCoreLibName(Symbols::AllocateInvocationMirror())));
  ASSERT(!allocation_function.IsNull());
  return new StaticCallNode(call_pos, allocation_function, arguments);
}


ArgumentListNode* Parser::BuildNoSuchMethodArguments(
    intptr_t call_pos,
    const String& function_name,
    const ArgumentListNode& function_args,
    const LocalVariable* temp_for_last_arg,
    bool is_super_invocation) {
  ASSERT(function_args.length() >= 1);  // The receiver is the first argument.
  const intptr_t args_pos = function_args.token_pos();
  ArgumentListNode* arguments = new ArgumentListNode(args_pos);
  arguments->Add(function_args.NodeAt(0));
  // The second argument is the invocation mirror.
  arguments->Add(BuildInvocationMirrorAllocation(call_pos,
                                                 function_name,
                                                 function_args,
                                                 temp_for_last_arg,
                                                 is_super_invocation));
  return arguments;
}


AstNode* Parser::ParseSuperCall(const String& function_name) {
  TRACE_PARSER("ParseSuperCall");
  ASSERT(CurrentToken() == Token::kLPAREN);
  const intptr_t supercall_pos = TokenPos();

  // 'this' parameter is the first argument to super call.
  ArgumentListNode* arguments = new ArgumentListNode(supercall_pos);
  AstNode* receiver = LoadReceiver(supercall_pos);
  arguments->Add(receiver);
  ParseActualParameters(arguments, kAllowConst);

  const bool kResolveGetter = true;
  bool is_no_such_method = false;
  const Function& super_function = Function::ZoneHandle(
      GetSuperFunction(supercall_pos,
                       function_name,
                       arguments,
                       kResolveGetter,
                       &is_no_such_method));
  if (super_function.IsGetterFunction() ||
      super_function.IsImplicitGetterFunction()) {
    const Class& super_class = Class::ZoneHandle(current_class().SuperClass());
    AstNode* closure = new StaticGetterNode(supercall_pos,
                                            LoadReceiver(supercall_pos),
                                            /* is_super_getter */ true,
                                            super_class,
                                            function_name);
    EnsureSavedCurrentContext();
    // 'this' is not passed as parameter to the closure.
    ArgumentListNode* closure_arguments = new ArgumentListNode(supercall_pos);
    for (int i = 1; i < arguments->length(); i++) {
      closure_arguments->Add(arguments->NodeAt(i));
    }
    return new ClosureCallNode(supercall_pos, closure, closure_arguments);
  }
  if (is_no_such_method) {
    arguments = BuildNoSuchMethodArguments(
        supercall_pos, function_name, *arguments, NULL, true);
  }
  return new StaticCallNode(supercall_pos, super_function, arguments);
}


// Simple test if a node is side effect free.
static bool IsSimpleLocalOrLiteralNode(AstNode* node) {
  return node->IsLiteralNode() || node->IsLoadLocalNode();
}


AstNode* Parser::BuildUnarySuperOperator(Token::Kind op, PrimaryNode* super) {
  ASSERT(super->IsSuper());
  AstNode* super_op = NULL;
  const intptr_t super_pos = super->token_pos();
  if ((op == Token::kNEGATE) ||
      (op == Token::kBIT_NOT)) {
    // Resolve the operator function in the superclass.
    const String& operator_function_name =
        String::ZoneHandle(Symbols::New(Token::Str(op)));
    ArgumentListNode* op_arguments = new ArgumentListNode(super_pos);
    AstNode* receiver = LoadReceiver(super_pos);
    op_arguments->Add(receiver);
    const bool kResolveGetter = false;
    bool is_no_such_method = false;
    const Function& super_operator = Function::ZoneHandle(
        GetSuperFunction(super_pos,
                         operator_function_name,
                         op_arguments,
                         kResolveGetter,
                         &is_no_such_method));
    if (is_no_such_method) {
      op_arguments = BuildNoSuchMethodArguments(
          super_pos, operator_function_name, *op_arguments, NULL, true);
    }
    super_op = new StaticCallNode(super_pos, super_operator, op_arguments);
  } else {
    ErrorMsg(super_pos, "illegal super operator call");
  }
  return super_op;
}


AstNode* Parser::ParseSuperOperator() {
  TRACE_PARSER("ParseSuperOperator");
  AstNode* super_op = NULL;
  const intptr_t operator_pos = TokenPos();

  if (CurrentToken() == Token::kLBRACK) {
    ConsumeToken();
    AstNode* index_expr = ParseExpr(kAllowConst, kConsumeCascades);
    ExpectToken(Token::kRBRACK);
    AstNode* receiver = LoadReceiver(operator_pos);
    const Class& super_class = Class::ZoneHandle(current_class().SuperClass());
    ASSERT(!super_class.IsNull());
    super_op =
        new LoadIndexedNode(operator_pos, receiver, index_expr, super_class);
  } else {
    ASSERT(Token::CanBeOverloaded(CurrentToken()) ||
           (CurrentToken() == Token::kNE));
    Token::Kind op = CurrentToken();
    ConsumeToken();

    bool negate_result = false;
    if (op == Token::kNE) {
      op = Token::kEQ;
      negate_result = true;
    }

    ASSERT(Token::Precedence(op) >= Token::Precedence(Token::kEQ));
    AstNode* other_operand = ParseBinaryExpr(Token::Precedence(op) + 1);

    ArgumentListNode* op_arguments = new ArgumentListNode(operator_pos);
    AstNode* receiver = LoadReceiver(operator_pos);
    op_arguments->Add(receiver);
    op_arguments->Add(other_operand);

    // Resolve the operator function in the superclass.
    const String& operator_function_name =
        String::ZoneHandle(Symbols::New(Token::Str(op)));
    const bool kResolveGetter = false;
    bool is_no_such_method = false;
    const Function& super_operator = Function::ZoneHandle(
        GetSuperFunction(operator_pos,
                         operator_function_name,
                         op_arguments,
                         kResolveGetter,
                         &is_no_such_method));
    if (is_no_such_method) {
      op_arguments = BuildNoSuchMethodArguments(
          operator_pos, operator_function_name, *op_arguments, NULL, true);
    }
    super_op = new StaticCallNode(operator_pos, super_operator, op_arguments);
    if (negate_result) {
      super_op = new UnaryOpNode(operator_pos, Token::kNOT, super_op);
    }
  }
  return super_op;
}


AstNode* Parser::CreateImplicitClosureNode(const Function& func,
                                           intptr_t token_pos,
                                           AstNode* receiver) {
  Function& implicit_closure_function =
      Function::ZoneHandle(func.ImplicitClosureFunction());
  if (receiver != NULL) {
    // If we create an implicit instance closure from inside a closure of a
    // parameterized class, make sure that the receiver is captured as
    // instantiator.
    if (current_block_->scope->function_level() > 0) {
      const Class& signature_class = Class::Handle(
          implicit_closure_function.signature_class());
      if (signature_class.NumTypeParameters() > 0) {
        CaptureInstantiator();
      }
    }
  }
  return new ClosureNode(token_pos, implicit_closure_function, receiver, NULL);
}


AstNode* Parser::ParseSuperFieldAccess(const String& field_name) {
  TRACE_PARSER("ParseSuperFieldAccess");
  const intptr_t field_pos = TokenPos();
  const Class& super_class = Class::ZoneHandle(current_class().SuperClass());
  if (super_class.IsNull()) {
    ErrorMsg("class '%s' does not have a superclass",
             String::Handle(current_class().Name()).ToCString());
  }
  AstNode* implicit_argument = LoadReceiver(field_pos);

  const String& getter_name =
      String::ZoneHandle(Field::GetterName(field_name));
  const Function& super_getter = Function::ZoneHandle(
      Resolver::ResolveDynamicAnyArgs(super_class, getter_name));
  if (super_getter.IsNull()) {
    const String& setter_name =
        String::ZoneHandle(Field::SetterName(field_name));
    const Function& super_setter = Function::ZoneHandle(
        Resolver::ResolveDynamicAnyArgs(super_class, setter_name));
    if (super_setter.IsNull()) {
      // Check if this is an access to an implicit closure using 'super'.
      // If a function exists of the specified field_name then try
      // accessing it as a getter, at runtime we will handle this by
      // creating an implicit closure of the function and returning it.
      const Function& super_function = Function::ZoneHandle(
          Resolver::ResolveDynamicAnyArgs(super_class, field_name));
      if (!super_function.IsNull()) {
        // In case CreateAssignmentNode is called later on this
        // CreateImplicitClosureNode, it will be replaced by a StaticSetterNode.
        return CreateImplicitClosureNode(super_function,
                                         field_pos,
                                         implicit_argument);
      }
      // No function or field exists of the specified field_name.
      // Emit a StaticGetterNode anyway, so that noSuchMethod gets called.
    }
  }
  return new StaticGetterNode(
      field_pos, implicit_argument, true, super_class, field_name);
}


void Parser::GenerateSuperConstructorCall(const Class& cls,
                                          LocalVariable* receiver,
                                          ArgumentListNode* forwarding_args) {
  const intptr_t supercall_pos = TokenPos();
  const Class& super_class = Class::Handle(cls.SuperClass());
  // Omit the implicit super() if there is no super class (i.e.
  // we're not compiling class Object), or if the super class is an
  // artificially generated "wrapper class" that has no constructor.
  if (super_class.IsNull() ||
      (super_class.num_native_fields() > 0 &&
       Class::Handle(super_class.SuperClass()).IsObjectClass())) {
    return;
  }
  String& super_ctor_name = String::Handle(super_class.Name());
  super_ctor_name = String::Concat(super_ctor_name, Symbols::Dot());

  ArgumentListNode* arguments = new ArgumentListNode(supercall_pos);
  // Implicit 'this' parameter is the first argument.
  AstNode* implicit_argument = new LoadLocalNode(supercall_pos, receiver);
  arguments->Add(implicit_argument);
  // Implicit construction phase parameter is second argument.
  AstNode* phase_parameter =
      new LiteralNode(supercall_pos,
                      Smi::ZoneHandle(Smi::New(Function::kCtorPhaseAll)));
  arguments->Add(phase_parameter);

  // If this is a super call in a forwarding constructor, add the user-
  // defined arguments to the super call and adjust the the super
  // constructor name to the respective named constructor if necessary.
  if (forwarding_args != NULL) {
    for (int i = 0; i < forwarding_args->length(); i++) {
      arguments->Add(forwarding_args->NodeAt(i));
    }
    String& ctor_name = String::Handle(current_function().name());
    String& class_name = String::Handle(cls.Name());
    if (ctor_name.Length() > class_name.Length() + 1) {
      // Generating a forwarding call to a named constructor 'C.n'.
      // Add the constructor name 'n' to the super constructor.
      ctor_name = String::SubString(ctor_name, class_name.Length() + 1);
      super_ctor_name = String::Concat(super_ctor_name, ctor_name);
    }
  }

  // Resolve super constructor function and check arguments.
  const Function& super_ctor = Function::ZoneHandle(
      super_class.LookupConstructor(super_ctor_name));
  if (super_ctor.IsNull()) {
      ErrorMsg(supercall_pos,
               "unresolved implicit call to super constructor '%s()'",
               String::Handle(super_class.Name()).ToCString());
  }
  if (current_function().is_const() && !super_ctor.is_const()) {
    ErrorMsg(supercall_pos, "implicit call to non-const super constructor");
  }

  String& error_message = String::Handle();
  if (!super_ctor.AreValidArguments(arguments->length(),
                                    arguments->names(),
                                    &error_message)) {
    ErrorMsg(supercall_pos,
             "invalid arguments passed to super constructor '%s()': %s",
             String::Handle(super_class.Name()).ToCString(),
             error_message.ToCString());
  }
  current_block_->statements->Add(
      new StaticCallNode(supercall_pos, super_ctor, arguments));
}


AstNode* Parser::ParseSuperInitializer(const Class& cls,
                                       LocalVariable* receiver) {
  TRACE_PARSER("ParseSuperInitializer");
  ASSERT(CurrentToken() == Token::kSUPER);
  const intptr_t supercall_pos = TokenPos();
  ConsumeToken();
  const Class& super_class = Class::Handle(cls.SuperClass());
  ASSERT(!super_class.IsNull());
  String& ctor_name = String::Handle(super_class.Name());
  ctor_name = String::Concat(ctor_name, Symbols::Dot());
  if (CurrentToken() == Token::kPERIOD) {
    ConsumeToken();
    ctor_name = String::Concat(ctor_name,
                               *ExpectIdentifier("constructor name expected"));
  }
  CheckToken(Token::kLPAREN, "parameter list expected");

  ArgumentListNode* arguments = new ArgumentListNode(supercall_pos);
  // 'this' parameter is the first argument to super class constructor.
  AstNode* implicit_argument = new LoadLocalNode(supercall_pos, receiver);
  arguments->Add(implicit_argument);
  // Second implicit parameter is the construction phase. We optimistically
  // assume that we can execute both the super initializer and the super
  // constructor body. We may later change this to only execute the
  // super initializer.
  AstNode* phase_parameter =
      new LiteralNode(supercall_pos,
                      Smi::ZoneHandle(Smi::New(Function::kCtorPhaseAll)));
  arguments->Add(phase_parameter);
  // 'this' parameter must not be accessible to the other super call arguments.
  receiver->set_invisible(true);
  ParseActualParameters(arguments, kAllowConst);
  receiver->set_invisible(false);

  // Resolve the constructor.
  const Function& super_ctor = Function::ZoneHandle(
      super_class.LookupConstructor(ctor_name));
  if (super_ctor.IsNull()) {
    ErrorMsg(supercall_pos,
             "super class constructor '%s' not found",
             ctor_name.ToCString());
  }
  if (current_function().is_const() && !super_ctor.is_const()) {
    ErrorMsg(supercall_pos, "super constructor must be const");
  }
  String& error_message = String::Handle();
  if (!super_ctor.AreValidArguments(arguments->length(),
                                    arguments->names(),
                                    &error_message)) {
    ErrorMsg(supercall_pos,
             "invalid arguments passed to super class constructor '%s': %s",
             ctor_name.ToCString(),
             error_message.ToCString());
  }
  return new StaticCallNode(supercall_pos, super_ctor, arguments);
}


AstNode* Parser::ParseInitializer(const Class& cls,
                                  LocalVariable* receiver,
                                  GrowableArray<Field*>* initialized_fields) {
  TRACE_PARSER("ParseInitializer");
  const intptr_t field_pos = TokenPos();
  if (CurrentToken() == Token::kTHIS) {
    ConsumeToken();
    ExpectToken(Token::kPERIOD);
  }
  const String& field_name = *ExpectIdentifier("field name expected");
  ExpectToken(Token::kASSIGN);

  const bool saved_mode = SetAllowFunctionLiterals(false);
  // "this" must not be accessible in initializer expressions.
  receiver->set_invisible(true);
  AstNode* init_expr = ParseConditionalExpr();
  if (CurrentToken() == Token::kCASCADE) {
    init_expr = ParseCascades(init_expr);
  }
  receiver->set_invisible(false);
  SetAllowFunctionLiterals(saved_mode);
  if (current_function().is_const() && !init_expr->IsPotentiallyConst()) {
    ErrorMsg(field_pos,
             "initializer expression must be compile time constant.");
  }
  Field& field = Field::ZoneHandle(cls.LookupInstanceField(field_name));
  if (field.IsNull()) {
    ErrorMsg(field_pos, "unresolved reference to instance field '%s'",
             field_name.ToCString());
  }
  CheckDuplicateFieldInit(field_pos, initialized_fields, &field);
  AstNode* instance = new LoadLocalNode(field_pos, receiver);
  EnsureExpressionTemp();
  return new StoreInstanceFieldNode(field_pos, instance, field, init_expr);
}


void Parser::CheckFieldsInitialized(const Class& cls) {
  const Array& fields = Array::Handle(cls.fields());
  Field& field = Field::Handle();
  SequenceNode* initializers = current_block_->statements;
  for (int field_num = 0; field_num < fields.Length(); field_num++) {
    field ^= fields.At(field_num);
    if (field.is_static()) {
      continue;
    }

    bool found = false;
    for (int i = 0; i < initializers->length(); i++) {
      found = false;
      if (initializers->NodeAt(i)->IsStoreInstanceFieldNode()) {
        StoreInstanceFieldNode* initializer =
            initializers->NodeAt(i)->AsStoreInstanceFieldNode();
        if (initializer->field().raw() == field.raw()) {
          found = true;
          break;
        }
      }
    }

    if (found) continue;

    field.UpdateGuardedCidAndLength(Object::Handle());
  }
}


AstNode* Parser::ParseExternalInitializedField(const Field& field) {
  // Only use this function if the initialized field originates
  // from a different class. We need to save and restore current
  // class, library, and token stream (script).
  ASSERT(current_class().raw() != field.origin());
  const Class& saved_class = Class::Handle(current_class().raw());
  const Library& saved_library = Library::Handle(library().raw());
  const Script& saved_script = Script::Handle(script().raw());
  const intptr_t saved_token_pos = TokenPos();

  set_current_class(Class::Handle(field.origin()));
  set_library(Library::Handle(current_class().library()));
  SetScript(Script::Handle(current_class().script()), field.token_pos());

  ASSERT(IsIdentifier());
  ConsumeToken();
  ExpectToken(Token::kASSIGN);
  AstNode* init_expr = NULL;
  intptr_t expr_pos = TokenPos();
  if (field.is_const()) {
    init_expr = ParseConstExpr();
  } else {
    init_expr = ParseExpr(kAllowConst, kConsumeCascades);
    if (init_expr->EvalConstExpr() != NULL) {
      init_expr =
          new LiteralNode(field.token_pos(),
                          EvaluateConstExpr(expr_pos, init_expr));
    }
  }
  set_current_class(saved_class);
  set_library(saved_library);
  SetScript(saved_script, saved_token_pos);
  return init_expr;
}


void Parser::ParseInitializedInstanceFields(const Class& cls,
                 LocalVariable* receiver,
                 GrowableArray<Field*>* initialized_fields) {
  TRACE_PARSER("ParseInitializedInstanceFields");
  const Array& fields = Array::Handle(cls.fields());
  Field& f = Field::Handle();
  const intptr_t saved_pos = TokenPos();
  for (int i = 0; i < fields.Length(); i++) {
    f ^= fields.At(i);
    if (!f.is_static() && f.has_initializer()) {
      Field& field = Field::ZoneHandle();
      field ^= fields.At(i);
      if (field.is_final()) {
        // Final fields with initializer expression may not be initialized
        // again by constructors. Remember that this field is already
        // initialized.
        initialized_fields->Add(&field);
      }
      AstNode* init_expr = NULL;
      if (current_class().raw() != field.origin()) {
        init_expr = ParseExternalInitializedField(field);
      } else {
        SetPosition(field.token_pos());
        ASSERT(IsIdentifier());
        ConsumeToken();
        ExpectToken(Token::kASSIGN);
        if (field.is_const()) {
          init_expr = ParseConstExpr();
        } else {
          intptr_t expr_pos = TokenPos();
          init_expr = ParseExpr(kAllowConst, kConsumeCascades);
          if (init_expr->EvalConstExpr() != NULL) {
            init_expr = new LiteralNode(field.token_pos(),
                                        EvaluateConstExpr(expr_pos, init_expr));
          }
        }
      }
      ASSERT(init_expr != NULL);
      AstNode* instance = new LoadLocalNode(field.token_pos(), receiver);
      EnsureExpressionTemp();
      AstNode* field_init =
          new StoreInstanceFieldNode(field.token_pos(),
                                     instance,
                                     field,
                                     init_expr);
      current_block_->statements->Add(field_init);
    }
  }
  SetPosition(saved_pos);
}


void Parser::CheckDuplicateFieldInit(intptr_t init_pos,
                                    GrowableArray<Field*>* initialized_fields,
                                    Field* field) {
  ASSERT(!field->is_static());
  for (int i = 0; i < initialized_fields->length(); i++) {
    Field* initialized_field = (*initialized_fields)[i];
    if (initialized_field->raw() == field->raw()) {
      ErrorMsg(init_pos,
               "duplicate initialization for field %s",
               String::Handle(field->name()).ToCString());
    }
  }
  initialized_fields->Add(field);
}


void Parser::ParseInitializers(const Class& cls,
                               LocalVariable* receiver,
                               GrowableArray<Field*>* initialized_fields) {
  TRACE_PARSER("ParseInitializers");
  bool super_init_seen = false;
  if (CurrentToken() == Token::kCOLON) {
    do {
      ConsumeToken();  // Colon or comma.
      AstNode* init_statement;
      if (CurrentToken() == Token::kSUPER) {
        if (super_init_seen) {
          ErrorMsg("duplicate call to super constructor");
        }
        init_statement = ParseSuperInitializer(cls, receiver);
        super_init_seen = true;
      } else {
        init_statement = ParseInitializer(cls, receiver, initialized_fields);
      }
      current_block_->statements->Add(init_statement);
    } while (CurrentToken() == Token::kCOMMA);
  }
  if (!super_init_seen) {
    // Generate implicit super() if we haven't seen an explicit super call
    // or constructor redirection.
    GenerateSuperConstructorCall(cls, receiver, NULL);
  }
  CheckFieldsInitialized(cls);
}


void Parser::ParseConstructorRedirection(const Class& cls,
                                         LocalVariable* receiver) {
  TRACE_PARSER("ParseConstructorRedirection");
  ExpectToken(Token::kCOLON);
  ASSERT(CurrentToken() == Token::kTHIS);
  const intptr_t call_pos = TokenPos();
  ConsumeToken();
  String& ctor_name = String::Handle(cls.Name());

  ctor_name = String::Concat(ctor_name, Symbols::Dot());
  if (CurrentToken() == Token::kPERIOD) {
    ConsumeToken();
    ctor_name = String::Concat(ctor_name,
                               *ExpectIdentifier("constructor name expected"));
  }
  CheckToken(Token::kLPAREN, "parameter list expected");

  ArgumentListNode* arguments = new ArgumentListNode(call_pos);
  // 'this' parameter is the first argument to constructor.
  AstNode* implicit_argument = new LoadLocalNode(call_pos, receiver);
  arguments->Add(implicit_argument);
  // Construction phase parameter is second argument.
  LocalVariable* phase_param = LookupPhaseParameter();
  ASSERT(phase_param != NULL);
  AstNode* phase_argument = new LoadLocalNode(call_pos, phase_param);
  arguments->Add(phase_argument);
  receiver->set_invisible(true);
  ParseActualParameters(arguments, kAllowConst);
  receiver->set_invisible(false);
  // Resolve the constructor.
  const Function& redirect_ctor = Function::ZoneHandle(
      cls.LookupConstructor(ctor_name));
  if (redirect_ctor.IsNull()) {
    ErrorMsg(call_pos, "constructor '%s' not found", ctor_name.ToCString());
  }
  String& error_message = String::Handle();
  if (!redirect_ctor.AreValidArguments(arguments->length(),
                                       arguments->names(),
                                       &error_message)) {
    ErrorMsg(call_pos,
             "invalid arguments passed to constructor '%s': %s",
             ctor_name.ToCString(),
             error_message.ToCString());
  }
  current_block_->statements->Add(
      new StaticCallNode(call_pos, redirect_ctor, arguments));
}


SequenceNode* Parser::MakeImplicitConstructor(const Function& func) {
  ASSERT(func.IsConstructor());
  ASSERT(func.Owner() == current_class().raw());
  const intptr_t ctor_pos = TokenPos();
  OpenFunctionBlock(func);

  LocalVariable* receiver = new LocalVariable(
      ctor_pos, Symbols::This(), *ReceiverType(current_class()));
  current_block_->scope->AddVariable(receiver);

  LocalVariable* phase_parameter = new LocalVariable(
      ctor_pos, Symbols::PhaseParameter(), Type::ZoneHandle(Type::SmiType()));
  current_block_->scope->AddVariable(phase_parameter);

  // Parse expressions of instance fields that have an explicit
  // initializer expression.
  // The receiver must not be visible to field initializer expressions.
  receiver->set_invisible(true);
  GrowableArray<Field*> initialized_fields;
  ParseInitializedInstanceFields(
      current_class(), receiver, &initialized_fields);
  receiver->set_invisible(false);

  // If the class of this implicit constructor is a mixin application alias,
  // it is a forwarding constructor of the aliased mixin application class.
  // If the class of this implicit constructor is a mixin application class,
  // it is a forwarding constructor of the mixin. The forwarding
  // constructor initializes the instance fields that have initializer
  // expressions and then calls the respective super constructor with
  // the same name and number of parameters.
  ArgumentListNode* forwarding_args = NULL;
  if (current_class().is_mixin_app_alias() ||
      current_class().IsMixinApplication()) {
    // At this point we don't support forwarding constructors
    // that have optional parameters because we don't know the default
    // values of the optional parameters. We would have to compile the super
    // constructor to get the default values. Also, the spec is not clear
    // whether optional parameters are even allowed in this situation.
    // TODO(hausner): Remove this limitation if the language spec indeed
    // allows optional parameters.
    if (func.HasOptionalParameters()) {
      ErrorMsg(ctor_pos,
               "forwarding constructors must not have optional parameters");
    }

    // Prepare user-defined arguments to be forwarded to super call.
    // The first user-defined argument is at position 2.
    forwarding_args = new ArgumentListNode(ctor_pos);
    for (int i = 2; i < func.NumParameters(); i++) {
      LocalVariable* param = new LocalVariable(
          ctor_pos,
          String::ZoneHandle(func.ParameterNameAt(i)),
          Type::ZoneHandle(Type::DynamicType()));
      current_block_->scope->AddVariable(param);
      forwarding_args->Add(new LoadLocalNode(ctor_pos, param));
    }
  }

  GenerateSuperConstructorCall(current_class(), receiver, forwarding_args);
  CheckFieldsInitialized(current_class());

  // Empty constructor body.
  SequenceNode* statements = CloseBlock();
  return statements;
}


void Parser::CheckRecursiveInvocation() {
  const GrowableObjectArray& pending_functions =
      GrowableObjectArray::Handle(
          isolate()->object_store()->pending_functions());
  for (int i = 0; i < pending_functions.Length(); i++) {
    if (pending_functions.At(i) == current_function().raw()) {
      const String& fname =
          String::Handle(current_function().UserVisibleName());
      ErrorMsg("circular dependency for function %s", fname.ToCString());
    }
  }
  ASSERT(!unregister_pending_function_);
  pending_functions.Add(current_function());
  unregister_pending_function_ = true;
}


// Parser is at the opening parenthesis of the formal parameter declaration
// of function. Parse the formal parameters, initializers and code.
SequenceNode* Parser::ParseConstructor(const Function& func,
                                       Array& default_parameter_values) {
  TRACE_PARSER("ParseConstructor");
  ASSERT(func.IsConstructor());
  ASSERT(!func.IsFactory());
  ASSERT(!func.is_static());
  ASSERT(!func.IsLocalFunction());
  const Class& cls = Class::Handle(func.Owner());
  ASSERT(!cls.IsNull());

  CheckRecursiveInvocation();

  if (func.IsImplicitConstructor()) {
    // Special case: implicit constructor.
    // The parser adds an implicit default constructor when a class
    // does not have any explicit constructor or factory (see
    // Parser::AddImplicitConstructor).
    // There is no source text to parse. We just build the
    // sequence node by hand.
    return MakeImplicitConstructor(func);
  }

  OpenFunctionBlock(func);
  ParamList params;
  const bool allow_explicit_default_values = true;
  ASSERT(CurrentToken() == Token::kLPAREN);

  // Add implicit receiver parameter which is passed the allocated
  // but uninitialized instance to construct.
  ASSERT(current_class().raw() == func.Owner());
  params.AddReceiver(ReceiverType(current_class()), func.token_pos());

  // Add implicit parameter for construction phase.
  params.AddFinalParameter(
      TokenPos(),
      &Symbols::PhaseParameter(),
      &Type::ZoneHandle(Type::SmiType()));

  if (func.is_const()) {
    params.SetImplicitlyFinal();
  }
  ParseFormalParameterList(allow_explicit_default_values, false, &params);

  SetupDefaultsForOptionalParams(&params, default_parameter_values);
  ASSERT(AbstractType::Handle(func.result_type()).IsResolved());
  ASSERT(func.NumParameters() == params.parameters->length());

  // Now populate function scope with the formal parameters.
  AddFormalParamsToScope(&params, current_block_->scope);

  const bool is_redirecting_constructor =
      (CurrentToken() == Token::kCOLON) &&
          ((LookaheadToken(1) == Token::kTHIS) &&
              ((LookaheadToken(2) == Token::kLPAREN) ||
              ((LookaheadToken(2) == Token::kPERIOD) &&
              (LookaheadToken(4) == Token::kLPAREN))));

  GrowableArray<Field*> initialized_fields;
  LocalVariable* receiver = (*params.parameters)[0].var;
  OpenBlock();

  // If this is not a redirecting constructor, initialize
  // instance fields that have an explicit initializer expression.
  if (!is_redirecting_constructor) {
    // The formal parameter names must not be visible to the instance
    // field initializer expressions, yet the parameters must be added to
    // the scope so the expressions use the correct offsets for 'this' when
    // storing values. We make the formal parameters temporarily invisible
    // while parsing the instance field initializer expressions.
    params.SetInvisible(true);
    ParseInitializedInstanceFields(cls, receiver, &initialized_fields);
    // Make the parameters (which are in the outer scope) visible again.
    params.SetInvisible(false);
  }

  // Turn formal field parameters into field initializers.
  if (params.has_field_initializer) {
    // First two parameters are implicit receiver and phase.
    ASSERT(params.parameters->length() >= 2);
    for (int i = 2; i < params.parameters->length(); i++) {
      ParamDesc& param = (*params.parameters)[i];
      if (param.is_field_initializer) {
        const String& field_name = *param.name;
        Field& field = Field::ZoneHandle(cls.LookupInstanceField(field_name));
        if (field.IsNull()) {
          ErrorMsg(param.name_pos,
                   "unresolved reference to instance field '%s'",
                   field_name.ToCString());
        }
        if (is_redirecting_constructor) {
          ErrorMsg(param.name_pos,
                   "redirecting constructors may not have "
                   "initializing formal parameters");
        }
        CheckDuplicateFieldInit(param.name_pos, &initialized_fields, &field);

        if (!param.has_explicit_type) {
          const AbstractType& field_type =
              AbstractType::ZoneHandle(field.type());
          param.type = &field_type;
          // Parameter type was already set to dynamic when parsing the class
          // declaration: fix it.
          func.SetParameterTypeAt(i, field_type);
        }

        AstNode* instance = new LoadLocalNode(param.name_pos, receiver);
        // Initializing formals cannot be used in the explicit initializer
        // list, nor can they be used in the constructor body.
        // Thus, they are set to be invisible when added to the scope.
        LocalVariable* p = param.var;
        ASSERT(p != NULL);
        ASSERT(p->is_invisible());
        AstNode* value = new LoadLocalNode(param.name_pos, p);
        EnsureExpressionTemp();
        AstNode* initializer = new StoreInstanceFieldNode(
            param.name_pos, instance, field, value);
        current_block_->statements->Add(initializer);
      }
    }
  }

  if (is_redirecting_constructor) {
    ParseConstructorRedirection(cls, receiver);
  } else {
    ParseInitializers(cls, receiver, &initialized_fields);
  }

  SequenceNode* init_statements = CloseBlock();
  if (is_redirecting_constructor) {
    // A redirecting super constructor simply passes the phase parameter on to
    // the target which executes the corresponding phase.
    current_block_->statements->Add(init_statements);
  } else if (init_statements->length() > 0) {
    // Generate guard around the initializer code.
    LocalVariable* phase_param = LookupPhaseParameter();
    AstNode* phase_value = new LoadLocalNode(TokenPos(), phase_param);
    AstNode* phase_check = new BinaryOpNode(
        TokenPos(), Token::kBIT_AND, phase_value,
        new LiteralNode(TokenPos(),
                        Smi::ZoneHandle(Smi::New(Function::kCtorPhaseInit))));
    AstNode* comparison =
        new ComparisonNode(TokenPos(), Token::kNE_STRICT,
                           phase_check,
                           new LiteralNode(TokenPos(),
                                           Smi::ZoneHandle(Smi::New(0))));
    AstNode* guarded_init_statements =
        new IfNode(TokenPos(), comparison, init_statements, NULL);
    current_block_->statements->Add(guarded_init_statements);
  }

  // Parsing of initializers done. Now we parse the constructor body
  // and add the implicit super call to the super constructor's body
  // if necessary.
  StaticCallNode* super_call = NULL;
  // Look for the super initializer call in the sequence of initializer
  // statements. If it exists and is not the last initializer statement,
  // we need to create an implicit super call to the super constructor's
  // body.
  // Thus, iterate over all but the last initializer to see whether
  // it's a super constructor call.
  for (int i = 0; i < init_statements->length() - 1; i++) {
    if (init_statements->NodeAt(i)->IsStaticCallNode()) {
      StaticCallNode* static_call =
      init_statements->NodeAt(i)->AsStaticCallNode();
      if (static_call->function().IsConstructor()) {
        super_call = static_call;
        break;
      }
    }
  }
  if (super_call != NULL) {
    // Generate an implicit call to the super constructor's body.
    // We need to patch the super _initializer_ call so that it
    // saves the evaluated actual arguments in temporary variables.
    // The temporary variables are necessary so that the argument
    // expressions are not evaluated twice.
    // Note: we should never get here in the case of a redirecting
    // constructor. In that case, the call to the target constructor
    // is the "super call" and is implicitly at the end of the
    // initializer list.
    ASSERT(!is_redirecting_constructor);
    ArgumentListNode* ctor_args = super_call->arguments();
    // The super initializer call has at least 2 arguments: the
    // implicit receiver, and the hidden construction phase.
    ASSERT(ctor_args->length() >= 2);
    for (int i = 2; i < ctor_args->length(); i++) {
      AstNode* arg = ctor_args->NodeAt(i);
      if (!IsSimpleLocalOrLiteralNode(arg)) {
        LocalVariable* temp =
            CreateTempConstVariable(arg->token_pos(), "sca");
        AstNode* save_temp = new StoreLocalNode(arg->token_pos(), temp, arg);
        ctor_args->SetNodeAt(i, save_temp);
      }
    }
  }
  OpenBlock();  // Block to collect constructor body nodes.
  intptr_t body_pos = TokenPos();

  // Insert the implicit super call to the super constructor body.
  if (super_call != NULL) {
    ArgumentListNode* initializer_args = super_call->arguments();
    const Function& super_ctor = super_call->function();
    // Patch the initializer call so it only executes the super initializer.
    initializer_args->SetNodeAt(1,
        new LiteralNode(body_pos,
                        Smi::ZoneHandle(Smi::New(Function::kCtorPhaseInit))));

    ArgumentListNode* super_call_args = new ArgumentListNode(body_pos);
    // First argument is the receiver.
    super_call_args->Add(new LoadLocalNode(body_pos, receiver));
    // Second argument is the construction phase argument.
    AstNode* phase_parameter =
        new LiteralNode(body_pos,
                        Smi::ZoneHandle(Smi::New(Function::kCtorPhaseBody)));
    super_call_args->Add(phase_parameter);
    super_call_args->set_names(initializer_args->names());
    for (int i = 2; i < initializer_args->length(); i++) {
      AstNode* arg = initializer_args->NodeAt(i);
      if (arg->IsLiteralNode()) {
        LiteralNode* lit = arg->AsLiteralNode();
        super_call_args->Add(new LiteralNode(body_pos, lit->literal()));
      } else {
        ASSERT(arg->IsLoadLocalNode() || arg->IsStoreLocalNode());
        if (arg->IsLoadLocalNode()) {
          const LocalVariable& temp = arg->AsLoadLocalNode()->local();
          super_call_args->Add(new LoadLocalNode(body_pos, &temp));
        } else if (arg->IsStoreLocalNode()) {
          const LocalVariable& temp = arg->AsStoreLocalNode()->local();
          super_call_args->Add(new LoadLocalNode(body_pos, &temp));
        }
      }
    }
    ASSERT(super_ctor.AreValidArguments(super_call_args->length(),
                                        super_call_args->names(),
                                        NULL));
    current_block_->statements->Add(
        new StaticCallNode(body_pos, super_ctor, super_call_args));
  }

  if (CurrentToken() == Token::kLBRACE) {
    // We checked in the top-level parse phase that a redirecting
    // constructor does not have a body.
    ASSERT(!is_redirecting_constructor);
    ConsumeToken();
    ParseStatementSequence();
    ExpectToken(Token::kRBRACE);
  } else if (CurrentToken() == Token::kARROW) {
    ErrorMsg("constructors may not return a value");
  } else if (IsLiteral("native")) {
    ErrorMsg("native constructors not supported");
  } else if (CurrentToken() == Token::kSEMICOLON) {
    // Some constructors have no function body.
    ConsumeToken();
  } else {
    UnexpectedToken();
  }

  SequenceNode* ctor_block = CloseBlock();
  if (ctor_block->length() > 0) {
    // Generate guard around the constructor body code.
    LocalVariable* phase_param = LookupPhaseParameter();
    AstNode* phase_value = new LoadLocalNode(body_pos, phase_param);
    AstNode* phase_check =
        new BinaryOpNode(body_pos, Token::kBIT_AND,
            phase_value,
            new LiteralNode(body_pos,
                Smi::ZoneHandle(Smi::New(Function::kCtorPhaseBody))));
    AstNode* comparison =
       new ComparisonNode(body_pos, Token::kNE_STRICT,
                         phase_check,
                         new LiteralNode(body_pos,
                                         Smi::ZoneHandle(Smi::New(0))));
    AstNode* guarded_block_statements =
        new IfNode(body_pos, comparison, ctor_block, NULL);
    current_block_->statements->Add(guarded_block_statements);
  }

  SequenceNode* statements = CloseBlock();
  return statements;
}


// Parser is at the opening parenthesis of the formal parameter
// declaration of the function or constructor.
// Parse the formal parameters and code.
SequenceNode* Parser::ParseFunc(const Function& func,
                                Array& default_parameter_values) {
  TRACE_PARSER("ParseFunc");
  Function& saved_innermost_function =
      Function::Handle(innermost_function().raw());
  innermost_function_ = func.raw();

  // Save current try index. Try index starts at zero for each function.
  intptr_t saved_try_index = last_used_try_index_;
  last_used_try_index_ = 0;

  // TODO(12455) : Need better validation mechanism.

  if (func.IsConstructor()) {
    SequenceNode* statements = ParseConstructor(func, default_parameter_values);
    innermost_function_ = saved_innermost_function.raw();
    last_used_try_index_ = saved_try_index;
    return statements;
  }

  ASSERT(!func.IsConstructor());
  OpenFunctionBlock(func);  // Build local scope for function.

  ParamList params;
  // An instance closure function may capture and access the receiver, but via
  // the context and not via the first formal parameter.
  if (func.IsClosureFunction()) {
    // The first parameter of a closure function is the closure object.
    ASSERT(!func.is_const());  // Closure functions cannot be const.
    params.AddFinalParameter(
        TokenPos(),
        &Symbols::ClosureParameter(),
        &Type::ZoneHandle(Type::DynamicType()));
  } else if (!func.is_static()) {
    // Static functions do not have a receiver.
    ASSERT(current_class().raw() == func.Owner());
    params.AddReceiver(ReceiverType(current_class()), func.token_pos());
  } else if (func.IsFactory()) {
    // The first parameter of a factory is the AbstractTypeArguments vector of
    // the type of the instance to be allocated.
    params.AddFinalParameter(
        TokenPos(),
        &Symbols::TypeArgumentsParameter(),
        &Type::ZoneHandle(Type::DynamicType()));
  }
  ASSERT((CurrentToken() == Token::kLPAREN) || func.IsGetterFunction());
  const bool allow_explicit_default_values = true;
  if (func.IsGetterFunction()) {
    // Populate function scope with the formal parameters. Since in this case
    // we are compiling a getter this will at most populate the receiver.
    AddFormalParamsToScope(&params, current_block_->scope);
  } else {
    ParseFormalParameterList(allow_explicit_default_values, false, &params);

    // The number of parameters and their type are not yet set in local
    // functions, since they are not 'top-level' parsed.
    if (func.IsLocalFunction()) {
      AddFormalParamsToFunction(&params, func);
    }
    SetupDefaultsForOptionalParams(&params, default_parameter_values);
    ASSERT(AbstractType::Handle(func.result_type()).IsResolved());
    ASSERT(func.NumParameters() == params.parameters->length());

    // Check whether the function has any field initializer formal parameters,
    // which are not allowed in non-constructor functions.
    if (params.has_field_initializer) {
      for (int i = 0; i < params.parameters->length(); i++) {
        ParamDesc& param = (*params.parameters)[i];
        if (param.is_field_initializer) {
          ErrorMsg(param.name_pos,
                   "field initializer only allowed in constructors");
        }
      }
    }
    // Populate function scope with the formal parameters.
    AddFormalParamsToScope(&params, current_block_->scope);

    if (FLAG_enable_type_checks &&
        (current_block_->scope->function_level() > 0)) {
      // We are parsing, but not compiling, a local function.
      // The instantiator may be required at run time for generic type checks.
      if (IsInstantiatorRequired()) {
        // Make sure that the receiver of the enclosing instance function
        // (or implicit first parameter of an enclosing factory) is marked as
        // captured if type checks are enabled, because they may access it to
        // instantiate types.
        CaptureInstantiator();
      }
    }
  }

  OpenBlock();  // Open a nested scope for the outermost function block.
  intptr_t end_token_pos = 0;
  if (CurrentToken() == Token::kLBRACE) {
    ConsumeToken();
    if (String::Handle(func.name()).Equals(Symbols::EqualOperator())) {
      const Class& owner = Class::Handle(func.Owner());
      if (!owner.IsObjectClass()) {
        AddEqualityNullCheck();
      }
    }
    ParseStatementSequence();
    end_token_pos = TokenPos();
    ExpectToken(Token::kRBRACE);
  } else if (CurrentToken() == Token::kARROW) {
    ConsumeToken();
    if (String::Handle(func.name()).Equals(Symbols::EqualOperator())) {
      const Class& owner = Class::Handle(func.Owner());
      if (!owner.IsObjectClass()) {
        AddEqualityNullCheck();
      }
    }
    const intptr_t expr_pos = TokenPos();
    AstNode* expr = ParseExpr(kAllowConst, kConsumeCascades);
    ASSERT(expr != NULL);
    current_block_->statements->Add(new ReturnNode(expr_pos, expr));
    end_token_pos = TokenPos();
  } else if (IsLiteral("native")) {
    if (String::Handle(func.name()).Equals(Symbols::EqualOperator())) {
      const Class& owner = Class::Handle(func.Owner());
      if (!owner.IsObjectClass()) {
        AddEqualityNullCheck();
      }
    }
    ParseNativeFunctionBlock(&params, func);
    end_token_pos = TokenPos();
    ExpectSemicolon();
  } else if (func.is_external()) {
    // Body of an external method contains a single throw.
    const String& function_name = String::ZoneHandle(func.name());
    // TODO(regis): For an instance function, pass the receiver to
    // NoSuchMethodError.
    current_block_->statements->Add(
        ThrowNoSuchMethodError(TokenPos(),
                               current_class(),
                               function_name,
                               NULL,   // No arguments.
                               func.is_static() ?
                                   InvocationMirror::kStatic :
                                   InvocationMirror::kDynamic,
                               InvocationMirror::kMethod,
                               NULL));  // No existing function.
    end_token_pos = TokenPos();
  } else {
    UnexpectedToken();
  }

  ASSERT(func.end_token_pos() == func.token_pos() ||
         func.end_token_pos() == end_token_pos);
  func.set_end_token_pos(end_token_pos);
  SequenceNode* body = CloseBlock();
  current_block_->statements->Add(body);
  innermost_function_ = saved_innermost_function.raw();
  last_used_try_index_ = saved_try_index;
  return CloseBlock();
}


void Parser::AddEqualityNullCheck() {
  const intptr_t token_pos = Scanner::kDummyTokenIndex;
  AstNode* argument =
      new LoadLocalNode(token_pos,
                        current_block_->scope->parent()->VariableAt(1));
  LiteralNode* null_operand =
      new LiteralNode(token_pos, Instance::ZoneHandle());
  ComparisonNode* check_arg = new ComparisonNode(token_pos,
                                                 Token::kEQ_STRICT,
                                                 argument,
                                                 null_operand);
  ComparisonNode* result = new ComparisonNode(token_pos,
                                              Token::kEQ_STRICT,
                                              LoadReceiver(token_pos),
                                              null_operand);
  SequenceNode* arg_is_null = new SequenceNode(token_pos, NULL);
  arg_is_null->Add(new ReturnNode(token_pos, result));
  IfNode* if_arg_null = new IfNode(token_pos,
                                   check_arg,
                                   arg_is_null,
                                   NULL);
  current_block_->statements->Add(if_arg_null);
}


void Parser::SkipIf(Token::Kind token) {
  if (CurrentToken() == token) {
    ConsumeToken();
  }
}


// Skips tokens up to matching closing parenthesis.
void Parser::SkipToMatchingParenthesis() {
  ASSERT(CurrentToken() == Token::kLPAREN);
  int level = 0;
  do {
    if (CurrentToken() == Token::kLPAREN) {
      level++;
    } else if (CurrentToken() == Token::kRPAREN) {
      level--;
    }
    ConsumeToken();
  } while ((level > 0) && (CurrentToken() != Token::kEOS));
}


void Parser::SkipInitializers() {
  ASSERT(CurrentToken() == Token::kCOLON);
  do {
    ConsumeToken();  // Colon or comma.
    if (CurrentToken() == Token::kSUPER) {
      ConsumeToken();
      if (CurrentToken() == Token::kPERIOD) {
        ConsumeToken();
        ExpectIdentifier("identifier expected");
      }
      CheckToken(Token::kLPAREN);
      SkipToMatchingParenthesis();
    } else {
      SkipIf(Token::kTHIS);
      SkipIf(Token::kPERIOD);
      ExpectIdentifier("identifier expected");
      ExpectToken(Token::kASSIGN);
      SetAllowFunctionLiterals(false);
      SkipExpr();
      SetAllowFunctionLiterals(true);
    }
  } while (CurrentToken() == Token::kCOMMA);
}


void Parser::ParseQualIdent(QualIdent* qual_ident) {
  TRACE_PARSER("ParseQualIdent");
  ASSERT(IsIdentifier());
  ASSERT(!current_class().IsNull());
  qual_ident->ident_pos = TokenPos();
  qual_ident->ident = CurrentLiteral();
  qual_ident->lib_prefix = NULL;
  ConsumeToken();
  if (CurrentToken() == Token::kPERIOD) {
    // An identifier cannot be resolved in a local scope when top level parsing.
    if (is_top_level_ ||
        !ResolveIdentInLocalScope(qual_ident->ident_pos,
                                  *(qual_ident->ident),
                                  NULL)) {
      LibraryPrefix& lib_prefix = LibraryPrefix::ZoneHandle();
      if (!current_class().IsMixinApplication()) {
        lib_prefix = current_class().LookupLibraryPrefix(*(qual_ident->ident));
      } else {
        // TODO(hausner): Should we resolve the prefix via the library scope
        // rather than via the class?
        Class& cls = Class::Handle(parsed_function()->function().origin());
        lib_prefix = cls.LookupLibraryPrefix(*(qual_ident->ident));
      }
      if (!lib_prefix.IsNull()) {
        // We have a library prefix qualified identifier, unless the prefix is
        // shadowed by a type parameter in scope.
        if (current_class().IsNull() ||
            (current_class().LookupTypeParameter(*(qual_ident->ident)) ==
             TypeParameter::null())) {
          ConsumeToken();  // Consume the kPERIOD token.
          qual_ident->lib_prefix = &lib_prefix;
          qual_ident->ident_pos = TokenPos();
          qual_ident->ident =
              ExpectIdentifier("identifier expected after '.'");
        }
      }
    }
  }
}


void Parser::ParseMethodOrConstructor(ClassDesc* members, MemberDesc* method) {
  TRACE_PARSER("ParseMethodOrConstructor");
  ASSERT(CurrentToken() == Token::kLPAREN || method->IsGetter());
  ASSERT(method->type != NULL);
  ASSERT(method->name_pos > 0);
  ASSERT(current_member_ == method);

  if (method->has_var) {
    ErrorMsg(method->name_pos, "keyword var not allowed for methods");
  }
  if (method->has_final) {
    ErrorMsg(method->name_pos, "'final' not allowed for methods");
  }
  if (method->has_abstract && method->has_static) {
    ErrorMsg(method->name_pos,
             "static method '%s' cannot be abstract",
             method->name->ToCString());
  }
  if (method->has_const && !method->IsFactoryOrConstructor()) {
    ErrorMsg(method->name_pos, "'const' not allowed for methods");
  }
  if (method->has_abstract && method->IsFactoryOrConstructor()) {
    ErrorMsg(method->name_pos, "constructor cannot be abstract");
  }
  if (method->has_const && method->IsConstructor()) {
    current_class().set_is_const();
  }

  // Parse the formal parameters.
  const bool are_implicitly_final = method->has_const;
  const bool allow_explicit_default_values = true;
  const intptr_t formal_param_pos = TokenPos();
  method->params.Clear();
  // Static functions do not have a receiver.
  // The first parameter of a factory is the AbstractTypeArguments vector of
  // the type of the instance to be allocated.
  if (!method->has_static || method->IsConstructor()) {
    method->params.AddReceiver(ReceiverType(current_class()), formal_param_pos);
  } else if (method->IsFactory()) {
    method->params.AddFinalParameter(
        formal_param_pos,
        &Symbols::TypeArgumentsParameter(),
        &Type::ZoneHandle(Type::DynamicType()));
  }
  // Constructors have an implicit parameter for the construction phase.
  if (method->IsConstructor()) {
    method->params.AddFinalParameter(
        TokenPos(),
        &Symbols::PhaseParameter(),
        &Type::ZoneHandle(Type::SmiType()));
  }
  if (are_implicitly_final) {
    method->params.SetImplicitlyFinal();
  }
  if (!method->IsGetter()) {
    ParseFormalParameterList(allow_explicit_default_values,
                             false,
                             &method->params);
  }

  // Now that we know the parameter list, we can distinguish between the
  // unary and binary operator -.
  if (method->has_operator) {
    if ((method->operator_token == Token::kSUB) &&
       (method->params.num_fixed_parameters == 1)) {
      // Patch up name for unary operator - so it does not clash with the
      // name for binary operator -.
      method->operator_token = Token::kNEGATE;
      *method->name = Symbols::New(Token::Str(Token::kNEGATE));
    }
    CheckOperatorArity(*method);
  }

  // Mangle the name for getter and setter functions and check function
  // arity.
  if (method->IsGetter() || method->IsSetter()) {
    int expected_num_parameters = 0;
    if (method->IsGetter()) {
      expected_num_parameters = (method->has_static) ? 0 : 1;
      method->dict_name = method->name;
      method->name = &String::ZoneHandle(Field::GetterSymbol(*method->name));
    } else {
      ASSERT(method->IsSetter());
      expected_num_parameters = (method->has_static) ? 1 : 2;
      method->dict_name =
          &String::ZoneHandle(String::Concat(*method->name, Symbols::Equals()));
      method->name = &String::ZoneHandle(Field::SetterSymbol(*method->name));
    }
    if ((method->params.num_fixed_parameters != expected_num_parameters) ||
        (method->params.num_optional_parameters != 0)) {
      ErrorMsg(method->name_pos, "illegal %s parameters",
               method->IsGetter() ? "getter" : "setter");
    }
  }

  // Parse redirecting factory constructor.
  Type& redirection_type = Type::Handle();
  String& redirection_identifier = String::Handle();
  bool is_redirecting = false;
  if (method->IsFactory() && (CurrentToken() == Token::kASSIGN)) {
    // Default parameter values are disallowed in redirecting factories.
    if (method->params.has_explicit_default_values) {
      ErrorMsg("redirecting factory '%s' may not specify default values "
               "for optional parameters",
               method->name->ToCString());
    }
    ConsumeToken();
    const intptr_t type_pos = TokenPos();
    is_redirecting = true;
    const AbstractType& type = AbstractType::Handle(
        ParseType(ClassFinalizer::kResolveTypeParameters));
    if (!type.IsMalformed() && type.IsTypeParameter()) {
      // Replace the type with a malformed type and compile a throw when called.
      redirection_type = ClassFinalizer::NewFinalizedMalformedType(
          Error::Handle(),  // No previous error.
          script_,
          type_pos,
          "factory '%s' may not redirect to type parameter '%s'",
          method->name->ToCString(),
          String::Handle(type.UserVisibleName()).ToCString());
    } else {
      // We handle malformed and malbounded redirection type at run time.
      redirection_type ^= type.raw();
    }
    if (CurrentToken() == Token::kPERIOD) {
      // Named constructor or factory.
      ConsumeToken();
      redirection_identifier = ExpectIdentifier("identifier expected")->raw();
    }
  } else if (CurrentToken() == Token::kCOLON) {
    // Parse initializers.
    if (!method->IsConstructor()) {
      ErrorMsg("initializers only allowed on constructors");
    }
    if ((LookaheadToken(1) == Token::kTHIS) &&
        ((LookaheadToken(2) == Token::kLPAREN) ||
         LookaheadToken(4) == Token::kLPAREN)) {
      // Redirected constructor: either this(...) or this.xxx(...).
      is_redirecting = true;
      if (method->params.has_field_initializer) {
        // Constructors that redirect to another constructor must not
        // initialize any fields using field initializer parameters.
        ErrorMsg(formal_param_pos, "Redirecting constructor "
                 "may not use field initializer parameters");
      }
      ConsumeToken();  // Colon.
      ExpectToken(Token::kTHIS);
      String& redir_name = String::ZoneHandle(
          String::Concat(members->class_name(), Symbols::Dot()));
      if (CurrentToken() == Token::kPERIOD) {
        ConsumeToken();
        redir_name = String::Concat(redir_name,
            *ExpectIdentifier("constructor name expected"));
      }
      method->redirect_name = &redir_name;
      CheckToken(Token::kLPAREN);
      SkipToMatchingParenthesis();
    } else {
      SkipInitializers();
    }
  }

  // Only constructors can redirect to another method.
  ASSERT((method->redirect_name == NULL) || method->IsConstructor());

  intptr_t method_end_pos = TokenPos();
  if ((CurrentToken() == Token::kLBRACE) ||
      (CurrentToken() == Token::kARROW)) {
    if (method->has_abstract) {
      ErrorMsg(method->name_pos,
               "abstract method '%s' may not have a function body",
               method->name->ToCString());
    } else if (method->has_external) {
      ErrorMsg(method->name_pos,
               "external method '%s' may not have a function body",
               method->name->ToCString());
    } else if (method->IsConstructor() && method->has_const) {
      ErrorMsg(method->name_pos,
               "const constructor '%s' may not have a function body",
               method->name->ToCString());
    } else if (method->IsFactory() && method->has_const) {
      ErrorMsg(method->name_pos,
               "const factory '%s' may not have a function body",
               method->name->ToCString());
    }
    if (method->redirect_name != NULL) {
      ErrorMsg(method->name_pos,
               "Constructor with redirection may not have a function body");
    }
    if (CurrentToken() == Token::kLBRACE) {
      SkipBlock();
      method_end_pos = TokenPos();
      ExpectToken(Token::kRBRACE);
    } else {
      ConsumeToken();
      SkipExpr();
      method_end_pos = TokenPos();
      ExpectSemicolon();
    }
  } else if (IsLiteral("native")) {
    if (method->has_abstract) {
      ErrorMsg(method->name_pos,
               "abstract method '%s' may not have a function body",
               method->name->ToCString());
    } else if (method->IsConstructor() && method->has_const) {
      ErrorMsg(method->name_pos,
               "const constructor '%s' may not be native",
               method->name->ToCString());
    }
    if (method->redirect_name != NULL) {
      ErrorMsg(method->name_pos,
               "Constructor with redirection may not have a function body");
    }
    ParseNativeDeclaration();
    method_end_pos = TokenPos();
    ExpectSemicolon();
  } else {
    // We haven't found a method body. Issue error if one is required.
    const bool must_have_body =
        method->has_static &&
        !method->has_external &&
        redirection_type.IsNull();
    if (must_have_body) {
      ErrorMsg(method->name_pos,
               "function body expected for method '%s'",
               method->name->ToCString());
    }

    if (CurrentToken() == Token::kSEMICOLON) {
      ConsumeToken();
      if (!method->has_static &&
          !method->has_external &&
          !method->IsConstructor()) {
          // Methods, getters and setters without a body are
          // implicitly abstract.
        method->has_abstract = true;
      }
    } else {
      // Signature is not followed by semicolon or body. Issue an
      // appropriate error.
      const bool must_have_semicolon =
          (method->redirect_name != NULL) ||
          (method->IsConstructor() && method->has_const) ||
          method->has_external;
      if (must_have_semicolon) {
        ExpectSemicolon();
      } else {
        ErrorMsg(method->name_pos,
                 "function body or semicolon expected for method '%s'",
                 method->name->ToCString());
      }
    }
  }

  RawFunction::Kind function_kind;
  if (method->IsFactoryOrConstructor()) {
    function_kind = RawFunction::kConstructor;
  } else if (method->IsGetter()) {
    function_kind = RawFunction::kGetterFunction;
  } else if (method->IsSetter()) {
    function_kind = RawFunction::kSetterFunction;
  } else {
    function_kind = RawFunction::kRegularFunction;
  }
  Function& func = Function::Handle(
      Function::New(*method->name,
                    function_kind,
                    method->has_static,
                    method->has_const,
                    method->has_abstract,
                    method->has_external,
                    current_class(),
                    method->decl_begin_pos));
  func.set_result_type(*method->type);
  func.set_end_token_pos(method_end_pos);
  func.set_is_redirecting(is_redirecting);
  if (method->metadata_pos > 0) {
    library_.AddFunctionMetadata(func, method->metadata_pos);
  }

  // If this method is a redirecting factory, set the redirection information.
  if (!redirection_type.IsNull()) {
    ASSERT(func.IsFactory());
    func.SetRedirectionType(redirection_type);
    if (!redirection_identifier.IsNull()) {
      func.SetRedirectionIdentifier(redirection_identifier);
    }
  }

  // No need to resolve parameter types yet, or add parameters to local scope.
  ASSERT(is_top_level_);
  AddFormalParamsToFunction(&method->params, func);
  members->AddFunction(func);
}


void Parser::ParseFieldDefinition(ClassDesc* members, MemberDesc* field) {
  TRACE_PARSER("ParseFieldDefinition");
  // The parser has read the first field name and is now at the token
  // after the field name.
  ASSERT(CurrentToken() == Token::kSEMICOLON ||
         CurrentToken() == Token::kCOMMA ||
         CurrentToken() == Token::kASSIGN);
  ASSERT(field->type != NULL);
  ASSERT(field->name_pos > 0);
  ASSERT(current_member_ == field);
  // All const fields are also final.
  ASSERT(!field->has_const || field->has_final);

  if (field->has_abstract) {
    ErrorMsg("keyword 'abstract' not allowed in field declaration");
  }
  if (field->has_external) {
    ErrorMsg("keyword 'external' not allowed in field declaration");
  }
  if (field->has_factory) {
    ErrorMsg("keyword 'factory' not allowed in field declaration");
  }
  if (!field->has_static && field->has_const) {
    ErrorMsg(field->name_pos, "instance field may not be 'const'");
  }
  Function& getter = Function::Handle();
  Function& setter = Function::Handle();
  Field& class_field = Field::ZoneHandle();
  Instance& init_value = Instance::Handle();
  while (true) {
    bool has_initializer = CurrentToken() == Token::kASSIGN;
    bool has_simple_literal = false;
    if (has_initializer) {
      ConsumeToken();
      init_value = Object::sentinel().raw();
      // For static const fields and static final non-const fields, the
      // initialization expression will be parsed through the
      // kImplicitStaticFinalGetter method invocation/compilation.
      // For instance fields, the expression is parsed when a constructor
      // is compiled.
      // For static const fields and static final non-const fields with very
      // simple initializer expressions (e.g. a literal number or string), we
      // optimize away the kImplicitStaticFinalGetter and initialize the field
      // here. However, the class finalizer will check the value type for
      // assignability once the declared field type can be resolved. If the
      // value is not assignable (assuming checked mode and disregarding actual
      // mode), the field value is reset and a kImplicitStaticFinalGetter is
      // created at finalization time.

      if (field->has_static && (field->has_const || field->has_final) &&
          (LookaheadToken(1) == Token::kSEMICOLON)) {
        has_simple_literal = IsSimpleLiteral(*field->type, &init_value);
      }
      SkipExpr();
    } else {
      // Static const and static final fields must have an initializer.
      // Static const fields are implicitly final.
      if (field->has_static && field->has_final) {
        ErrorMsg(field->name_pos,
                 "static %s field '%s' must have an initializer expression",
                 field->has_const ? "const" : "final",
                 field->name->ToCString());
      }
    }

    // Create the field object.
    class_field = Field::New(*field->name,
                             field->has_static,
                             field->has_final,
                             field->has_const,
                             current_class(),
                             field->name_pos);
    class_field.set_type(*field->type);
    class_field.set_has_initializer(has_initializer);
    members->AddField(class_field);
    field->field_ = &class_field;
    if (field->metadata_pos >= 0) {
      library_.AddFieldMetadata(class_field, field->metadata_pos);
    }

    // For static final fields (this includes static const fields), set value to
    // "uninitialized" and create a kImplicitStaticFinalGetter getter method.
    if (field->has_static && has_initializer) {
      class_field.set_value(init_value);
      if (!has_simple_literal) {
        String& getter_name = String::Handle(Field::GetterSymbol(*field->name));
        getter = Function::New(getter_name,
                               RawFunction::kImplicitStaticFinalGetter,
                               field->has_static,
                               field->has_const,
                               /* is_abstract = */ false,
                               /* is_external = */ false,
                               current_class(),
                               field->name_pos);
        getter.set_result_type(*field->type);
        members->AddFunction(getter);

        // Create initializer function for non-const fields.
        if (!class_field.is_const()) {
          const Function& init_function = Function::ZoneHandle(
              Function::NewStaticInitializer(class_field));
          members->AddFunction(init_function);
        }
      }
    }

    // For instance fields, we create implicit getter and setter methods.
    if (!field->has_static) {
      String& getter_name = String::Handle(Field::GetterSymbol(*field->name));
      getter = Function::New(getter_name, RawFunction::kImplicitGetter,
                             field->has_static,
                             field->has_final,
                             /* is_abstract = */ false,
                             /* is_external = */ false,
                             current_class(),
                             field->name_pos);
      ParamList params;
      ASSERT(current_class().raw() == getter.Owner());
      params.AddReceiver(ReceiverType(current_class()), field->name_pos);
      getter.set_result_type(*field->type);
      AddFormalParamsToFunction(&params, getter);
      members->AddFunction(getter);
      if (!field->has_final) {
        // Build a setter accessor for non-const fields.
        String& setter_name = String::Handle(Field::SetterSymbol(*field->name));
        setter = Function::New(setter_name, RawFunction::kImplicitSetter,
                               field->has_static,
                               field->has_final,
                               /* is_abstract = */ false,
                               /* is_external = */ false,
                               current_class(),
                               field->name_pos);
        ParamList params;
        ASSERT(current_class().raw() == setter.Owner());
        params.AddReceiver(ReceiverType(current_class()), field->name_pos);
        params.AddFinalParameter(TokenPos(),
                                 &Symbols::Value(),
                                 field->type);
        setter.set_result_type(Type::Handle(Type::VoidType()));
        AddFormalParamsToFunction(&params, setter);
        members->AddFunction(setter);
      }
    }

    if (CurrentToken() != Token::kCOMMA) {
      break;
    }
    ConsumeToken();
    field->name_pos = this->TokenPos();
    field->name = ExpectIdentifier("field name expected");
  }
  ExpectSemicolon();
}


void Parser::CheckOperatorArity(const MemberDesc& member) {
  intptr_t expected_num_parameters;  // Includes receiver.
  Token::Kind op = member.operator_token;
  if (op == Token::kASSIGN_INDEX) {
    expected_num_parameters = 3;
  } else if ((op == Token::kBIT_NOT) || (op == Token::kNEGATE)) {
    expected_num_parameters = 1;
  } else {
    expected_num_parameters = 2;
  }
  if ((member.params.num_optional_parameters > 0) ||
      member.params.has_optional_positional_parameters ||
      member.params.has_optional_named_parameters ||
      (member.params.num_fixed_parameters != expected_num_parameters)) {
    // Subtract receiver when reporting number of expected arguments.
    ErrorMsg(member.name_pos, "operator %s expects %" Pd " argument(s)",
        member.name->ToCString(), (expected_num_parameters - 1));
  }
}


void Parser::CheckMemberNameConflict(ClassDesc* members,
                                     MemberDesc* member) {
  const String& name = *member->DictName();
  if (name.Equals(members->class_name())) {
    ErrorMsg(member->name_pos,
             "%s '%s' conflicts with class name",
             member->ToCString(),
             name.ToCString());
  }
  if (members->clazz().LookupTypeParameter(name) != TypeParameter::null()) {
    ErrorMsg(member->name_pos,
             "%s '%s' conflicts with type parameter",
             member->ToCString(),
             name.ToCString());
  }
  for (int i = 0; i < members->members().length(); i++) {
    MemberDesc* existing_member = &members->members()[i];
    if (name.Equals(*existing_member->DictName())) {
      ErrorMsg(member->name_pos,
               "%s '%s' conflicts with previously declared %s",
               member->ToCString(),
               name.ToCString(),
               existing_member->ToCString());
    }
  }
}


void Parser::ParseClassMemberDefinition(ClassDesc* members,
                                        intptr_t metadata_pos) {
  TRACE_PARSER("ParseClassMemberDefinition");
  MemberDesc member;
  current_member_ = &member;
  member.metadata_pos = metadata_pos;
  member.decl_begin_pos = TokenPos();
  if ((CurrentToken() == Token::kEXTERNAL) &&
      (LookaheadToken(1) != Token::kLPAREN)) {
    ConsumeToken();
    member.has_external = true;
  }
  if ((CurrentToken() == Token::kSTATIC) &&
      (LookaheadToken(1) != Token::kLPAREN)) {
    ConsumeToken();
    member.has_static = true;
  }
  if (CurrentToken() == Token::kCONST) {
    ConsumeToken();
    member.has_const = true;
  } else if (CurrentToken() == Token::kFINAL) {
    ConsumeToken();
    member.has_final = true;
  }
  if (CurrentToken() == Token::kVAR) {
    if (member.has_const) {
      ErrorMsg("identifier expected after 'const'");
    }
    if (member.has_final) {
      ErrorMsg("identifier expected after 'final'");
    }
    ConsumeToken();
    member.has_var = true;
    // The member type is the 'dynamic' type.
    member.type = &Type::ZoneHandle(Type::DynamicType());
  } else if (CurrentToken() == Token::kFACTORY) {
    ConsumeToken();
    if (member.has_static) {
      ErrorMsg("factory method cannot be explicitly marked static");
    }
    member.has_factory = true;
    member.has_static = true;
    // The result type depends on the name of the factory method.
  }
  // Optionally parse a type.
  if (CurrentToken() == Token::kVOID) {
    if (member.has_var || member.has_factory) {
      ErrorMsg("void not expected");
    }
    ConsumeToken();
    ASSERT(member.type == NULL);
    member.type = &Type::ZoneHandle(Type::VoidType());
  } else if (CurrentToken() == Token::kIDENT) {
    // This is either a type name or the name of a method/constructor/field.
    if ((member.type == NULL) && !member.has_factory) {
      // We have not seen a member type yet, so we check if the next
      // identifier could represent a type before parsing it.
      Token::Kind follower = LookaheadToken(1);
      // We have an identifier followed by a 'follower' token.
      // We either parse a type or assume that no type is specified.
      if ((follower == Token::kLT) ||  // Parameterized type.
          (follower == Token::kGET) ||  // Getter following a type.
          (follower == Token::kSET) ||  // Setter following a type.
          (follower == Token::kOPERATOR) ||  // Operator following a type.
          (Token::IsIdentifier(follower)) ||  // Member name following a type.
          ((follower == Token::kPERIOD) &&    // Qualified class name of type,
           (LookaheadToken(3) != Token::kLPAREN))) {  // but not a named constr.
        ASSERT(is_top_level_);
        // The declared type of fields is never ignored, even in unchecked mode,
        // because getters and setters could be closurized at some time (not
        // supported yet).
        member.type = &AbstractType::ZoneHandle(
            ParseType(ClassFinalizer::kResolveTypeParameters));
      }
    }
  }

  // Optionally parse a (possibly named) constructor name or factory.
  if (IsIdentifier() &&
      (CurrentLiteral()->Equals(members->class_name()) || member.has_factory)) {
    member.name_pos = TokenPos();
    member.name = CurrentLiteral();  // Unqualified identifier.
    ConsumeToken();
    if (member.has_factory) {
      // The factory name may be qualified, but the first identifier must match
      // the name of the immediately enclosing class.
      if (!member.name->Equals(members->class_name())) {
        ErrorMsg(member.name_pos, "factory name must be '%s'",
                 members->class_name().ToCString());
      }
    } else if (member.has_static) {
      ErrorMsg(member.name_pos, "constructor cannot be static");
    }
    if (member.type != NULL) {
      ErrorMsg(member.name_pos, "constructor must not specify return type");
    }
    // Do not bypass class resolution by using current_class() directly, since
    // it may be a patch class.
    const Object& result_type_class = Object::Handle(
        UnresolvedClass::New(LibraryPrefix::Handle(),
                             *member.name,
                             member.name_pos));
    // The type arguments of the result type are the type parameters of the
    // current class. Note that in the case of a patch class, they are copied
    // from the class being patched.
    member.type = &Type::ZoneHandle(Type::New(
        result_type_class,
        TypeArguments::Handle(current_class().type_parameters()),
        member.name_pos));

    // We must be dealing with a constructor or named constructor.
    member.kind = RawFunction::kConstructor;
    *member.name = String::Concat(*member.name, Symbols::Dot());
    if (CurrentToken() == Token::kPERIOD) {
      // Named constructor.
      ConsumeToken();
      member.dict_name = ExpectIdentifier("identifier expected");
      *member.name = String::Concat(*member.name, *member.dict_name);
    }
    // Ensure that names are symbols.
    *member.name = Symbols::New(*member.name);

    CheckToken(Token::kLPAREN);
  } else if ((CurrentToken() == Token::kGET) && !member.has_var &&
             (LookaheadToken(1) != Token::kLPAREN) &&
             (LookaheadToken(1) != Token::kASSIGN) &&
             (LookaheadToken(1) != Token::kCOMMA)  &&
             (LookaheadToken(1) != Token::kSEMICOLON)) {
    ConsumeToken();
    member.kind = RawFunction::kGetterFunction;
    member.name_pos = this->TokenPos();
    member.name = ExpectIdentifier("identifier expected");
    // If the result type was not specified, it will be set to DynamicType.
  } else if ((CurrentToken() == Token::kSET) && !member.has_var &&
             (LookaheadToken(1) != Token::kLPAREN) &&
             (LookaheadToken(1) != Token::kASSIGN) &&
             (LookaheadToken(1) != Token::kCOMMA)  &&
             (LookaheadToken(1) != Token::kSEMICOLON))  {
    ConsumeToken();
    member.kind = RawFunction::kSetterFunction;
    member.name_pos = this->TokenPos();
    member.name = ExpectIdentifier("identifier expected");
    CheckToken(Token::kLPAREN);
    // The grammar allows a return type, so member.type is not always NULL here.
    // If no return type is specified, the return type of the setter is dynamic.
    if (member.type == NULL) {
      member.type = &Type::ZoneHandle(Type::DynamicType());
    }
  } else if ((CurrentToken() == Token::kOPERATOR) && !member.has_var &&
             (LookaheadToken(1) != Token::kLPAREN) &&
             (LookaheadToken(1) != Token::kASSIGN) &&
             (LookaheadToken(1) != Token::kCOMMA)  &&
             (LookaheadToken(1) != Token::kSEMICOLON)) {
    ConsumeToken();
    if (!Token::CanBeOverloaded(CurrentToken())) {
      ErrorMsg("invalid operator overloading");
    }
    if (member.has_static) {
      ErrorMsg("operator overloading functions cannot be static");
    }
    member.operator_token = CurrentToken();
    member.has_operator = true;
    member.kind = RawFunction::kRegularFunction;
    member.name_pos = this->TokenPos();
    member.name =
        &String::ZoneHandle(Symbols::New(Token::Str(member.operator_token)));
    ConsumeToken();
  } else if (IsIdentifier()) {
    member.name = CurrentLiteral();
    member.name_pos = TokenPos();
    ConsumeToken();
  } else {
    ErrorMsg("identifier expected");
  }

  ASSERT(member.name != NULL);
  if (CurrentToken() == Token::kLPAREN || member.IsGetter()) {
    // Constructor or method.
    if (member.type == NULL) {
      member.type = &Type::ZoneHandle(Type::DynamicType());
    }
    ASSERT(member.IsFactory() == member.has_factory);
    ParseMethodOrConstructor(members, &member);
  } else if (CurrentToken() ==  Token::kSEMICOLON ||
             CurrentToken() == Token::kCOMMA ||
             CurrentToken() == Token::kASSIGN) {
    // Field definition.
    if (member.has_const) {
      // const fields are implicitly final.
      member.has_final = true;
    }
    if (member.type == NULL) {
      if (member.has_final) {
        member.type = &Type::ZoneHandle(Type::DynamicType());
      } else {
        ErrorMsg("missing 'var', 'final', 'const' or type"
                 " in field declaration");
      }
    }
    ParseFieldDefinition(members, &member);
  } else {
    UnexpectedToken();
  }
  current_member_ = NULL;
  CheckMemberNameConflict(members, &member);
  members->AddMember(member);
}


void Parser::ParseClassDeclaration(const GrowableObjectArray& pending_classes,
                                   intptr_t metadata_pos) {
  TRACE_PARSER("ParseClassDeclaration");
  bool is_patch = false;
  bool is_abstract = false;
  if (is_patch_source() &&
      (CurrentToken() == Token::kIDENT) &&
      CurrentLiteral()->Equals("patch")) {
    ConsumeToken();
    is_patch = true;
  } else if (CurrentToken() == Token::kABSTRACT) {
    is_abstract = true;
    ConsumeToken();
  }
  ExpectToken(Token::kCLASS);
  const intptr_t classname_pos = TokenPos();
  String& class_name = *ExpectUserDefinedTypeIdentifier("class name expected");
  if (FLAG_trace_parser) {
    OS::Print("TopLevel parsing class '%s'\n", class_name.ToCString());
  }
  Class& cls = Class::Handle();
  TypeArguments& orig_type_parameters = TypeArguments::Handle();
  Object& obj = Object::Handle(library_.LookupLocalObject(class_name));
  if (obj.IsNull()) {
    if (is_patch) {
      ErrorMsg(classname_pos, "missing class '%s' cannot be patched",
               class_name.ToCString());
    }
    cls = Class::New(class_name, script_, classname_pos);
    library_.AddClass(cls);
  } else {
    if (!obj.IsClass()) {
      ErrorMsg(classname_pos, "'%s' is already defined",
               class_name.ToCString());
    }
    cls ^= obj.raw();
    if (is_patch) {
      // Preserve and reuse the original type parameters and bounds since the
      // ones defined in the patch class will not be finalized.
      orig_type_parameters = cls.type_parameters();
      // A patch class must be given the same name as the class it is patching,
      // otherwise the generic signature classes it defines will not match the
      // patched generic signature classes. Therefore, new signature classes
      // will be introduced and the original ones will not get finalized.
      cls = Class::New(class_name, script_, classname_pos);
      cls.set_library(library_);
    } else {
      // Not patching a class, but it has been found. This must be one of the
      // pre-registered classes from object.cc or a duplicate definition.
      if (!(cls.is_prefinalized() ||
            RawObject::IsTypedDataViewClassId(cls.id()))) {
        ErrorMsg(classname_pos, "class '%s' is already defined",
                 class_name.ToCString());
      }
      // Pre-registered classes need their scripts connected at this time.
      cls.set_script(script_);
      cls.set_token_pos(classname_pos);
    }
  }
  ASSERT(!cls.IsNull());
  ASSERT(cls.functions() == Object::empty_array().raw());
  set_current_class(cls);
  ParseTypeParameters(cls);
  if (is_patch) {
    // Check that the new type parameters are identical to the original ones.
    const TypeArguments& new_type_parameters =
        TypeArguments::Handle(cls.type_parameters());
    const int new_type_params_count =
        new_type_parameters.IsNull() ? 0 : new_type_parameters.Length();
    const int orig_type_params_count =
        orig_type_parameters.IsNull() ? 0 : orig_type_parameters.Length();
    if (new_type_params_count != orig_type_params_count) {
      ErrorMsg(classname_pos,
               "class '%s' must be patched with identical type parameters",
               class_name.ToCString());
    }
    TypeParameter& new_type_param = TypeParameter::Handle();
    TypeParameter& orig_type_param = TypeParameter::Handle();
    String& new_name = String::Handle();
    String& orig_name = String::Handle();
    for (int i = 0; i < new_type_params_count; i++) {
      new_type_param ^= new_type_parameters.TypeAt(i);
      orig_type_param ^= orig_type_parameters.TypeAt(i);
      new_name = new_type_param.name();
      orig_name = orig_type_param.name();
      if (!new_name.Equals(orig_name)) {
        ErrorMsg(new_type_param.token_pos(),
                 "type parameter '%s' of patch class '%s' does not match "
                 "original type parameter '%s'",
                 new_name.ToCString(),
                 class_name.ToCString(),
                 orig_name.ToCString());
      }
      // We do not check that the bounds are repeated. We use the original ones.
      // TODO(regis): Should we check?
    }
    cls.set_type_parameters(orig_type_parameters);
  }

  if (is_abstract) {
    cls.set_is_abstract();
  }
  if (metadata_pos >= 0) {
    library_.AddClassMetadata(cls, metadata_pos);
  }

  const bool is_mixin_declaration = (CurrentToken() == Token::kASSIGN);
  if (is_mixin_declaration && is_patch) {
    ErrorMsg(classname_pos,
             "mixin application '%s' may not be a patch class",
             class_name.ToCString());
  }

  AbstractType& super_type = Type::Handle();
  if ((CurrentToken() == Token::kEXTENDS) || is_mixin_declaration) {
    ConsumeToken();  // extends or =
    const intptr_t type_pos = TokenPos();
    super_type = ParseType(ClassFinalizer::kResolveTypeParameters);
    if (super_type.IsMalformedOrMalbounded()) {
      ErrorMsg(Error::Handle(super_type.error()));
    }
    if (super_type.IsDynamicType()) {
      // Unlikely here, since super type is not resolved yet.
      ErrorMsg(type_pos,
               "class '%s' may not extend 'dynamic'",
               class_name.ToCString());
    }
    if (super_type.IsTypeParameter()) {
      ErrorMsg(type_pos,
               "class '%s' may not extend type parameter '%s'",
               class_name.ToCString(),
               String::Handle(super_type.UserVisibleName()).ToCString());
    }
    // The class finalizer will check whether the super type is malbounded.
    if (CurrentToken() == Token::kWITH) {
      super_type = ParseMixins(super_type);
    }
    if (is_mixin_declaration) {
      cls.set_is_mixin_app_alias();
      cls.set_is_synthesized_class();
    }
  } else {
    // No extends clause: implicitly extend Object, unless Object itself.
    if (!cls.IsObjectClass()) {
      super_type = Type::ObjectType();
    }
  }
  ASSERT(!super_type.IsNull() || cls.IsObjectClass());
  cls.set_super_type(super_type);

  if (CurrentToken() == Token::kIMPLEMENTS) {
    ParseInterfaceList(cls);
  }

  if (is_patch) {
    // Apply the changes to the patched class looked up above.
    ASSERT(obj.raw() == library_.LookupLocalObject(class_name));
    // The patched class must not be finalized yet.
    const Class& orig_class = Class::Cast(obj);
    ASSERT(!orig_class.is_finalized());
    orig_class.set_patch_class(cls);
    cls.set_is_patch();
  }
  pending_classes.Add(cls, Heap::kOld);

  if (is_mixin_declaration) {
    ExpectSemicolon();
  } else {
    CheckToken(Token::kLBRACE);
    SkipBlock();
    ExpectToken(Token::kRBRACE);
  }
}


void Parser::ParseClassDefinition(const Class& cls) {
  TRACE_PARSER("ParseClassDefinition");
  set_current_class(cls);
  is_top_level_ = true;
  String& class_name = String::Handle(cls.Name());
  const intptr_t class_pos = TokenPos();
  ClassDesc members(cls, class_name, false, class_pos);
  while (CurrentToken() != Token::kLBRACE) {
    ConsumeToken();
  }
  ExpectToken(Token::kLBRACE);
  while (CurrentToken() != Token::kRBRACE) {
    intptr_t metadata_pos = SkipMetadata();
    ParseClassMemberDefinition(&members, metadata_pos);
  }
  ExpectToken(Token::kRBRACE);

  CheckConstructors(&members);

  // Need to compute this here since MakeArray() will clear the
  // functions array in members.
  const bool need_implicit_constructor =
      !members.has_constructor() && !cls.is_patch();

  Array& array = Array::Handle();
  array = Array::MakeArray(members.fields());
  cls.SetFields(array);

  // Creating a new array for functions marks the class as parsed.
  array = Array::MakeArray(members.functions());
  cls.SetFunctions(array);

  // Add an implicit constructor if no explicit constructor is present.
  // No implicit constructors are needed for patch classes.
  if (need_implicit_constructor) {
    AddImplicitConstructor(cls);
  }

  if (cls.is_patch()) {
    // Apply the changes to the patched class looked up above.
    Object& obj = Object::Handle(library_.LookupLocalObject(class_name));
    // The patched class must not be finalized yet.
    const Class& orig_class = Class::Cast(obj);
    ASSERT(!orig_class.is_finalized());
    Error& error = Error::Handle();
    if (!orig_class.ApplyPatch(cls, &error)) {
      AppendErrorMsg(error, class_pos, "applying patch failed");
    }
  }
}


// Add an implicit constructor to the given class.
void Parser::AddImplicitConstructor(const Class& cls) {
  // The implicit constructor is unnamed, has no explicit parameter.
  String& ctor_name = String::ZoneHandle(cls.Name());
  ctor_name = String::Concat(ctor_name, Symbols::Dot());
  ctor_name = Symbols::New(ctor_name);
  // To indicate that this is an implicit constructor, we set the
  // token position and end token position of the function
  // to the token position of the class.
  Function& ctor = Function::Handle(
      Function::New(ctor_name,
                    RawFunction::kConstructor,
                    /* is_static = */ false,
                    /* is_const = */ false,
                    /* is_abstract = */ false,
                    /* is_external = */ false,
                    cls,
                    cls.token_pos()));
  ctor.set_end_token_pos(ctor.token_pos());

  ParamList params;
  // Add implicit 'this' parameter.
  const AbstractType* receiver_type = ReceiverType(cls);
  params.AddReceiver(receiver_type, cls.token_pos());
  // Add implicit parameter for construction phase.
  params.AddFinalParameter(cls.token_pos(),
                           &Symbols::PhaseParameter(),
                           &Type::ZoneHandle(Type::SmiType()));

  AddFormalParamsToFunction(&params, ctor);
  // The body of the constructor cannot modify the type of the constructed
  // instance, which is passed in as the receiver.
  ctor.set_result_type(*receiver_type);
  cls.AddFunction(ctor);
}


// Check for cycles in constructor redirection.
void Parser::CheckConstructors(ClassDesc* class_desc) {
  // Check for cycles in constructor redirection.
  const GrowableArray<MemberDesc>& members = class_desc->members();
  for (int i = 0; i < members.length(); i++) {
    MemberDesc* member = &members[i];
    if (member->redirect_name == NULL) {
      continue;
    }
    GrowableArray<MemberDesc*> ctors;
    while ((member != NULL) && (member->redirect_name != NULL)) {
      ASSERT(member->IsConstructor());
      // Check whether we have already seen this member.
      for (int i = 0; i < ctors.length(); i++) {
        if (ctors[i] == member) {
          ErrorMsg(member->name_pos,
                   "cyclic reference in constructor redirection");
        }
      }
      // We haven't seen this member. Add it to the list and follow
      // the next redirection. If we can't find the constructor to
      // which the current one redirects, we ignore the unresolved
      // reference. We'll catch it later when the constructor gets
      // compiled.
      ctors.Add(member);
      member = class_desc->LookupMember(*member->redirect_name);
    }
  }
}


void Parser::ParseMixinAppAlias(
    const GrowableObjectArray& pending_classes,
    intptr_t metadata_pos) {
  TRACE_PARSER("ParseMixinAppAlias");
  const intptr_t classname_pos = TokenPos();
  String& class_name = *ExpectUserDefinedTypeIdentifier("class name expected");
  if (FLAG_trace_parser) {
    OS::Print("toplevel parsing mixin application alias class '%s'\n",
              class_name.ToCString());
  }
  const Object& obj = Object::Handle(library_.LookupLocalObject(class_name));
  if (!obj.IsNull()) {
    ErrorMsg(classname_pos, "'%s' is already defined",
             class_name.ToCString());
  }
  const Class& mixin_application =
      Class::Handle(Class::New(class_name, script_, classname_pos));
  mixin_application.set_is_mixin_app_alias();
  library_.AddClass(mixin_application);
  set_current_class(mixin_application);
  ParseTypeParameters(mixin_application);

  ExpectToken(Token::kASSIGN);

  if (CurrentToken() == Token::kABSTRACT) {
    mixin_application.set_is_abstract();
    ConsumeToken();
  }

  const intptr_t type_pos = TokenPos();
  AbstractType& type =
      AbstractType::Handle(ParseType(ClassFinalizer::kResolveTypeParameters));
  if (type.IsTypeParameter()) {
    ErrorMsg(type_pos,
             "class '%s' may not extend type parameter '%s'",
             class_name.ToCString(),
             String::Handle(type.UserVisibleName()).ToCString());
  }

  CheckToken(Token::kWITH, "mixin application 'with Type' expected");
  type = ParseMixins(type);

  mixin_application.set_super_type(type);
  mixin_application.set_is_synthesized_class();

  // This mixin application alias needs an implicit constructor, but it is
  // too early to call 'AddImplicitConstructor(mixin_application)' here,
  // because this class should be lazily compiled.
  if (CurrentToken() == Token::kIMPLEMENTS) {
    ParseInterfaceList(mixin_application);
  }
  ExpectSemicolon();
  pending_classes.Add(mixin_application, Heap::kOld);
  if (metadata_pos >= 0) {
    library_.AddClassMetadata(mixin_application, metadata_pos);
  }
}


// Look ahead to detect if we are seeing ident [ TypeParameters ] "(".
// We need this lookahead to distinguish between the optional return type
// and the alias name of a function type alias.
// Token position remains unchanged.
bool Parser::IsFunctionTypeAliasName() {
  if (IsIdentifier() && (LookaheadToken(1) == Token::kLPAREN)) {
    return true;
  }
  const intptr_t saved_pos = TokenPos();
  bool is_alias_name = false;
  if (IsIdentifier() && (LookaheadToken(1) == Token::kLT)) {
    ConsumeToken();
    if (TryParseTypeParameters() && (CurrentToken() == Token::kLPAREN)) {
      is_alias_name = true;
    }
  }
  SetPosition(saved_pos);
  return is_alias_name;
}


// Look ahead to detect if we are seeing ident [ TypeParameters ] "=".
// Token position remains unchanged.
bool Parser::IsMixinAppAlias() {
  if (IsIdentifier() && (LookaheadToken(1) == Token::kASSIGN)) {
    return true;
  }
  const intptr_t saved_pos = TokenPos();
  bool is_mixin_def = false;
  if (IsIdentifier() && (LookaheadToken(1) == Token::kLT)) {
    ConsumeToken();
    if (TryParseTypeParameters() && (CurrentToken() == Token::kASSIGN)) {
      is_mixin_def = true;
    }
  }
  SetPosition(saved_pos);
  return is_mixin_def;
}


void Parser::ParseTypedef(const GrowableObjectArray& pending_classes,
                          intptr_t metadata_pos) {
  TRACE_PARSER("ParseTypedef");
  ExpectToken(Token::kTYPEDEF);

  if (IsMixinAppAlias()) {
    if (FLAG_warn_mixin_typedef) {
      Warning("deprecated mixin application typedef");
    }
    ParseMixinAppAlias(pending_classes, metadata_pos);
    return;
  }

  // Parse the result type of the function type.
  AbstractType& result_type = Type::Handle(Type::DynamicType());
  if (CurrentToken() == Token::kVOID) {
    ConsumeToken();
    result_type = Type::VoidType();
  } else if (!IsFunctionTypeAliasName()) {
    // Type annotations in typedef are never ignored, even in production mode.
    // Wait until we have an owner class before resolving the result type.
    result_type = ParseType(ClassFinalizer::kDoNotResolve);
  }

  const intptr_t alias_name_pos = TokenPos();
  const String* alias_name =
      ExpectUserDefinedTypeIdentifier("function alias name expected");

  // Lookup alias name and report an error if it is already defined in
  // the library scope.
  const Object& obj = Object::Handle(library_.LookupLocalObject(*alias_name));
  if (!obj.IsNull()) {
    ErrorMsg(alias_name_pos,
             "'%s' is already defined", alias_name->ToCString());
  }

  // Create the function type alias signature class. It will be linked to its
  // signature function after it has been parsed. The type parameters, in order
  // to be properly finalized, need to be associated to this signature class as
  // they are parsed.
  const Class& function_type_alias = Class::Handle(
      Class::NewSignatureClass(*alias_name,
                               Function::Handle(),
                               script_,
                               alias_name_pos));
  library_.AddClass(function_type_alias);
  set_current_class(function_type_alias);
  // Parse the type parameters of the function type.
  ParseTypeParameters(function_type_alias);
  // At this point, the type parameters have been parsed, so we can resolve the
  // result type.
  if (!result_type.IsNull()) {
    ResolveTypeFromClass(function_type_alias,
                         ClassFinalizer::kResolveTypeParameters,
                         &result_type);
  }
  // Parse the formal parameters of the function type.
  CheckToken(Token::kLPAREN, "formal parameter list expected");
  ParamList func_params;

  // Add implicit closure object parameter.
  func_params.AddFinalParameter(
      TokenPos(),
      &Symbols::ClosureParameter(),
      &Type::ZoneHandle(Type::DynamicType()));

  const bool no_explicit_default_values = false;
  ParseFormalParameterList(no_explicit_default_values, false, &func_params);
  ExpectSemicolon();
  // The field 'is_static' has no meaning for signature functions.
  Function& signature_function = Function::Handle(
      Function::New(*alias_name,
                    RawFunction::kSignatureFunction,
                    /* is_static = */ false,
                    /* is_const = */ false,
                    /* is_abstract = */ false,
                    /* is_external = */ false,
                    function_type_alias,
                    alias_name_pos));
  signature_function.set_result_type(result_type);
  AddFormalParamsToFunction(&func_params, signature_function);

  // Patch the signature function in the signature class.
  function_type_alias.PatchSignatureFunction(signature_function);

  const String& signature = String::Handle(signature_function.Signature());
  if (FLAG_trace_parser) {
    OS::Print("TopLevel parsing function type alias '%s'\n",
              signature.ToCString());
  }
  // Lookup the signature class, i.e. the class whose name is the signature.
  // We only lookup in the current library, but not in its imports, and only
  // create a new canonical signature class if it does not exist yet.
  Class& signature_class = Class::ZoneHandle(
      library_.LookupLocalClass(signature));
  if (signature_class.IsNull()) {
    signature_class = Class::NewSignatureClass(signature,
                                               signature_function,
                                               script_,
                                               alias_name_pos);
    // Record the function signature class in the current library.
    library_.AddClass(signature_class);
  } else {
    // Forget the just created signature function and use the existing one.
    signature_function = signature_class.signature_function();
    function_type_alias.PatchSignatureFunction(signature_function);
  }
  ASSERT(signature_function.signature_class() == signature_class.raw());

  // The alias should not be marked as finalized yet, since it needs to be
  // checked in the class finalizer for illegal self references.
  ASSERT(!function_type_alias.IsCanonicalSignatureClass());
  ASSERT(!function_type_alias.is_finalized());
  pending_classes.Add(function_type_alias, Heap::kOld);
  if (metadata_pos >= 0) {
    library_.AddClassMetadata(function_type_alias, metadata_pos);
  }
}


// Consumes exactly one right angle bracket. If the current token is a single
// bracket token, it is consumed normally. However, if it is a double or triple
// bracket, it is replaced by a single or double bracket token without
// incrementing the token index.
void Parser::ConsumeRightAngleBracket() {
  if (token_kind_ == Token::kGT) {
    ConsumeToken();
  } else if (token_kind_ == Token::kSHR) {
    token_kind_ = Token::kGT;
  } else {
    UNREACHABLE();
  }
}


intptr_t Parser::SkipMetadata() {
  if (CurrentToken() != Token::kAT) {
    return -1;
  }
  intptr_t metadata_pos = TokenPos();
  while (CurrentToken() == Token::kAT) {
    ConsumeToken();
    ExpectIdentifier("identifier expected");
    if (CurrentToken() == Token::kPERIOD) {
      ConsumeToken();
      ExpectIdentifier("identifier expected");
      if (CurrentToken() == Token::kPERIOD) {
        ConsumeToken();
        ExpectIdentifier("identifier expected");
      }
    }
    if (CurrentToken() == Token::kLPAREN) {
      SkipToMatchingParenthesis();
    }
  }
  return metadata_pos;
}


void Parser::SkipTypeArguments() {
  if (CurrentToken() == Token::kLT) {
    do {
      ConsumeToken();
      SkipType(false);
    } while (CurrentToken() == Token::kCOMMA);
    Token::Kind token = CurrentToken();
    if ((token == Token::kGT) || (token == Token::kSHR)) {
      ConsumeRightAngleBracket();
    } else {
      ErrorMsg("right angle bracket expected");
    }
  }
}


void Parser::SkipType(bool allow_void) {
  if (CurrentToken() == Token::kVOID) {
    if (!allow_void) {
      ErrorMsg("'void' not allowed here");
    }
    ConsumeToken();
  } else {
    ExpectIdentifier("type name expected");
    if (CurrentToken() == Token::kPERIOD) {
      ConsumeToken();
      ExpectIdentifier("name expected");
    }
    SkipTypeArguments();
  }
}


void Parser::ParseTypeParameters(const Class& cls) {
  TRACE_PARSER("ParseTypeParameters");
  if (CurrentToken() == Token::kLT) {
    const GrowableObjectArray& type_parameters_array =
        GrowableObjectArray::Handle(GrowableObjectArray::New());
    intptr_t index = 0;
    TypeParameter& type_parameter = TypeParameter::Handle();
    TypeParameter& existing_type_parameter = TypeParameter::Handle();
    String& existing_type_parameter_name = String::Handle();
    AbstractType& type_parameter_bound = Type::Handle();
    do {
      ConsumeToken();
      const intptr_t metadata_pos = SkipMetadata();
      const intptr_t type_parameter_pos = TokenPos();
      String& type_parameter_name =
          *ExpectUserDefinedTypeIdentifier("type parameter expected");
      // Check for duplicate type parameters.
      for (intptr_t i = 0; i < index; i++) {
        existing_type_parameter ^= type_parameters_array.At(i);
        existing_type_parameter_name = existing_type_parameter.name();
        if (existing_type_parameter_name.Equals(type_parameter_name)) {
          ErrorMsg(type_parameter_pos, "duplicate type parameter '%s'",
                   type_parameter_name.ToCString());
        }
      }
      if (CurrentToken() == Token::kEXTENDS) {
        ConsumeToken();
        // A bound may refer to the owner of the type parameter it applies to,
        // i.e. to the class or interface currently being parsed.
        // Postpone resolution in order to avoid resolving the class and its
        // type parameters, as they are not fully parsed yet.
        type_parameter_bound = ParseType(ClassFinalizer::kDoNotResolve);
      } else {
        type_parameter_bound = isolate()->object_store()->object_type();
      }
      type_parameter = TypeParameter::New(cls,
                                          index,
                                          type_parameter_name,
                                          type_parameter_bound,
                                          type_parameter_pos);
      type_parameters_array.Add(type_parameter);
      if (metadata_pos >= 0) {
        library_.AddTypeParameterMetadata(type_parameter, metadata_pos);
      }
      index++;
    } while (CurrentToken() == Token::kCOMMA);
    Token::Kind token = CurrentToken();
    if ((token == Token::kGT) || (token == Token::kSHR)) {
      ConsumeRightAngleBracket();
    } else {
      ErrorMsg("right angle bracket expected");
    }
    const TypeArguments& type_parameters =
        TypeArguments::Handle(NewTypeArguments(type_parameters_array));
    cls.set_type_parameters(type_parameters);
    // Try to resolve the upper bounds, which will at least resolve the
    // referenced type parameters.
    const intptr_t num_types = type_parameters.Length();
    for (intptr_t i = 0; i < num_types; i++) {
      type_parameter ^= type_parameters.TypeAt(i);
      type_parameter_bound = type_parameter.bound();
      ResolveTypeFromClass(cls,
                           ClassFinalizer::kResolveTypeParameters,
                           &type_parameter_bound);
      type_parameter.set_bound(type_parameter_bound);
    }
  }
}


RawAbstractTypeArguments* Parser::ParseTypeArguments(
    ClassFinalizer::FinalizationKind finalization) {
  TRACE_PARSER("ParseTypeArguments");
  if (CurrentToken() == Token::kLT) {
    const GrowableObjectArray& types =
        GrowableObjectArray::Handle(GrowableObjectArray::New());
    AbstractType& type = AbstractType::Handle();
    do {
      ConsumeToken();
      type = ParseType(finalization);
      // Map a malformed type argument to dynamic.
      if (type.IsMalformed()) {
        type = Type::DynamicType();
      }
      types.Add(type);
    } while (CurrentToken() == Token::kCOMMA);
    Token::Kind token = CurrentToken();
    if ((token == Token::kGT) || (token == Token::kSHR)) {
      ConsumeRightAngleBracket();
    } else {
      ErrorMsg("right angle bracket expected");
    }
    if (finalization != ClassFinalizer::kIgnore) {
      return NewTypeArguments(types);
    }
  }
  return TypeArguments::null();
}


// Parse interface list and add to class cls.
void Parser::ParseInterfaceList(const Class& cls) {
  TRACE_PARSER("ParseInterfaceList");
  ASSERT(CurrentToken() == Token::kIMPLEMENTS);
  const GrowableObjectArray& all_interfaces =
      GrowableObjectArray::Handle(GrowableObjectArray::New());
  AbstractType& interface = AbstractType::Handle();
  // First get all the interfaces already implemented by class.
  Array& cls_interfaces = Array::Handle(cls.interfaces());
  for (intptr_t i = 0; i < cls_interfaces.Length(); i++) {
    interface ^= cls_interfaces.At(i);
    all_interfaces.Add(interface);
  }
  // Now parse and add the new interfaces.
  do {
    ConsumeToken();
    intptr_t interface_pos = TokenPos();
    interface = ParseType(ClassFinalizer::kResolveTypeParameters);
    if (interface.IsTypeParameter()) {
      ErrorMsg(interface_pos,
               "type parameter '%s' may not be used in interface list",
               String::Handle(interface.UserVisibleName()).ToCString());
    }
    all_interfaces.Add(interface);
  } while (CurrentToken() == Token::kCOMMA);
  cls_interfaces = Array::MakeArray(all_interfaces);
  cls.set_interfaces(cls_interfaces);
}


RawAbstractType* Parser::ParseMixins(const AbstractType& super_type) {
  TRACE_PARSER("ParseMixins");
  ASSERT(CurrentToken() == Token::kWITH);
  ASSERT(super_type.IsType());  // TODO(regis): Could be a BoundedType.
  const GrowableObjectArray& mixin_types =
      GrowableObjectArray::Handle(GrowableObjectArray::New());
  AbstractType& mixin_type = AbstractType::Handle();
  do {
    ConsumeToken();
    mixin_type = ParseType(ClassFinalizer::kResolveTypeParameters);
    if (mixin_type.IsDynamicType()) {
      // The string 'dynamic' is not resolved yet at this point, but a malformed
      // type mapped to dynamic can be encountered here.
      ErrorMsg(mixin_type.token_pos(), "illegal mixin of a malformed type");
    }
    if (mixin_type.IsTypeParameter()) {
      ErrorMsg(mixin_type.token_pos(),
               "mixin type '%s' may not be a type parameter",
               String::Handle(mixin_type.UserVisibleName()).ToCString());
    }
    mixin_types.Add(mixin_type);
  } while (CurrentToken() == Token::kCOMMA);
  return MixinAppType::New(super_type,
                           Array::Handle(Array::MakeArray(mixin_types)));
}


void Parser::ParseTopLevelVariable(TopLevel* top_level,
                                   intptr_t metadata_pos) {
  TRACE_PARSER("ParseTopLevelVariable");
  const bool is_const = (CurrentToken() == Token::kCONST);
  // Const fields are implicitly final.
  const bool is_final = is_const || (CurrentToken() == Token::kFINAL);
  const bool is_static = true;
  const AbstractType& type = AbstractType::ZoneHandle(ParseConstFinalVarOrType(
      ClassFinalizer::kResolveTypeParameters));
  Field& field = Field::Handle();
  Function& getter = Function::Handle();
  while (true) {
    const intptr_t name_pos = TokenPos();
    String& var_name = *ExpectIdentifier("variable name expected");

    if (library_.LookupLocalObject(var_name) != Object::null()) {
      ErrorMsg(name_pos, "'%s' is already defined", var_name.ToCString());
    }

    // Check whether a getter or setter for this name exists. A const
    // or final field implies a setter which throws a NoSuchMethodError,
    // thus we need to check for conflicts with existing setters and
    // getters.
    String& accessor_name = String::Handle(Field::GetterName(var_name));
    if (library_.LookupLocalObject(accessor_name) != Object::null()) {
      ErrorMsg(name_pos, "getter for '%s' is already defined",
               var_name.ToCString());
    }
    accessor_name = Field::SetterName(var_name);
    if (library_.LookupLocalObject(accessor_name) != Object::null()) {
      ErrorMsg(name_pos, "setter for '%s' is already defined",
               var_name.ToCString());
    }

    field = Field::New(var_name, is_static, is_final, is_const,
                       current_class(), name_pos);
    field.set_type(type);
    field.set_value(Instance::Handle(Instance::null()));
    top_level->fields.Add(field);
    library_.AddObject(field, var_name);
    if (metadata_pos >= 0) {
      library_.AddFieldMetadata(field, metadata_pos);
    }
    if (CurrentToken() == Token::kASSIGN) {
      ConsumeToken();
      Instance& field_value = Instance::Handle(Object::sentinel().raw());
      bool has_simple_literal = false;
      if ((is_const || is_final) && (LookaheadToken(1) == Token::kSEMICOLON)) {
        has_simple_literal = IsSimpleLiteral(type, &field_value);
      }
      SkipExpr();
      field.set_value(field_value);
      if (!has_simple_literal) {
        // Create a static final getter.
        String& getter_name = String::Handle(Field::GetterSymbol(var_name));
        getter = Function::New(getter_name,
                               RawFunction::kImplicitStaticFinalGetter,
                               is_static,
                               is_const,
                               /* is_abstract = */ false,
                               /* is_external = */ false,
                               current_class(),
                               name_pos);
        getter.set_result_type(type);
        top_level->functions.Add(getter);

        // Create initializer function.
        if (!field.is_const()) {
          const Function& init_function = Function::ZoneHandle(
              Function::NewStaticInitializer(field));
          top_level->functions.Add(init_function);
        }
      }
    } else if (is_final) {
      ErrorMsg(name_pos, "missing initializer for final or const variable");
    }

    if (CurrentToken() == Token::kCOMMA) {
      ConsumeToken();
    } else if (CurrentToken() == Token::kSEMICOLON) {
      ConsumeToken();
      break;
    } else {
      ExpectSemicolon();  // Reports error.
    }
  }
}


void Parser::ParseTopLevelFunction(TopLevel* top_level,
                                   intptr_t metadata_pos) {
  TRACE_PARSER("ParseTopLevelFunction");
  const intptr_t decl_begin_pos = TokenPos();
  AbstractType& result_type = Type::Handle(Type::DynamicType());
  const bool is_static = true;
  bool is_external = false;
  bool is_patch = false;
  if (is_patch_source() &&
      (CurrentToken() == Token::kIDENT) &&
      CurrentLiteral()->Equals("patch") &&
      (LookaheadToken(1) != Token::kLPAREN)) {
    ConsumeToken();
    is_patch = true;
  } else if (CurrentToken() == Token::kEXTERNAL) {
    ConsumeToken();
    is_external = true;
  }
  if (CurrentToken() == Token::kVOID) {
    ConsumeToken();
    result_type = Type::VoidType();
  } else {
    // Parse optional type.
    if ((CurrentToken() == Token::kIDENT) &&
        (LookaheadToken(1) != Token::kLPAREN)) {
      result_type = ParseType(ClassFinalizer::kResolveTypeParameters);
    }
  }
  const intptr_t name_pos = TokenPos();
  const String& func_name = *ExpectIdentifier("function name expected");

  bool found = library_.LookupLocalObject(func_name) != Object::null();
  if (found && !is_patch) {
    ErrorMsg(name_pos, "'%s' is already defined", func_name.ToCString());
  } else if (!found && is_patch) {
    ErrorMsg(name_pos, "missing '%s' cannot be patched", func_name.ToCString());
  }
  String& accessor_name = String::Handle(Field::GetterName(func_name));
  if (library_.LookupLocalObject(accessor_name) != Object::null()) {
    ErrorMsg(name_pos, "'%s' is already defined as getter",
             func_name.ToCString());
  }
  // A setter named x= may co-exist with a function named x, thus we do
  // not need to check setters.

  CheckToken(Token::kLPAREN);
  const intptr_t function_pos = TokenPos();
  ParamList params;
  const bool allow_explicit_default_values = true;
  ParseFormalParameterList(allow_explicit_default_values, false, &params);

  intptr_t function_end_pos = function_pos;
  if (is_external) {
    function_end_pos = TokenPos();
    ExpectSemicolon();
  } else if (CurrentToken() == Token::kLBRACE) {
    SkipBlock();
    function_end_pos = TokenPos();
    ExpectToken(Token::kRBRACE);
  } else if (CurrentToken() == Token::kARROW) {
    ConsumeToken();
    SkipExpr();
    function_end_pos = TokenPos();
    ExpectSemicolon();
  } else if (IsLiteral("native")) {
    ParseNativeDeclaration();
    function_end_pos = TokenPos();
    ExpectSemicolon();
  } else {
    ErrorMsg("function block expected");
  }
  Function& func = Function::Handle(
      Function::New(func_name,
                    RawFunction::kRegularFunction,
                    is_static,
                    /* is_const = */ false,
                    /* is_abstract = */ false,
                    is_external,
                    current_class(),
                    decl_begin_pos));
  func.set_result_type(result_type);
  func.set_end_token_pos(function_end_pos);
  AddFormalParamsToFunction(&params, func);
  top_level->functions.Add(func);
  if (!is_patch) {
    library_.AddObject(func, func_name);
  } else {
    library_.ReplaceObject(func, func_name);
  }
  if (metadata_pos >= 0) {
    library_.AddFunctionMetadata(func, metadata_pos);
  }
}


void Parser::ParseTopLevelAccessor(TopLevel* top_level,
                                   intptr_t metadata_pos) {
  TRACE_PARSER("ParseTopLevelAccessor");
  const intptr_t decl_begin_pos = TokenPos();
  const bool is_static = true;
  bool is_external = false;
  bool is_patch = false;
  AbstractType& result_type = AbstractType::Handle();
  if (is_patch_source() &&
      (CurrentToken() == Token::kIDENT) &&
      CurrentLiteral()->Equals("patch")) {
    ConsumeToken();
    is_patch = true;
  } else if (CurrentToken() == Token::kEXTERNAL) {
    ConsumeToken();
    is_external = true;
  }
  bool is_getter = (CurrentToken() == Token::kGET);
  if (CurrentToken() == Token::kGET ||
      CurrentToken() == Token::kSET) {
    ConsumeToken();
    result_type = Type::DynamicType();
  } else {
    if (CurrentToken() == Token::kVOID) {
      ConsumeToken();
      result_type = Type::VoidType();
    } else {
      result_type = ParseType(ClassFinalizer::kResolveTypeParameters);
    }
    is_getter = (CurrentToken() == Token::kGET);
    if (CurrentToken() == Token::kGET || CurrentToken() == Token::kSET) {
      ConsumeToken();
    } else {
      UnexpectedToken();
    }
  }
  const intptr_t name_pos = TokenPos();
  const String* field_name = ExpectIdentifier("accessor name expected");

  const intptr_t accessor_pos = TokenPos();
  ParamList params;

  if (!is_getter) {
    const bool allow_explicit_default_values = true;
    ParseFormalParameterList(allow_explicit_default_values, false, &params);
  }
  String& accessor_name = String::ZoneHandle();
  int expected_num_parameters = -1;
  if (is_getter) {
    expected_num_parameters = 0;
    accessor_name = Field::GetterSymbol(*field_name);
  } else {
    expected_num_parameters = 1;
    accessor_name = Field::SetterSymbol(*field_name);
  }
  if ((params.num_fixed_parameters != expected_num_parameters) ||
      (params.num_optional_parameters != 0)) {
    ErrorMsg(name_pos, "illegal %s parameters",
             is_getter ? "getter" : "setter");
  }

  // Check whether this getter conflicts with a function or top-level variable
  // with the same name.
  if (is_getter &&
      (library_.LookupLocalObject(*field_name) != Object::null())) {
    ErrorMsg(name_pos, "'%s' is already defined in this library",
             field_name->ToCString());
  }
  // Check whether this setter conflicts with the implicit setter
  // of a top-level variable with the same name.
  if (!is_getter &&
      (library_.LookupLocalField(*field_name) != Object::null())) {
    ErrorMsg(name_pos, "Variable '%s' is already defined in this library",
             field_name->ToCString());
  }
  bool found = library_.LookupLocalObject(accessor_name) != Object::null();
  if (found && !is_patch) {
    ErrorMsg(name_pos, "%s for '%s' is already defined",
             is_getter ? "getter" : "setter",
             field_name->ToCString());
  } else if (!found && is_patch) {
    ErrorMsg(name_pos, "missing %s for '%s' cannot be patched",
             is_getter ? "getter" : "setter",
             field_name->ToCString());
  }

  intptr_t accessor_end_pos = accessor_pos;
  if (is_external) {
    accessor_end_pos = TokenPos();
    ExpectSemicolon();
  } else if (CurrentToken() == Token::kLBRACE) {
    SkipBlock();
    accessor_end_pos = TokenPos();
    ExpectToken(Token::kRBRACE);
  } else if (CurrentToken() == Token::kARROW) {
    ConsumeToken();
    SkipExpr();
    accessor_end_pos = TokenPos();
    ExpectSemicolon();
  } else if (IsLiteral("native")) {
    ParseNativeDeclaration();
    accessor_end_pos = TokenPos();
    ExpectSemicolon();
  } else {
    ErrorMsg("function block expected");
  }
  Function& func = Function::Handle(
      Function::New(accessor_name,
                    is_getter? RawFunction::kGetterFunction :
                               RawFunction::kSetterFunction,
                    is_static,
                    /* is_const = */ false,
                    /* is_abstract = */ false,
                    is_external,
                    current_class(),
                    decl_begin_pos));
  func.set_result_type(result_type);
  func.set_end_token_pos(accessor_end_pos);
  AddFormalParamsToFunction(&params, func);
  top_level->functions.Add(func);
  if (!is_patch) {
    library_.AddObject(func, accessor_name);
  } else {
    library_.ReplaceObject(func, accessor_name);
  }
  if (metadata_pos >= 0) {
    library_.AddFunctionMetadata(func, metadata_pos);
  }
}



RawObject* Parser::CallLibraryTagHandler(Dart_LibraryTag tag,
                                         intptr_t token_pos,
                                         const String& url) {
  Dart_LibraryTagHandler handler = isolate()->library_tag_handler();
  if (handler == NULL) {
    if (url.StartsWith(Symbols::DartScheme())) {
      if (tag == Dart_kCanonicalizeUrl) {
        return url.raw();
      }
      return Object::null();
    }
    ErrorMsg(token_pos, "no library handler registered");
  }
  // Block class finalization attempts when calling into the library
  // tag handler.
  isolate()->BlockClassFinalization();
  Dart_Handle result = handler(tag,
                               Api::NewHandle(isolate(), library_.raw()),
                               Api::NewHandle(isolate(), url.raw()));
  isolate()->UnblockClassFinalization();
  if (Dart_IsError(result)) {
    // In case of an error we append an explanatory error message to the
    // error obtained from the library tag handler.
    Error& prev_error = Error::Handle();
    prev_error ^= Api::UnwrapHandle(result);
    AppendErrorMsg(prev_error, token_pos, "library handler failed");
  }
  if (tag == Dart_kCanonicalizeUrl) {
    if (!Dart_IsString(result)) {
      ErrorMsg(token_pos, "library handler failed URI canonicalization");
    }
  }
  return Api::UnwrapHandle(result);
}


void Parser::ParseLibraryName() {
  ASSERT(CurrentToken() == Token::kLIBRARY);
  ConsumeToken();
  String& lib_name = *ExpectIdentifier("library name expected");
  if (CurrentToken() == Token::kPERIOD) {
    while (CurrentToken() == Token::kPERIOD) {
      ConsumeToken();
      lib_name = String::Concat(lib_name, Symbols::Dot());
      lib_name = String::Concat(lib_name,
          *ExpectIdentifier("malformed library name"));
    }
    lib_name = Symbols::New(lib_name);
  }
  library_.SetName(lib_name);
  ExpectSemicolon();
}


void Parser::ParseIdentList(GrowableObjectArray* names) {
  if (!IsIdentifier()) {
    ErrorMsg("identifier expected");
  }
  while (IsIdentifier()) {
    names->Add(*CurrentLiteral());
    ConsumeToken();  // Identifier.
    if (CurrentToken() != Token::kCOMMA) {
      return;
    }
    ConsumeToken();  // Comma.
  }
}


void Parser::ParseLibraryImportExport() {
  bool is_import = (CurrentToken() == Token::kIMPORT);
  bool is_export = (CurrentToken() == Token::kEXPORT);
  ASSERT(is_import || is_export);
  const intptr_t import_pos = TokenPos();
  ConsumeToken();
  CheckToken(Token::kSTRING, "library url expected");
  AstNode* url_literal = ParseStringLiteral(false);
  ASSERT(url_literal->IsLiteralNode());
  ASSERT(url_literal->AsLiteralNode()->literal().IsString());
  const String& url = String::Cast(url_literal->AsLiteralNode()->literal());
  if (url.Length() == 0) {
    ErrorMsg("library url expected");
  }
  String& prefix = String::Handle();
  if (is_import && (CurrentToken() == Token::kAS)) {
    ConsumeToken();
    prefix = ExpectIdentifier("prefix identifier expected")->raw();
  }

  Array& show_names = Array::Handle();
  Array& hide_names = Array::Handle();
  if (IsLiteral("show") || IsLiteral("hide")) {
    GrowableObjectArray& show_list =
        GrowableObjectArray::Handle(GrowableObjectArray::New());
    GrowableObjectArray& hide_list =
        GrowableObjectArray::Handle(GrowableObjectArray::New());
    for (;;) {
      if (IsLiteral("show")) {
        ConsumeToken();
        ParseIdentList(&show_list);
      } else if (IsLiteral("hide")) {
        ConsumeToken();
        ParseIdentList(&hide_list);
      } else {
        break;
      }
    }
    if (show_list.Length() > 0) {
      show_names = Array::MakeArray(show_list);
    }
    if (hide_list.Length() > 0) {
      hide_names = Array::MakeArray(hide_list);
    }
  }
  ExpectSemicolon();

  // Canonicalize library URL.
  const String& canon_url = String::CheckedHandle(
      CallLibraryTagHandler(Dart_kCanonicalizeUrl, import_pos, url));
  // Lookup the library URL.
  Library& library = Library::Handle(Library::LookupLibrary(canon_url));
  if (library.IsNull()) {
    // Call the library tag handler to load the library.
    CallLibraryTagHandler(Dart_kImportTag, import_pos, canon_url);
    // If the library tag handler succeded without registering the
    // library we create an empty library to import.
    library = Library::LookupLibrary(canon_url);
    if (library.IsNull()) {
      library = Library::New(canon_url);
      library.Register();
    }
  }
  const Namespace& ns =
    Namespace::Handle(Namespace::New(library, show_names, hide_names));
  if (is_import) {
    // Ensure that private dart:_ libraries are only imported into dart:
    // libraries.
    const String& lib_url = String::Handle(library_.url());
    if (canon_url.StartsWith(Symbols::DartSchemePrivate()) &&
        !lib_url.StartsWith(Symbols::DartScheme())) {
      ErrorMsg(import_pos, "private library is not accessible");
    }
    if (prefix.IsNull() || (prefix.Length() == 0)) {
      library_.AddImport(ns);
    } else {
      LibraryPrefix& library_prefix = LibraryPrefix::Handle();
      library_prefix = library_.LookupLocalLibraryPrefix(prefix);
      if (!library_prefix.IsNull()) {
        library_prefix.AddImport(ns);
      } else {
        library_prefix = LibraryPrefix::New(prefix, ns);
        library_.AddObject(library_prefix, prefix);
      }
    }
  } else {
    ASSERT(is_export);
    library_.AddExport(ns);
  }
}


void Parser::ParseLibraryPart() {
  const intptr_t source_pos = TokenPos();
  ConsumeToken();  // Consume "part".
  CheckToken(Token::kSTRING, "url expected");
  AstNode* url_literal = ParseStringLiteral(false);
  ASSERT(url_literal->IsLiteralNode());
  ASSERT(url_literal->AsLiteralNode()->literal().IsString());
  const String& url = String::Cast(url_literal->AsLiteralNode()->literal());
  ExpectSemicolon();
  const String& canon_url = String::CheckedHandle(
      CallLibraryTagHandler(Dart_kCanonicalizeUrl, source_pos, url));
  CallLibraryTagHandler(Dart_kSourceTag, source_pos, canon_url);
}


void Parser::ParseLibraryDefinition() {
  TRACE_PARSER("ParseLibraryDefinition");

  // Handle the script tag.
  if (CurrentToken() == Token::kSCRIPTTAG) {
    // Nothing to do for script tags except to skip them.
    ConsumeToken();
  }

  ASSERT(script_.kind() != RawScript::kSourceTag);

  // We may read metadata tokens that are part of the toplevel
  // declaration that follows the library definitions. Therefore, we
  // need to remember the position of the last token that was
  // successfully consumed.
  intptr_t rewind_pos = TokenPos();
  intptr_t metadata_pos = SkipMetadata();
  if (CurrentToken() == Token::kLIBRARY) {
    if (is_patch_source()) {
      ErrorMsg("patch cannot override library name");
    }
    ParseLibraryName();
    if (metadata_pos >= 0) {
      library_.AddLibraryMetadata(current_class(), metadata_pos);
    }
    rewind_pos = TokenPos();
    metadata_pos = SkipMetadata();
  }
  while ((CurrentToken() == Token::kIMPORT) ||
      (CurrentToken() == Token::kEXPORT)) {
    ParseLibraryImportExport();
    rewind_pos = TokenPos();
    metadata_pos = SkipMetadata();
  }
  // Core lib has not been explicitly imported, so we implicitly
  // import it here.
  if (!library_.ImportsCorelib()) {
    Library& core_lib = Library::Handle(Library::CoreLibrary());
    ASSERT(!core_lib.IsNull());
    const Namespace& core_ns = Namespace::Handle(
        Namespace::New(core_lib, Object::null_array(), Object::null_array()));
    library_.AddImport(core_ns);
  }
  while (CurrentToken() == Token::kPART) {
    ParseLibraryPart();
    rewind_pos = TokenPos();
    metadata_pos = SkipMetadata();
  }
  SetPosition(rewind_pos);
}


void Parser::ParsePartHeader() {
  SkipMetadata();
  CheckToken(Token::kPART, "'part of' expected");
  ConsumeToken();
  if (!IsLiteral("of")) {
    ErrorMsg("'part of' expected");
  }
  ConsumeToken();
  // The VM is not required to check that the library name matches the
  // name of the current library, so we ignore it.
  ExpectIdentifier("library name expected");
  while (CurrentToken() == Token::kPERIOD) {
    ConsumeToken();
    ExpectIdentifier("malformed library name");
  }
  ExpectSemicolon();
}


void Parser::ParseTopLevel() {
  TRACE_PARSER("ParseTopLevel");
  // Collect the classes found at the top level in this growable array.
  // They need to be registered with class finalization after parsing
  // has been completed.
  ObjectStore* object_store = isolate()->object_store();
  const GrowableObjectArray& pending_classes =
      GrowableObjectArray::Handle(isolate(), object_store->pending_classes());
  SetPosition(0);
  is_top_level_ = true;
  TopLevel top_level;
  Class& toplevel_class = Class::Handle(
      Class::New(Symbols::TopLevel(), script_, TokenPos()));
  toplevel_class.set_library(library_);

  if (is_library_source() || is_patch_source()) {
    set_current_class(toplevel_class);
    ParseLibraryDefinition();
  } else if (is_part_source()) {
    ParsePartHeader();
  }

  const Class& cls = Class::Handle(isolate());
  while (true) {
    set_current_class(cls);  // No current class.
    intptr_t metadata_pos = SkipMetadata();
    if (CurrentToken() == Token::kCLASS) {
      ParseClassDeclaration(pending_classes, metadata_pos);
    } else if ((CurrentToken() == Token::kTYPEDEF) &&
               (LookaheadToken(1) != Token::kLPAREN)) {
      set_current_class(toplevel_class);
      ParseTypedef(pending_classes, metadata_pos);
    } else if ((CurrentToken() == Token::kABSTRACT) &&
        (LookaheadToken(1) == Token::kCLASS)) {
      ParseClassDeclaration(pending_classes, metadata_pos);
    } else if (is_patch_source() && IsLiteral("patch") &&
               (LookaheadToken(1) == Token::kCLASS)) {
      ParseClassDeclaration(pending_classes, metadata_pos);
    } else {
      set_current_class(toplevel_class);
      if (IsVariableDeclaration()) {
        ParseTopLevelVariable(&top_level, metadata_pos);
      } else if (IsFunctionDeclaration()) {
        ParseTopLevelFunction(&top_level, metadata_pos);
      } else if (IsTopLevelAccessor()) {
        ParseTopLevelAccessor(&top_level, metadata_pos);
      } else if (CurrentToken() == Token::kEOS) {
        break;
      } else {
        UnexpectedToken();
      }
    }
  }
  if ((top_level.fields.Length() > 0) || (top_level.functions.Length() > 0)) {
    Array& array = Array::Handle();

    array = Array::MakeArray(top_level.fields);
    toplevel_class.SetFields(array);

    array = Array::MakeArray(top_level.functions);
    toplevel_class.SetFunctions(array);

    library_.AddAnonymousClass(toplevel_class);
    pending_classes.Add(toplevel_class, Heap::kOld);
  }
}


void Parser::ChainNewBlock(LocalScope* outer_scope) {
  Block* block = new Block(current_block_,
                           outer_scope,
                           new SequenceNode(TokenPos(), outer_scope));
  current_block_ = block;
}


void Parser::OpenBlock() {
  ASSERT(current_block_ != NULL);
  LocalScope* outer_scope = current_block_->scope;
  ChainNewBlock(new LocalScope(outer_scope,
                               outer_scope->function_level(),
                               outer_scope->loop_level()));
}


void Parser::OpenLoopBlock() {
  ASSERT(current_block_ != NULL);
  LocalScope* outer_scope = current_block_->scope;
  ChainNewBlock(new LocalScope(outer_scope,
                               outer_scope->function_level(),
                               outer_scope->loop_level() + 1));
}


void Parser::OpenFunctionBlock(const Function& func) {
  LocalScope* outer_scope;
  if (current_block_ == NULL) {
    if (!func.IsLocalFunction()) {
      // We are compiling a non-nested function.
      outer_scope = new LocalScope(NULL, 0, 0);
    } else {
      // We are compiling the function of an invoked closure.
      // Restore the outer scope containing all captured variables.
      const ContextScope& context_scope =
          ContextScope::Handle(func.context_scope());
      ASSERT(!context_scope.IsNull());
      outer_scope =
          new LocalScope(LocalScope::RestoreOuterScope(context_scope), 0, 0);
    }
  } else {
    // We are parsing a nested function while compiling the enclosing function.
    outer_scope = new LocalScope(current_block_->scope,
                                 current_block_->scope->function_level() + 1,
                                 0);
  }
  ChainNewBlock(outer_scope);
}


SequenceNode* Parser::CloseBlock() {
  SequenceNode* statements = current_block_->statements;
  if (current_block_->scope != NULL) {
    // Record the begin and end token index of the scope.
    ASSERT(statements != NULL);
    current_block_->scope->set_begin_token_pos(statements->token_pos());
    current_block_->scope->set_end_token_pos(TokenPos());
  }
  current_block_ = current_block_->parent;
  return statements;
}


// Set up default values for all optional parameters to the function.
void Parser::SetupDefaultsForOptionalParams(const ParamList* params,
                                            Array& default_values) {
  if (params->num_optional_parameters > 0) {
    // Build array of default parameter values.
    ParamDesc* param =
      params->parameters->data() + params->num_fixed_parameters;
    default_values = Array::New(params->num_optional_parameters);
    for (int i = 0; i < params->num_optional_parameters; i++) {
      ASSERT(param->default_value != NULL);
      default_values.SetAt(i, *param->default_value);
      param++;
    }
  }
}


// Populate the parameter type array and parameter name array of the function
// with the formal parameter types and names.
void Parser::AddFormalParamsToFunction(const ParamList* params,
                                       const Function& func) {
  ASSERT((params != NULL) && (params->parameters != NULL));
  ASSERT((params->num_optional_parameters > 0) ==
         (params->has_optional_positional_parameters ||
          params->has_optional_named_parameters));
  if (!Utils::IsInt(16, params->num_fixed_parameters) ||
      !Utils::IsInt(16, params->num_optional_parameters)) {
    const Script& script = Script::Handle(Class::Handle(func.Owner()).script());
    const Error& error = Error::Handle(LanguageError::NewFormatted(
        Error::Handle(), script, func.token_pos(),
        LanguageError::kError, Heap::kNew,
        "too many formal parameters"));
    ErrorMsg(error);
  }
  func.set_num_fixed_parameters(params->num_fixed_parameters);
  func.SetNumOptionalParameters(params->num_optional_parameters,
                                params->has_optional_positional_parameters);
  const int num_parameters = params->parameters->length();
  ASSERT(num_parameters == func.NumParameters());
  func.set_parameter_types(Array::Handle(Array::New(num_parameters,
                                                    Heap::kOld)));
  func.set_parameter_names(Array::Handle(Array::New(num_parameters,
                                                    Heap::kOld)));
  for (int i = 0; i < num_parameters; i++) {
    ParamDesc& param_desc = (*params->parameters)[i];
    func.SetParameterTypeAt(i, *param_desc.type);
    func.SetParameterNameAt(i, *param_desc.name);
  }
}


// Populate local scope with the formal parameters.
void Parser::AddFormalParamsToScope(const ParamList* params,
                                    LocalScope* scope) {
  ASSERT((params != NULL) && (params->parameters != NULL));
  ASSERT(scope != NULL);
  const int num_parameters = params->parameters->length();
  for (int i = 0; i < num_parameters; i++) {
    ParamDesc& param_desc = (*params->parameters)[i];
    ASSERT(!is_top_level_ || param_desc.type->IsResolved());
    const String* name = param_desc.name;
    LocalVariable* parameter = new LocalVariable(
        param_desc.name_pos, *name, *param_desc.type);
    if (!scope->AddVariable(parameter)) {
      ErrorMsg(param_desc.name_pos,
               "name '%s' already exists in scope",
               param_desc.name->ToCString());
    }
    param_desc.var = parameter;
    if (param_desc.is_final) {
      parameter->set_is_final();
    }
    if (param_desc.is_field_initializer) {
      parameter->set_invisible(true);
    }
  }
}


// Builds ReturnNode/NativeBodyNode for a native function.
void Parser::ParseNativeFunctionBlock(const ParamList* params,
                                      const Function& func) {
  func.set_is_native(true);
  TRACE_PARSER("ParseNativeFunctionBlock");
  const Class& cls = Class::Handle(func.Owner());
  const Library& library = Library::Handle(cls.library());
  ASSERT(func.NumParameters() == params->parameters->length());

  // Parse the function name out.
  const intptr_t native_pos = TokenPos();
  const String& native_name = ParseNativeDeclaration();

  // Now resolve the native function to the corresponding native entrypoint.
  const int num_params = NativeArguments::ParameterCountForResolution(func);
  NativeFunction native_function = NativeEntry::ResolveNative(
      library, native_name, num_params);
  if (native_function == NULL) {
    ErrorMsg(native_pos, "native function '%s' cannot be found",
        native_name.ToCString());
  }

  // Now add the NativeBodyNode and return statement.
  Dart_NativeEntryResolver resolver = library.native_entry_resolver();
  bool is_bootstrap_native = Bootstrap::IsBootstapResolver(resolver);
  current_block_->statements->Add(
      new ReturnNode(TokenPos(),
                     new NativeBodyNode(TokenPos(),
                                        Function::ZoneHandle(func.raw()),
                                        native_name,
                                        native_function,
                                        current_block_->scope,
                                        is_bootstrap_native)));
}


LocalVariable* Parser::LookupReceiver(LocalScope* from_scope, bool test_only) {
  ASSERT(!current_function().is_static());
  return from_scope->LookupVariable(Symbols::This(), test_only);
}


LocalVariable* Parser::LookupTypeArgumentsParameter(LocalScope* from_scope,
                                                    bool test_only) {
  ASSERT(current_function().IsInFactoryScope());
  return from_scope->LookupVariable(Symbols::TypeArgumentsParameter(),
                                    test_only);
}


LocalVariable* Parser::LookupPhaseParameter() {
  const bool kTestOnly = false;
  return current_block_->scope->LookupVariable(Symbols::PhaseParameter(),
                                               kTestOnly);
}


void Parser::CaptureInstantiator() {
  ASSERT(current_block_->scope->function_level() > 0);
  bool found = false;
  if (current_function().IsInFactoryScope()) {
    found = current_block_->scope->CaptureVariable(
        Symbols::TypeArgumentsParameter());
  } else {
    found = current_block_->scope->CaptureVariable(Symbols::This());
  }
  ASSERT(found);
}


AstNode* Parser::LoadReceiver(intptr_t token_pos) {
  // A nested function may access 'this', referring to the receiver of the
  // outermost enclosing function.
  const bool kTestOnly = false;
  LocalVariable* receiver = LookupReceiver(current_block_->scope, kTestOnly);
  if (receiver == NULL) {
    ErrorMsg(token_pos, "illegal implicit access to receiver 'this'");
  }
  return new LoadLocalNode(TokenPos(), receiver);
}


AstNode* Parser::LoadTypeArgumentsParameter(intptr_t token_pos) {
  // A nested function may access ':type_arguments' to use as instantiator,
  // referring to the implicit first parameter of the outermost enclosing
  // factory function.
  const bool kTestOnly = false;
  LocalVariable* param = LookupTypeArgumentsParameter(current_block_->scope,
                                                      kTestOnly);
  ASSERT(param != NULL);
  return new LoadLocalNode(TokenPos(), param);
}


AstNode* Parser::CallGetter(intptr_t token_pos,
                            AstNode* object,
                            const String& name) {
  return new InstanceGetterNode(token_pos, object, name);
}


// Returns ast nodes of the variable initialization.
AstNode* Parser::ParseVariableDeclaration(const AbstractType& type,
                                          bool is_final,
                                          bool is_const) {
  TRACE_PARSER("ParseVariableDeclaration");
  ASSERT(IsIdentifier());
  const intptr_t ident_pos = TokenPos();
  const String& ident = *CurrentLiteral();
  LocalVariable* variable = new LocalVariable(ident_pos, ident, type);
  ConsumeToken();  // Variable identifier.
  AstNode* initialization = NULL;
  if (CurrentToken() == Token::kASSIGN) {
    // Variable initialization.
    const intptr_t assign_pos = TokenPos();
    ConsumeToken();
    AstNode* expr = ParseExpr(is_const, kConsumeCascades);
    initialization = new StoreLocalNode(assign_pos, variable, expr);
    if (is_const) {
      ASSERT(expr->IsLiteralNode());
      variable->SetConstValue(expr->AsLiteralNode()->literal());
    }
  } else if (is_final || is_const) {
    ErrorMsg(ident_pos,
    "missing initialization of 'final' or 'const' variable");
  } else {
    // Initialize variable with null.
    AstNode* null_expr = new LiteralNode(ident_pos, Instance::ZoneHandle());
    initialization = new StoreLocalNode(ident_pos, variable, null_expr);
  }

  ASSERT(current_block_ != NULL);
  const intptr_t previous_pos =
  current_block_->scope->PreviousReferencePos(ident);
  if (previous_pos >= 0) {
    ASSERT(!script_.IsNull());
    if (previous_pos > ident_pos) {
      ErrorMsg(ident_pos,
               "initializer of '%s' may not refer to itself",
               ident.ToCString());

    } else {
      intptr_t line_number;
      script_.GetTokenLocation(previous_pos, &line_number, NULL);
      ErrorMsg(ident_pos,
               "identifier '%s' previously used in line %" Pd "",
               ident.ToCString(),
               line_number);
    }
  }

  // Add variable to scope after parsing the initalizer expression.
  // The expression must not be able to refer to the variable.
  if (!current_block_->scope->AddVariable(variable)) {
    LocalVariable* existing_var =
        current_block_->scope->LookupVariable(variable->name(), true);
    ASSERT(existing_var != NULL);
    if (existing_var->owner() == current_block_->scope) {
      ErrorMsg(ident_pos, "identifier '%s' already defined",
               variable->name().ToCString());
    } else {
      ErrorMsg(ident_pos,
               "'%s' from outer scope has already been used, cannot redefine",
               variable->name().ToCString());
    }
  }
  if (is_final || is_const) {
    variable->set_is_final();
  }
  return initialization;
}


// Parses ('var' | 'final' [type] | 'const' [type] | type).
// The presence of 'final' or 'const' must be detected and remembered
// before the call. If a type is parsed, it may be resolved and finalized
// according to the given type finalization mode.
RawAbstractType* Parser::ParseConstFinalVarOrType(
    ClassFinalizer::FinalizationKind finalization) {
  TRACE_PARSER("ParseConstFinalVarOrType");
  if (CurrentToken() == Token::kVAR) {
    ConsumeToken();
    return Type::DynamicType();
  }
  bool type_is_optional = false;
  if ((CurrentToken() == Token::kFINAL) || (CurrentToken() == Token::kCONST)) {
    ConsumeToken();
    type_is_optional = true;
  }
  if (CurrentToken() != Token::kIDENT) {
    if (type_is_optional) {
      return Type::DynamicType();
    } else {
      ErrorMsg("type name expected");
    }
  }
  if (type_is_optional) {
    Token::Kind follower = LookaheadToken(1);
    // We have an identifier followed by a 'follower' token.
    // We either parse a type or return now.
    if ((follower != Token::kLT) &&  // Parameterized type.
        (follower != Token::kPERIOD) &&  // Qualified class name of type.
        !Token::IsIdentifier(follower) &&  // Variable name following a type.
        (follower != Token::kTHIS)) {  // Field parameter following a type.
      return Type::DynamicType();
    }
  }
  return ParseType(finalization);
}


// Returns ast nodes of the variable initialization. Variables without an
// explicit initializer are initialized to null. If several variables are
// declared, the individual initializers are collected in a sequence node.
AstNode* Parser::ParseVariableDeclarationList() {
  TRACE_PARSER("ParseVariableDeclarationList");
  SkipMetadata();
  bool is_final = (CurrentToken() == Token::kFINAL);
  bool is_const = (CurrentToken() == Token::kCONST);
  const AbstractType& type = AbstractType::ZoneHandle(ParseConstFinalVarOrType(
      FLAG_enable_type_checks ? ClassFinalizer::kCanonicalize :
                                ClassFinalizer::kIgnore));
  if (!IsIdentifier()) {
    ErrorMsg("identifier expected");
  }

  AstNode* initializers = ParseVariableDeclaration(type, is_final, is_const);
  ASSERT(initializers != NULL);
  while (CurrentToken() == Token::kCOMMA) {
    ConsumeToken();
    if (!IsIdentifier()) {
      ErrorMsg("identifier expected after comma");
    }
    // We have a second initializer. Allocate a sequence node now.
    // The sequence does not own the current scope. Set its own scope to NULL.
    SequenceNode* sequence = NodeAsSequenceNode(initializers->token_pos(),
                                                initializers,
                                                NULL);
    sequence->Add(ParseVariableDeclaration(type, is_final, is_const));
    initializers = sequence;
  }
  return initializers;
}


AstNode* Parser::ParseFunctionStatement(bool is_literal) {
  TRACE_PARSER("ParseFunctionStatement");
  AbstractType& result_type = AbstractType::Handle();
  const String* variable_name = NULL;
  const String* function_name = NULL;

  result_type = Type::DynamicType();

  const intptr_t function_pos = TokenPos();
  if (is_literal) {
    ASSERT(CurrentToken() == Token::kLPAREN);
    function_name = &Symbols::AnonymousClosure();
  } else {
    if (CurrentToken() == Token::kVOID) {
      ConsumeToken();
      result_type = Type::VoidType();
    } else if ((CurrentToken() == Token::kIDENT) &&
               (LookaheadToken(1) != Token::kLPAREN)) {
      result_type = ParseType(ClassFinalizer::kCanonicalize);
    }
    const intptr_t name_pos = TokenPos();
    variable_name = ExpectIdentifier("function name expected");
    function_name = variable_name;
<<<<<<< HEAD

    // Check that the function name has not been referenced
    // before this declaration.
    ASSERT(current_block_ != NULL);
    const intptr_t previous_pos =
        current_block_->scope->PreviousReferencePos(*function_name);
    if (previous_pos >= 0) {
      ASSERT(!script_.IsNull());
      intptr_t line_number;
      script_.GetTokenLocation(previous_pos, &line_number, NULL);
      ErrorMsg(name_pos,
               "identifier '%s' previously used in line %" Pd "",
               function_name->ToCString(),
               line_number);
    }
  }
=======
>>>>>>> 3485989a

    // Check that the function name has not been referenced
    // before this declaration.
    ASSERT(current_block_ != NULL);
    const intptr_t previous_pos =
        current_block_->scope->PreviousReferencePos(*function_name);
    if (previous_pos >= 0) {
      ASSERT(!script_.IsNull());
      intptr_t line_number;
      script_.GetTokenLocation(previous_pos, &line_number, NULL);
      ErrorMsg(name_pos,
               "identifier '%s' previously used in line %" Pd "",
               function_name->ToCString(),
               line_number);
    }
  }
  CheckToken(Token::kLPAREN);

  // Check whether we have parsed this closure function before, in a previous
  // compilation. If so, reuse the function object, else create a new one
  // and register it in the current class.
  // Note that we cannot share the same closure function between the closurized
  // and non-closurized versions of the same parent function.
  Function& function = Function::ZoneHandle();
  bool is_new_closure = false;
  // TODO(hausner): There could be two different closures at the given
  // function_pos, one enclosed in a closurized function and one enclosed in the
  // non-closurized version of this same function.
  function = current_class().LookupClosureFunction(function_pos);
  if (function.IsNull() || (function.token_pos() != function_pos) ||
      (function.parent_function() != innermost_function().raw())) {
    // The function will be registered in the lookup table by the
    // EffectGraphVisitor::VisitClosureNode when the newly allocated closure
    // function has been properly setup.
    is_new_closure = true;
    function = Function::NewClosureFunction(*function_name,
                                            innermost_function(),
                                            function_pos);
    function.set_result_type(result_type);
  }

  // The function type needs to be finalized at compile time, since the closure
  // may be type checked at run time when assigned to a function variable,
  // passed as a function argument, or returned as a function result.

  LocalVariable* function_variable = NULL;
  Type& function_type = Type::ZoneHandle();
  if (variable_name != NULL) {
    // Since the function type depends on the signature of the closure function,
    // it cannot be determined before the formal parameter list of the closure
    // function is parsed. Therefore, we set the function type to a new
    // parameterized type to be patched after the actual type is known.
    // We temporarily use the class of the Function interface.
    const Class& unknown_signature_class = Class::Handle(
        Type::Handle(Type::Function()).type_class());
    function_type = Type::New(
        unknown_signature_class, TypeArguments::Handle(), function_pos);
    function_type.SetIsFinalized();  // No finalization needed.

    // Add the function variable to the scope before parsing the function in
    // order to allow self reference from inside the function.
    function_variable = new LocalVariable(function_pos,
                                          *variable_name,
                                          function_type);
    function_variable->set_is_final();
    ASSERT(current_block_ != NULL);
    ASSERT(current_block_->scope != NULL);
    if (!current_block_->scope->AddVariable(function_variable)) {
      LocalVariable* existing_var =
          current_block_->scope->LookupVariable(function_variable->name(),
                                                true);
      ASSERT(existing_var != NULL);
      if (existing_var->owner() == current_block_->scope) {
        ErrorMsg(function_pos, "identifier '%s' already defined",
                 function_variable->name().ToCString());
      } else {
        ErrorMsg(function_pos,
                 "'%s' from outer scope has already been used, cannot redefine",
                 function_variable->name().ToCString());
      }
    }
  }

  // Parse the local function.
  Array& default_parameter_values = Array::Handle();
  SequenceNode* statements = Parser::ParseFunc(function,
                                               default_parameter_values);

  // Now that the local function has formal parameters, lookup the signature
  // class in the current library (but not in its imports) and only create a new
  // canonical signature class if it does not exist yet.
  const String& signature = String::Handle(function.Signature());
  Class& signature_class = Class::ZoneHandle();
  if (!is_new_closure) {
    signature_class = function.signature_class();
  }
  if (signature_class.IsNull()) {
    signature_class = library_.LookupLocalClass(signature);
  }
  if (signature_class.IsNull()) {
    // If we don't have a signature class yet, this must be a closure we
    // have not parsed before.
    ASSERT(is_new_closure);
    signature_class = Class::NewSignatureClass(signature,
                                               function,
                                               script_,
                                               function.token_pos());
    // Record the function signature class in the current library.
    library_.AddClass(signature_class);
  } else if (is_new_closure) {
    function.set_signature_class(signature_class);
  }
  ASSERT(function.signature_class() == signature_class.raw());

  // Local functions are registered in the enclosing class, but
  // ignored during class finalization. The enclosing class has
  // already been finalized.
  ASSERT(current_class().is_finalized());

  // Make sure that the instantiator is captured.
  if ((signature_class.NumTypeParameters() > 0) &&
      (current_block_->scope->function_level() > 0)) {
    CaptureInstantiator();
  }

  // Since the signature type is cached by the signature class, it may have
  // been finalized already.
  Type& signature_type = Type::Handle(signature_class.SignatureType());
  AbstractTypeArguments& signature_type_arguments =
      AbstractTypeArguments::Handle(signature_type.arguments());

  if (!signature_type.IsFinalized()) {
    signature_type ^= ClassFinalizer::FinalizeType(
        signature_class, signature_type, ClassFinalizer::kCanonicalize);

    // The call to ClassFinalizer::FinalizeType may have
    // extended the vector of type arguments.
    signature_type_arguments = signature_type.arguments();
    ASSERT(signature_type_arguments.IsNull() ||
           (signature_type_arguments.Length() ==
            signature_class.NumTypeArguments()));

    // The signature_class should not have changed.
    ASSERT(signature_type.type_class() == signature_class.raw());
  }

  // A signature type itself cannot be malformed or malbounded, only its
  // signature function's result type or parameter types may be.
  ASSERT(!signature_type.IsMalformed());
  ASSERT(!signature_type.IsMalbounded());

  if (variable_name != NULL) {
    // Patch the function type of the variable now that the signature is known.
    function_type.set_type_class(signature_class);
    function_type.set_arguments(signature_type_arguments);

    // The function type was initially marked as instantiated, but it may
    // actually be uninstantiated.
    function_type.ResetIsFinalized();

    // The function variable type should have been patched above.
    ASSERT((function_variable == NULL) ||
           (function_variable->type().raw() == function_type.raw()));
  }

  // The code generator does not compile the closure function when visiting
  // a ClosureNode. The generated code allocates a new Closure object containing
  // the current context. The type of the Closure object refers to the closure
  // function, which will be compiled on first invocation of the closure object.
  // Therefore, we ignore the parsed default_parameter_values and the
  // node_sequence representing the body of the closure function, which will be
  // parsed again when compiled later.
  // The only purpose of parsing the function now (besides reporting obvious
  // errors) is to mark referenced variables of the enclosing scopes as
  // captured. The captured variables will be recorded along with their
  // allocation information in a Scope object stored in the function object.
  // This Scope object is then provided to the compiler when compiling the local
  // function. It would be too early to record the captured variables here,
  // since further closure functions may capture more variables.
  // This Scope object is constructed after all variables have been allocated.
  // The local scope of the parsed function can be pruned, since contained
  // variables are not relevant for the compilation of the enclosing function.
  // This pruning is done by omitting to hook the local scope in its parent
  // scope in the constructor of LocalScope.
  AstNode* closure =
      new ClosureNode(function_pos, function, NULL, statements->scope());

  if (function_variable == NULL) {
    ASSERT(is_literal);
    return closure;
  } else {
    AstNode* initialization =
        new StoreLocalNode(function_pos, function_variable, closure);
    return initialization;
  }
}


// Returns true if the current and next tokens can be parsed as type
// parameters. Current token position is not saved and restored.
bool Parser::TryParseTypeParameters() {
  if (CurrentToken() == Token::kLT) {
    // We are possibly looking at type parameters. Find closing ">".
    int nesting_level = 0;
    do {
      if (CurrentToken() == Token::kLT) {
        nesting_level++;
      } else if (CurrentToken() == Token::kGT) {
        nesting_level--;
      } else if (CurrentToken() == Token::kSHR) {
        nesting_level -= 2;
      } else if (CurrentToken() == Token::kIDENT) {
        // Check to see if it is a qualified identifier.
        if (LookaheadToken(1) == Token::kPERIOD) {
          // Consume the identifier, the period will be consumed below.
          ConsumeToken();
        }
      } else if (CurrentToken() != Token::kCOMMA &&
                 CurrentToken() != Token::kEXTENDS) {
        // We are looking at something other than type parameters.
        return false;
      }
      ConsumeToken();
    } while (nesting_level > 0);
    if (nesting_level < 0) {
      return false;
    }
  }
  return true;
}


bool Parser::IsSimpleLiteral(const AbstractType& type, Instance* value) {
  // Assigning null never causes a type error.
  if (CurrentToken() == Token::kNULL) {
    *value = Instance::null();
    return true;
  }
  // If the type of the const field is guaranteed to be instantiated once
  // resolved at class finalization time, and if the type of the literal is one
  // of int, double, String, or bool, then preset the field with the value and
  // perform the type check (in checked mode only) at finalization time.
  if (type.IsTypeParameter() ||
      (type.arguments() != AbstractTypeArguments::null())) {
    // Type parameters are always resolved eagerly by the parser and never
    // resolved later by the class finalizer. Therefore, we know here that if
    // 'type' is not a type parameter (an unresolved type will not get resolved
    // to a type parameter later) and if 'type' has no type arguments, then it
    // will be instantiated at class finalization time. Otherwise, we return
    // false, since the type test would not be possible at finalization time for
    // an uninstantiated type.
    return false;
  }
  if (CurrentToken() == Token::kINTEGER) {
    *value = CurrentIntegerLiteral();
    return true;
  } else if (CurrentToken() == Token::kDOUBLE) {
    *value = CurrentDoubleLiteral();
    return true;
  } else if (CurrentToken() == Token::kSTRING) {
    *value = CurrentLiteral()->raw();
    return true;
  } else if (CurrentToken() == Token::kTRUE) {
    *value = Bool::True().raw();
    return true;
  } else if (CurrentToken() == Token::kFALSE) {
    *value = Bool::False().raw();
    return true;
  }
  return false;
}


// Returns true if the current token is kIDENT or a pseudo-keyword.
bool Parser::IsIdentifier() {
  return Token::IsIdentifier(CurrentToken());
}


// Returns true if the next tokens can be parsed as a type with optional
// type parameters. Current token position is not restored.
bool Parser::TryParseOptionalType() {
  if (CurrentToken() == Token::kIDENT) {
    QualIdent type_name;
    ParseQualIdent(&type_name);
    if ((CurrentToken() == Token::kLT) && !TryParseTypeParameters()) {
      return false;
    }
  }
  return true;
}


// Returns true if the next tokens can be parsed as a type with optional
// type parameters, or keyword "void".
// Current token position is not restored.
bool Parser::TryParseReturnType() {
  if (CurrentToken() == Token::kVOID) {
    ConsumeToken();
    return true;
  } else if (CurrentToken() == Token::kIDENT) {
    return TryParseOptionalType();
  }
  return false;
}


// Look ahead to detect whether the next tokens should be parsed as
// a variable declaration. Ignores optional metadata.
// Returns true if we detect the token pattern:
//     'var'
//   | 'final'
//   | const [type] ident (';' | '=' | ',')
//   | type ident (';' | '=' | ',')
// Token position remains unchanged.
bool Parser::IsVariableDeclaration() {
  if ((CurrentToken() == Token::kVAR) ||
      (CurrentToken() == Token::kFINAL)) {
    return true;
  }
  // Skip optional metadata.
  if (CurrentToken() == Token::kAT) {
    const intptr_t saved_pos = TokenPos();
    SkipMetadata();
    const bool is_var_decl = IsVariableDeclaration();
    SetPosition(saved_pos);
    return is_var_decl;
  }
  if ((CurrentToken() != Token::kIDENT) && (CurrentToken() != Token::kCONST)) {
    // Not a legal type identifier or const keyword or metadata.
    return false;
  }
  const intptr_t saved_pos = TokenPos();
  bool is_var_decl = false;
  bool have_type = false;
  if (CurrentToken() == Token::kCONST) {
    ConsumeToken();
    have_type = true;  // Type is dynamic.
  }
  if (IsIdentifier()) {  // Type or variable name.
    Token::Kind follower = LookaheadToken(1);
    if ((follower == Token::kLT) ||  // Parameterized type.
        (follower == Token::kPERIOD) ||  // Qualified class name of type.
        Token::IsIdentifier(follower)) {  // Variable name following a type.
      // We see the beginning of something that could be a type.
      const intptr_t type_pos = TokenPos();
      if (TryParseOptionalType()) {
        have_type = true;
      } else {
        SetPosition(type_pos);
      }
    }
    if (have_type && IsIdentifier()) {
      ConsumeToken();
      if ((CurrentToken() == Token::kSEMICOLON) ||
          (CurrentToken() == Token::kCOMMA) ||
          (CurrentToken() == Token::kASSIGN)) {
        is_var_decl = true;
      }
    }
  }
  SetPosition(saved_pos);
  return is_var_decl;
}


// Look ahead to detect whether the next tokens should be parsed as
// a function declaration. Token position remains unchanged.
bool Parser::IsFunctionDeclaration() {
  const intptr_t saved_pos = TokenPos();
  bool is_external = false;
  if (is_top_level_) {
    if (is_patch_source() &&
        (CurrentToken() == Token::kIDENT) &&
        CurrentLiteral()->Equals("patch") &&
        (LookaheadToken(1) != Token::kLPAREN)) {
      // Skip over 'patch' for top-level function declarations in patch sources.
      ConsumeToken();
    } else if (CurrentToken() == Token::kEXTERNAL) {
      // Skip over 'external' for top-level function declarations.
      is_external = true;
      ConsumeToken();
    }
  }
  if (IsIdentifier() && (LookaheadToken(1) == Token::kLPAREN)) {
    // Possibly a function without explicit return type.
    ConsumeToken();  // Consume function identifier.
  } else if (TryParseReturnType()) {
    if (!IsIdentifier()) {
      SetPosition(saved_pos);
      return false;
    }
    ConsumeToken();  // Consume function identifier.
  } else {
    SetPosition(saved_pos);
    return false;
  }
  // Check parameter list and the following token.
  if (CurrentToken() == Token::kLPAREN) {
    SkipToMatchingParenthesis();
    if ((CurrentToken() == Token::kLBRACE) ||
        (CurrentToken() == Token::kARROW) ||
        (is_top_level_ && IsLiteral("native")) ||
        is_external) {
      SetPosition(saved_pos);
      return true;
    }
  }
  SetPosition(saved_pos);
  return false;
}


bool Parser::IsTopLevelAccessor() {
  const intptr_t saved_pos = TokenPos();
  if (is_patch_source() &&
      (CurrentToken() == Token::kIDENT) &&
      (CurrentLiteral()->Equals("patch"))) {
    ConsumeToken();
  } else if (CurrentToken() == Token::kEXTERNAL) {
    ConsumeToken();
  }
  if ((CurrentToken() == Token::kGET) || (CurrentToken() == Token::kSET)) {
    SetPosition(saved_pos);
    return true;
  }
  if (TryParseReturnType()) {
    if ((CurrentToken() == Token::kGET) || (CurrentToken() == Token::kSET)) {
      if (Token::IsIdentifier(LookaheadToken(1))) {  // Accessor name.
        SetPosition(saved_pos);
        return true;
      }
    }
  }
  SetPosition(saved_pos);
  return false;
}


bool Parser::IsFunctionLiteral() {
  if (CurrentToken() != Token::kLPAREN || !allow_function_literals_) {
    return false;
  }
  const intptr_t saved_pos = TokenPos();
  bool is_function_literal = false;
  SkipToMatchingParenthesis();
  if ((CurrentToken() == Token::kLBRACE) ||
      (CurrentToken() == Token::kARROW)) {
    is_function_literal = true;
  }
  SetPosition(saved_pos);
  return is_function_literal;
}


// Current token position is the token after the opening ( of the for
// statement. Returns true if we recognize a for ( .. in expr)
// statement.
bool Parser::IsForInStatement() {
  const intptr_t saved_pos = TokenPos();
  bool result = false;
  // Allow const modifier as well when recognizing a for-in statement
  // pattern. We will get an error later if the loop variable is
  // declared with const.
  if (CurrentToken() == Token::kVAR ||
      CurrentToken() == Token::kFINAL ||
      CurrentToken() == Token::kCONST) {
    ConsumeToken();
  }
  if (IsIdentifier()) {
    if (LookaheadToken(1) == Token::kIN) {
      result = true;
    } else if (TryParseOptionalType()) {
      if (IsIdentifier()) {
        ConsumeToken();
      }
      result = (CurrentToken() == Token::kIN);
    }
  }
  SetPosition(saved_pos);
  return result;
}


static bool ContainsAbruptCompletingStatement(SequenceNode* seq);

static bool IsAbruptCompleting(AstNode* statement) {
  return statement->IsReturnNode() ||
         statement->IsJumpNode()   ||
         statement->IsThrowNode()  ||
         (statement->IsSequenceNode() &&
             ContainsAbruptCompletingStatement(statement->AsSequenceNode()));
}


static bool ContainsAbruptCompletingStatement(SequenceNode* seq) {
  for (int i = 0; i < seq->length(); i++) {
    if (IsAbruptCompleting(seq->NodeAt(i))) {
      return true;
    }
  }
  return false;
}


void Parser::ParseStatementSequence() {
  TRACE_PARSER("ParseStatementSequence");
  const bool dead_code_allowed = true;
  bool abrupt_completing_seen = false;
  while (CurrentToken() != Token::kRBRACE) {
    const intptr_t statement_pos = TokenPos();
    AstNode* statement = ParseStatement();
    // Do not add statements with no effect (e.g., LoadLocalNode).
    if ((statement != NULL) && statement->IsLoadLocalNode()) {
      // Skip load local.
      continue;
    }
    if (statement != NULL) {
      if (!dead_code_allowed && abrupt_completing_seen) {
        ErrorMsg(statement_pos, "dead code after abrupt completing statement");
      }
      current_block_->statements->Add(statement);
      abrupt_completing_seen |= IsAbruptCompleting(statement);
    }
  }
}


// Parse nested statement of if, while, for, etc. We automatically generate
// a sequence of one statement if there are no curly braces.
// The argument 'parsing_loop_body' indicates the parsing of a loop statement.
SequenceNode* Parser::ParseNestedStatement(bool parsing_loop_body,
                                           SourceLabel* label) {
  TRACE_PARSER("ParseNestedStatement");
  if (parsing_loop_body) {
    OpenLoopBlock();
  } else {
    OpenBlock();
  }
  if (label != NULL) {
    current_block_->scope->AddLabel(label);
  }
  if (CurrentToken() == Token::kLBRACE) {
    ConsumeToken();
    ParseStatementSequence();
    ExpectToken(Token::kRBRACE);
  } else {
    AstNode* statement = ParseStatement();
    if (statement != NULL) {
      current_block_->statements->Add(statement);
    }
  }
  SequenceNode* sequence = CloseBlock();
  return sequence;
}


AstNode* Parser::ParseIfStatement(String* label_name) {
  TRACE_PARSER("ParseIfStatement");
  ASSERT(CurrentToken() == Token::kIF);
  const intptr_t if_pos = TokenPos();
  SourceLabel* label = NULL;
  if (label_name != NULL) {
    label = SourceLabel::New(if_pos, label_name, SourceLabel::kStatement);
    OpenBlock();
    current_block_->scope->AddLabel(label);
  }
  ConsumeToken();
  ExpectToken(Token::kLPAREN);
  AstNode* cond_expr = ParseExpr(kAllowConst, kConsumeCascades);
  ExpectToken(Token::kRPAREN);
  const bool parsing_loop_body = false;
  SequenceNode* true_branch = ParseNestedStatement(parsing_loop_body, NULL);
  SequenceNode* false_branch = NULL;
  if (CurrentToken() == Token::kELSE) {
    ConsumeToken();
    false_branch = ParseNestedStatement(parsing_loop_body, NULL);
  }
  AstNode* if_node = new IfNode(if_pos, cond_expr, true_branch, false_branch);
  if (label != NULL) {
    current_block_->statements->Add(if_node);
    SequenceNode* sequence = CloseBlock();
    sequence->set_label(label);
    if_node = sequence;
  }
  return if_node;
}


// Return true if the type class of the given value implements the
// == operator.
static bool ImplementsEqualOperator(const Instance& value) {
  Class& cls = Class::Handle(value.clazz());
  const Function& equal_op = Function::Handle(
      Resolver::ResolveDynamicAnyArgs(cls, Symbols::EqualOperator()));
  ASSERT(!equal_op.IsNull());
  cls = equal_op.Owner();
  return !cls.IsObjectClass();
}


// Check that all case expressions are of the same type, either int, String,
// or any other class that does not override the == operator.
// The expressions are compile-time constants and are thus in the form
// of a LiteralNode.
RawClass* Parser::CheckCaseExpressions(
    const GrowableArray<LiteralNode*>& values) {
  const intptr_t num_expressions = values.length();
  if (num_expressions == 0) {
    return Object::dynamic_class();
  }
  const Instance& first_value = values[0]->literal();
  for (intptr_t i = 0; i < num_expressions; i++) {
    const Instance& val = values[i]->literal();
    const intptr_t val_pos = values[i]->token_pos();
    if (first_value.IsInteger()) {
      if (!val.IsInteger()) {
        ErrorMsg(val_pos, "expected case expression of type int");
      }
      continue;
    }
    if (first_value.IsString()) {
      if (!val.IsString()) {
        ErrorMsg(val_pos, "expected case expression of type String");
      }
      continue;
    }
    if (val.IsDouble()) {
      ErrorMsg(val_pos, "case expression may not be of type double");
    }
    if (val.clazz() != first_value.clazz()) {
      ErrorMsg(val_pos, "all case expressions must be of same type");
    }
    if (i == 0) {
      // The value is of some type other than int, String or double.
      // Check that the type class does not override the == operator.
      // Check this only in the first loop iteration since all values
      // are of the same type, which we check above.
      if (ImplementsEqualOperator(val)) {
        ErrorMsg(val_pos,
            "type class of case expression must not implement operator ==");
      }
    }
  }
  if (first_value.IsInteger()) {
    return Type::Handle(Type::IntType()).type_class();
  } else if (first_value.IsString()) {
    return Type::Handle(Type::StringType()).type_class();
  }
  return first_value.clazz();
}


CaseNode* Parser::ParseCaseClause(LocalVariable* switch_expr_value,
                                  GrowableArray<LiteralNode*>* case_expr_values,
                                  SourceLabel* case_label) {
  TRACE_PARSER("ParseCaseClause");
  bool default_seen = false;
  const intptr_t case_pos = TokenPos();
  // The case expressions node sequence does not own the enclosing scope.
  SequenceNode* case_expressions = new SequenceNode(case_pos, NULL);
  while (CurrentToken() == Token::kCASE || CurrentToken() == Token::kDEFAULT) {
    if (CurrentToken() == Token::kCASE) {
      if (default_seen) {
        ErrorMsg("default clause must be last case");
      }
      ConsumeToken();  // Keyword case.
      const intptr_t expr_pos = TokenPos();
      AstNode* expr = ParseExpr(kRequireConst, kConsumeCascades);
      ASSERT(expr->IsLiteralNode());
      case_expr_values->Add(expr->AsLiteralNode());

      AstNode* switch_expr_load = new LoadLocalNode(case_pos,
                                                    switch_expr_value);
      AstNode* case_comparison = new ComparisonNode(expr_pos,
                                                    Token::kEQ,
                                                    expr,
                                                    switch_expr_load);
      case_expressions->Add(case_comparison);
    } else {
      if (default_seen) {
        ErrorMsg("only one default clause is allowed");
      }
      ConsumeToken();  // Keyword default.
      default_seen = true;
      // The default case always succeeds.
    }
    ExpectToken(Token::kCOLON);
  }

  OpenBlock();
  bool abrupt_completing_seen = false;
  while (true) {
    // Check whether the next statement still belongs to the current case
    // clause. If we see 'case' or 'default', optionally preceeded by
    // a label, or closing brace, we stop parsing statements.
    Token::Kind next_token;
    if (IsIdentifier() && LookaheadToken(1) == Token::kCOLON) {
      next_token = LookaheadToken(2);
    } else {
      next_token = CurrentToken();
    }
    if (next_token == Token::kRBRACE) {
      // End of switch statement.
      break;
    }
    if ((next_token == Token::kCASE) || (next_token == Token::kDEFAULT)) {
      // End of this case clause. If there is a possible fall-through to
      // the next case clause, throw an implicit FallThroughError.
      if (!abrupt_completing_seen) {
        ArgumentListNode* arguments = new ArgumentListNode(TokenPos());
        arguments->Add(new LiteralNode(
            TokenPos(), Integer::ZoneHandle(Integer::New(TokenPos()))));
        current_block_->statements->Add(
            MakeStaticCall(Symbols::FallThroughError(),
                           Library::PrivateCoreLibName(Symbols::ThrowNew()),
                           arguments));
      }
      break;
    }
    // The next statement still belongs to this case.
    AstNode* statement = ParseStatement();
    if (statement != NULL) {
      current_block_->statements->Add(statement);
      abrupt_completing_seen |= IsAbruptCompleting(statement);
    }
  }
  SequenceNode* statements = CloseBlock();
  return new CaseNode(case_pos, case_label,
      case_expressions, default_seen, switch_expr_value, statements);
}


AstNode* Parser::ParseSwitchStatement(String* label_name) {
  TRACE_PARSER("ParseSwitchStatement");
  ASSERT(CurrentToken() == Token::kSWITCH);
  const intptr_t switch_pos = TokenPos();
  SourceLabel* label =
      SourceLabel::New(switch_pos, label_name, SourceLabel::kSwitch);
  ConsumeToken();
  ExpectToken(Token::kLPAREN);
  const intptr_t expr_pos = TokenPos();
  AstNode* switch_expr = ParseExpr(kAllowConst, kConsumeCascades);
  ExpectToken(Token::kRPAREN);
  ExpectToken(Token::kLBRACE);
  OpenBlock();
  current_block_->scope->AddLabel(label);

  // Store switch expression in temporary local variable. The type of the
  // variable is set to dynamic. It will later be patched to match the
  // type of the case clause expressions. Therefore, we have to allocate
  // a new type representing dynamic and can't reuse the canonical
  // type object for dynamic.
  const Type& temp_var_type =
      Type::ZoneHandle(Type::New(Class::Handle(Object::dynamic_class()),
                                 TypeArguments::Handle(),
                                 expr_pos));
  temp_var_type.SetIsFinalized();
  LocalVariable* temp_variable =
      new LocalVariable(expr_pos,  Symbols::SwitchExpr(), temp_var_type);
  current_block_->scope->AddVariable(temp_variable);
  AstNode* save_switch_expr =
      new StoreLocalNode(expr_pos, temp_variable, switch_expr);
  current_block_->statements->Add(save_switch_expr);

  // Parse case clauses
  bool default_seen = false;
  GrowableArray<LiteralNode*> case_expr_values;
  while (true) {
    // Check for statement label
    SourceLabel* case_label = NULL;
    if (IsIdentifier() && LookaheadToken(1) == Token::kCOLON) {
      // Case statements start with a label.
      String* label_name = CurrentLiteral();
      const intptr_t label_pos = TokenPos();
      ConsumeToken();  // Consume label identifier.
      ConsumeToken();  // Consume colon.
      case_label = current_block_->scope->LocalLookupLabel(*label_name);
      if (case_label == NULL) {
        // Label does not exist yet. Add it to scope of switch statement.
        case_label =
            new SourceLabel(label_pos, *label_name, SourceLabel::kCase);
        current_block_->scope->AddLabel(case_label);
      } else if (case_label->kind() == SourceLabel::kForward) {
        // We have seen a 'continue' with this label name. Resolve
        // the forward reference.
        case_label->ResolveForwardReference();
      } else {
        ErrorMsg(label_pos, "label '%s' already exists in scope",
                 label_name->ToCString());
      }
      ASSERT(case_label->kind() == SourceLabel::kCase);
    }
    if (CurrentToken() == Token::kCASE ||
        CurrentToken() == Token::kDEFAULT) {
      if (default_seen) {
        ErrorMsg("no case clauses allowed after default clause");
      }
      CaseNode* case_clause =
          ParseCaseClause(temp_variable, &case_expr_values, case_label);
      default_seen = case_clause->contains_default();
      current_block_->statements->Add(case_clause);
    } else if (CurrentToken() != Token::kRBRACE) {
      ErrorMsg("'case' or '}' expected");
    } else if (case_label != NULL) {
      ErrorMsg("expecting at least one case clause after label");
    } else {
      break;
    }
  }

  // Check that all expressions in case clauses are of the same class,
  // or implement int, double or String. Patch the type of the temporary
  // variable holding the switch expression to match the type of the
  // case clause constants.
  temp_var_type.set_type_class(
      Class::Handle(CheckCaseExpressions(case_expr_values)));

  // Check for unresolved label references.
  SourceLabel* unresolved_label =
      current_block_->scope->CheckUnresolvedLabels();
  if (unresolved_label != NULL) {
    ErrorMsg("unresolved reference to label '%s'",
             unresolved_label->name().ToCString());
  }

  SequenceNode* switch_body = CloseBlock();
  ExpectToken(Token::kRBRACE);
  return new SwitchNode(switch_pos, label, switch_body);
}


AstNode* Parser::ParseWhileStatement(String* label_name) {
  TRACE_PARSER("ParseWhileStatement");
  const intptr_t while_pos = TokenPos();
  SourceLabel* label =
      SourceLabel::New(while_pos, label_name, SourceLabel::kWhile);
  ConsumeToken();
  ExpectToken(Token::kLPAREN);
  AstNode* cond_expr = ParseExpr(kAllowConst, kConsumeCascades);
  ExpectToken(Token::kRPAREN);
  const bool parsing_loop_body =  true;
  SequenceNode* while_body = ParseNestedStatement(parsing_loop_body, label);
  return new WhileNode(while_pos, label, cond_expr, while_body);
}


AstNode* Parser::ParseDoWhileStatement(String* label_name) {
  TRACE_PARSER("ParseDoWhileStatement");
  const intptr_t do_pos = TokenPos();
  SourceLabel* label =
      SourceLabel::New(do_pos, label_name, SourceLabel::kDoWhile);
  ConsumeToken();
  const bool parsing_loop_body =  true;
  SequenceNode* dowhile_body = ParseNestedStatement(parsing_loop_body, label);
  ExpectToken(Token::kWHILE);
  ExpectToken(Token::kLPAREN);
  AstNode* cond_expr = ParseExpr(kAllowConst, kConsumeCascades);
  ExpectToken(Token::kRPAREN);
  ExpectSemicolon();
  return new DoWhileNode(do_pos, label, cond_expr, dowhile_body);
}


AstNode* Parser::ParseForInStatement(intptr_t forin_pos,
                                     SourceLabel* label) {
  TRACE_PARSER("ParseForInStatement");
  bool is_final = (CurrentToken() == Token::kFINAL);
  if (CurrentToken() == Token::kCONST) {
    ErrorMsg("Loop variable cannot be 'const'");
  }
  const String* loop_var_name = NULL;
  LocalVariable* loop_var = NULL;
  intptr_t loop_var_pos = 0;
  if (LookaheadToken(1) == Token::kIN) {
    loop_var_pos = TokenPos();
    loop_var_name = ExpectIdentifier("variable name expected");
  } else {
    // The case without a type is handled above, so require a type here.
    const AbstractType& type =
        AbstractType::ZoneHandle(ParseConstFinalVarOrType(
            FLAG_enable_type_checks ? ClassFinalizer::kCanonicalize :
                                      ClassFinalizer::kIgnore));
    loop_var_pos = TokenPos();
    loop_var_name = ExpectIdentifier("variable name expected");
    loop_var = new LocalVariable(loop_var_pos, *loop_var_name, type);
    if (is_final) {
      loop_var->set_is_final();
    }
  }
  ExpectToken(Token::kIN);
  const intptr_t collection_pos = TokenPos();
  AstNode* collection_expr = ParseExpr(kAllowConst, kConsumeCascades);
  ExpectToken(Token::kRPAREN);

  OpenBlock();  // Implicit block around while loop.

  // Generate implicit iterator variable and add to scope.
  // We could set the type of the implicit iterator variable to Iterator<T>
  // where T is the type of the for loop variable. However, the type error
  // would refer to the compiler generated iterator and could confuse the user.
  // It is better to leave the iterator untyped and postpone the type error
  // until the loop variable is assigned to.
  const AbstractType& iterator_type = Type::ZoneHandle(Type::DynamicType());
  LocalVariable* iterator_var =
      new LocalVariable(collection_pos, Symbols::ForInIter(), iterator_type);
  current_block_->scope->AddVariable(iterator_var);

  // Generate initialization of iterator variable.
  ArgumentListNode* no_args = new ArgumentListNode(collection_pos);
  AstNode* get_iterator = new InstanceGetterNode(
      collection_pos, collection_expr, Symbols::GetIterator());
  AstNode* iterator_init =
      new StoreLocalNode(collection_pos, iterator_var, get_iterator);
  current_block_->statements->Add(iterator_init);

  // Generate while loop condition.
  AstNode* iterator_moveNext = new InstanceCallNode(
      collection_pos,
      new LoadLocalNode(collection_pos, iterator_var),
      Symbols::MoveNext(),
      no_args);

  // Parse the for loop body. Ideally, we would use ParseNestedStatement()
  // here, but that does not work well because we have to insert an implicit
  // variable assignment and potentially a variable declaration in the
  // loop body.
  OpenLoopBlock();
  current_block_->scope->AddLabel(label);

  AstNode* iterator_current = new InstanceGetterNode(
      collection_pos,
      new LoadLocalNode(collection_pos, iterator_var),
      Symbols::Current());

  // Generate assignment of next iterator value to loop variable.
  AstNode* loop_var_assignment = NULL;
  if (loop_var != NULL) {
    // The for loop declares a new variable. Add it to the loop body scope.
    current_block_->scope->AddVariable(loop_var);
    loop_var_assignment =
        new StoreLocalNode(loop_var_pos, loop_var, iterator_current);
  } else {
    AstNode* loop_var_primary =
        ResolveIdent(loop_var_pos, *loop_var_name, false);
    ASSERT(!loop_var_primary->IsPrimaryNode());
    loop_var_assignment = CreateAssignmentNode(
        loop_var_primary, iterator_current, loop_var_name, loop_var_pos);
    ASSERT(loop_var_assignment != NULL);
  }
  current_block_->statements->Add(loop_var_assignment);

  // Now parse the for-in loop statement or block.
  if (CurrentToken() == Token::kLBRACE) {
    ConsumeToken();
    ParseStatementSequence();
    ExpectToken(Token::kRBRACE);
  } else {
    AstNode* statement = ParseStatement();
    if (statement != NULL) {
      current_block_->statements->Add(statement);
    }
  }

  SequenceNode* for_loop_statement = CloseBlock();

  AstNode* while_statement =
      new WhileNode(forin_pos, label, iterator_moveNext, for_loop_statement);
  current_block_->statements->Add(while_statement);

  return CloseBlock();  // Implicit block around while loop.
}


AstNode* Parser::ParseForStatement(String* label_name) {
  TRACE_PARSER("ParseForStatement");
  const intptr_t for_pos = TokenPos();
  ConsumeToken();
  ExpectToken(Token::kLPAREN);
  SourceLabel* label = SourceLabel::New(for_pos, label_name, SourceLabel::kFor);
  if (IsForInStatement()) {
    return ParseForInStatement(for_pos, label);
  }
  // Open a block that contains the loop variable. Make it a loop block so
  // that we allocate a new context if the loop variable is captured.
  OpenLoopBlock();
  AstNode* initializer = NULL;
  const intptr_t init_pos = TokenPos();
  LocalScope* init_scope = current_block_->scope;
  if (CurrentToken() != Token::kSEMICOLON) {
    if (IsVariableDeclaration()) {
      initializer = ParseVariableDeclarationList();
    } else {
      initializer = ParseExpr(kAllowConst, kConsumeCascades);
    }
  }
  ExpectSemicolon();
  AstNode* condition = NULL;
  if (CurrentToken() != Token::kSEMICOLON) {
    condition = ParseExpr(kAllowConst, kConsumeCascades);
  }
  ExpectSemicolon();
  AstNode* increment = NULL;
  const intptr_t incr_pos = TokenPos();
  if (CurrentToken() != Token::kRPAREN) {
    increment = ParseExprList();
  }
  ExpectToken(Token::kRPAREN);
  const bool parsing_loop_body =  true;
  SequenceNode* body = ParseNestedStatement(parsing_loop_body, label);

  // Check whether any of the variables in the initializer part of
  // the for statement are captured by a closure. If so, we insert a
  // node that creates a new Context for the loop variable before
  // the increment expression is evaluated.
  for (int i = 0; i < init_scope->num_variables(); i++) {
    if (init_scope->VariableAt(i)->is_captured() &&
        (init_scope->VariableAt(i)->owner() == init_scope)) {
      SequenceNode* incr_sequence = new SequenceNode(incr_pos, NULL);
      incr_sequence->Add(new CloneContextNode(for_pos));
      if (increment != NULL) {
        incr_sequence->Add(increment);
      }
      increment = incr_sequence;
      break;
    }
  }
  AstNode* for_node =
      new ForNode(for_pos,
                  label,
                  NodeAsSequenceNode(init_pos, initializer, NULL),
                  condition,
                  NodeAsSequenceNode(incr_pos, increment, NULL),
                  body);
  current_block_->statements->Add(for_node);
  return CloseBlock();
}


// Calling VM-internal helpers, uses implementation core library.
AstNode* Parser::MakeStaticCall(const String& cls_name,
                                const String& func_name,
                                ArgumentListNode* arguments) {
  const Class& cls = Class::Handle(Library::LookupCoreClass(cls_name));
  ASSERT(!cls.IsNull());
  const Function& func = Function::ZoneHandle(
      Resolver::ResolveStatic(cls,
                              func_name,
                              arguments->length(),
                              arguments->names()));
  ASSERT(!func.IsNull());
  return new StaticCallNode(arguments->token_pos(), func, arguments);
}


AstNode* Parser::MakeAssertCall(intptr_t begin, intptr_t end) {
  ArgumentListNode* arguments = new ArgumentListNode(begin);
  arguments->Add(new LiteralNode(begin,
      Integer::ZoneHandle(Integer::New(begin))));
  arguments->Add(new LiteralNode(end,
      Integer::ZoneHandle(Integer::New(end))));
  return MakeStaticCall(Symbols::AssertionError(),
                        Library::PrivateCoreLibName(Symbols::ThrowNew()),
                        arguments);
}


AstNode* Parser::InsertClosureCallNodes(AstNode* condition) {
  if (condition->IsClosureNode() ||
      (condition->IsStoreLocalNode() &&
       condition->AsStoreLocalNode()->value()->IsClosureNode())) {
    EnsureSavedCurrentContext();
    // Function literal in assert implies a call.
    const intptr_t pos = condition->token_pos();
    condition = new ClosureCallNode(pos, condition, new ArgumentListNode(pos));
  } else if (condition->IsConditionalExprNode()) {
    ConditionalExprNode* cond_expr = condition->AsConditionalExprNode();
    cond_expr->set_true_expr(InsertClosureCallNodes(cond_expr->true_expr()));
    cond_expr->set_false_expr(InsertClosureCallNodes(cond_expr->false_expr()));
  }
  return condition;
}


AstNode* Parser::ParseAssertStatement() {
  TRACE_PARSER("ParseAssertStatement");
  ConsumeToken();  // Consume assert keyword.
  ExpectToken(Token::kLPAREN);
  const intptr_t condition_pos = TokenPos();
  if (!FLAG_enable_asserts && !FLAG_enable_type_checks) {
    SkipExpr();
    ExpectToken(Token::kRPAREN);
    return NULL;
  }
  AstNode* condition = ParseExpr(kAllowConst, kConsumeCascades);
  const intptr_t condition_end = TokenPos();
  ExpectToken(Token::kRPAREN);
  condition = InsertClosureCallNodes(condition);
  condition = new UnaryOpNode(condition_pos, Token::kNOT, condition);
  AstNode* assert_throw = MakeAssertCall(condition_pos, condition_end);
  return new IfNode(condition_pos,
                    condition,
                    NodeAsSequenceNode(condition_pos, assert_throw, NULL),
                    NULL);
}


struct CatchParamDesc {
  CatchParamDesc()
      : token_pos(0), type(NULL), name(NULL), var(NULL) { }
  intptr_t token_pos;
  const AbstractType* type;
  const String* name;
  LocalVariable* var;
};


// Populate local scope of the catch block with the catch parameters.
void Parser::AddCatchParamsToScope(CatchParamDesc* exception_param,
                                   CatchParamDesc* stack_trace_param,
                                   LocalScope* scope) {
  if (exception_param->name != NULL) {
    LocalVariable* var = new LocalVariable(exception_param->token_pos,
                                           *exception_param->name,
                                           *exception_param->type);
    var->set_is_final();
    bool added_to_scope = scope->AddVariable(var);
    ASSERT(added_to_scope);
    exception_param->var = var;
  }
  if (stack_trace_param->name != NULL) {
    LocalVariable* var = new LocalVariable(stack_trace_param->token_pos,
                                           *stack_trace_param->name,
                                           *stack_trace_param->type);
    var->set_is_final();
    bool added_to_scope = scope->AddVariable(var);
    if (!added_to_scope) {
      ErrorMsg(stack_trace_param->token_pos,
               "name '%s' already exists in scope",
               stack_trace_param->name->ToCString());
    }
    stack_trace_param->var = var;
  }
}


SequenceNode* Parser::ParseFinallyBlock() {
  TRACE_PARSER("ParseFinallyBlock");
  OpenBlock();
  ExpectToken(Token::kLBRACE);
  ParseStatementSequence();
  ExpectToken(Token::kRBRACE);
  SequenceNode* finally_block = CloseBlock();
  return finally_block;
}


void Parser::PushTryBlock(Block* try_block) {
  intptr_t try_index = AllocateTryIndex();
  TryBlocks* block = new TryBlocks(try_block, try_blocks_list_, try_index);
  try_blocks_list_ = block;
}


Parser::TryBlocks* Parser::PopTryBlock() {
  TryBlocks* innermost_try_block = try_blocks_list_;
  try_blocks_list_ = try_blocks_list_->outer_try_block();
  return innermost_try_block;
}


void Parser::AddNodeForFinallyInlining(AstNode* node) {
  if (node == NULL) {
    return;
  }
  ASSERT(node->IsReturnNode() || node->IsJumpNode());
  TryBlocks* iterator = try_blocks_list_;
  while (iterator != NULL) {
    // For continue and break node check if the target label is in scope.
    if (node->IsJumpNode()) {
      SourceLabel* label = node->AsJumpNode()->label();
      ASSERT(label != NULL);
      LocalScope* try_scope = iterator->try_block()->scope;
      // If the label is defined in a scope which is a child (nested scope)
      // of the try scope then we are not breaking out of this try block
      // so we do not need to inline the finally code. Otherwise we need
      // to inline the finally code of this try block and then move on to the
      // next outer try block.
      if (label->owner()->IsNestedWithin(try_scope)) {
        break;
      }
    }
    iterator->AddNodeForFinallyInlining(node);
    iterator = iterator->outer_try_block();
  }
}


// Add the inlined finally block to the specified node.
void Parser::AddFinallyBlockToNode(AstNode* node,
                                   InlinedFinallyNode* finally_node) {
  if (node->IsReturnNode()) {
    node->AsReturnNode()->AddInlinedFinallyNode(finally_node);
  } else {
    ASSERT(node->IsJumpNode());
    node->AsJumpNode()->AddInlinedFinallyNode(finally_node);
  }
}


SequenceNode* Parser::ParseCatchClauses(
    intptr_t handler_pos,
    LocalVariable* exception_var,
    LocalVariable* stack_trace_var,
    const GrowableObjectArray& handler_types,
    bool* needs_stack_trace) {
  // All catch blocks are merged into an if-then-else sequence of the
  // different types specified using the 'is' operator.  While parsing
  // record the type tests (either a ComparisonNode or else the LiteralNode
  // true for a generic catch) and the catch bodies in a pair of parallel
  // lists.  Afterward, construct the nested if-then-else.
  bool generic_catch_seen = false;
<<<<<<< HEAD
  const intptr_t handler_pos = TokenPos();
  OpenBlock();  // Start the catch block sequence.
  current_block_->scope->AddLabel(end_catch_label);
  const GrowableObjectArray& handler_types =
      GrowableObjectArray::Handle(GrowableObjectArray::New());
  bool needs_stacktrace = false;
=======
  GrowableArray<AstNode*> type_tests;
  GrowableArray<SequenceNode*> catch_blocks;
>>>>>>> 3485989a
  while ((CurrentToken() == Token::kCATCH) || IsLiteral("on")) {
    // Open a block that contains the if or an unconditional body.  It's
    // closed in the loop that builds the if-then-else nest.
    OpenBlock();
    const intptr_t catch_pos = TokenPos();
    CatchParamDesc exception_param;
    CatchParamDesc stack_trace_param;
    if (IsLiteral("on")) {
      ConsumeToken();
      exception_param.type = &AbstractType::ZoneHandle(
          ParseType(ClassFinalizer::kCanonicalize));
    } else {
      exception_param.type = &AbstractType::ZoneHandle(Type::DynamicType());
    }
    if (CurrentToken() == Token::kCATCH) {
      ConsumeToken();  // Consume the 'catch'.
      ExpectToken(Token::kLPAREN);
      exception_param.token_pos = TokenPos();
      exception_param.name = ExpectIdentifier("identifier expected");
      if (CurrentToken() == Token::kCOMMA) {
        ConsumeToken();
        // TODO(hausner): Make implicit type be StackTrace, not dynamic.
        stack_trace_param.type =
            &AbstractType::ZoneHandle(Type::DynamicType());
        stack_trace_param.token_pos = TokenPos();
        stack_trace_param.name = ExpectIdentifier("identifier expected");
      }
      ExpectToken(Token::kRPAREN);
    }

    // Create a block containing the catch clause parameters and the
    // following code:
    // 1) Store exception object and stack trace object into user-defined
    //    variables (as needed).
    // 2) Nested block with source code from catch clause block.
    OpenBlock();
    AddCatchParamsToScope(&exception_param, &stack_trace_param,
                          current_block_->scope);

    if (exception_param.var != NULL) {
      // Generate code to load the exception object (:exception_var) into
      // the exception variable specified in this block.
      ASSERT(exception_var != NULL);
      current_block_->statements->Add(
          new StoreLocalNode(catch_pos, exception_param.var,
                             new LoadLocalNode(catch_pos, exception_var)));
    }
    if (stack_trace_param.var != NULL) {
      // A stack trace variable is specified in this block, so generate code
      // to load the stack trace object (:stack_trace_var) into the stack
      // trace variable specified in this block.
      *needs_stack_trace = true;
      ArgumentListNode* no_args = new ArgumentListNode(catch_pos);
      ASSERT(stack_trace_var != NULL);
      current_block_->statements->Add(
          new StoreLocalNode(catch_pos, stack_trace_param.var,
                             new LoadLocalNode(catch_pos, stack_trace_var)));
      current_block_->statements->Add(
          new InstanceCallNode(
              catch_pos,
              new LoadLocalNode(catch_pos, stack_trace_param.var),
              Library::PrivateCoreLibName(Symbols::_setupFullStackTrace()),
              no_args));
    }

    // Add nested block with user-defined code.  This blocks allows
    // declarations in the body to shadow the catch parameters.
    CheckToken(Token::kLBRACE);
    current_block_->statements->Add(ParseNestedStatement(false, NULL));
    catch_blocks.Add(CloseBlock());

<<<<<<< HEAD
    const bool is_bad_type = exception_param.type->IsMalformed() ||
                             exception_param.type->IsMalbounded();
    if (!is_bad_type && !exception_param.type->IsDynamicType()) {
      // Has a type specification that is not malformed or malbounded.
      // Now form an 'if type check' as an exception type exists in the
      // catch specifier.
=======
    const bool is_bad_type =
        exception_param.type->IsMalformed() ||
        exception_param.type->IsMalbounded();
    if (exception_param.type->IsDynamicType() || is_bad_type) {
      // There is no exception type or else it is malformed or malbounded.
      // In the first case, unconditionally execute the catch body.  In the
      // second case, unconditionally throw.
      generic_catch_seen = true;
      type_tests.Add(new LiteralNode(catch_pos, Bool::True()));
      if (is_bad_type) {
        // Replace the body with one that throws.
        SequenceNode* block = new SequenceNode(catch_pos, NULL);
        block->Add(ThrowTypeError(catch_pos, *exception_param.type));
        catch_blocks.Last() = block;
      }
      // This catch clause will handle all exceptions. We can safely forget
      // all previous catch clause types.
      handler_types.SetLength(0);
      handler_types.Add(*exception_param.type);
    } else {
      // Has a type specification that is not malformed or malbounded.  Now
      // form an 'if type check' to guard the catch handler code.
>>>>>>> 3485989a
      if (!exception_param.type->IsInstantiated() &&
          (current_block_->scope->function_level() > 0)) {
        // Make sure that the instantiator is captured.
        CaptureInstantiator();
      }
      TypeNode* exception_type = new TypeNode(catch_pos, *exception_param.type);
      AstNode* exception_value = new LoadLocalNode(catch_pos, exception_var);
      if (!exception_type->type().IsInstantiated()) {
        EnsureExpressionTemp();
      }
      type_tests.Add(new ComparisonNode(catch_pos, Token::kIS, exception_value,
                                        exception_type));

      // Do not add uninstantiated types (e.g. type parameter T or generic
      // type List<T>), since the debugger won't be able to instantiate it
      // when walking the stack.
      //
      // This means that the debugger is not able to determine whether an
      // exception is caught if the catch clause uses generic types.  It
      // will report the exception as uncaught when in fact it might be
      // caught and handled when we unwind the stack.
      if (!generic_catch_seen && exception_param.type->IsInstantiated()) {
        handler_types.Add(*exception_param.type);
      }
<<<<<<< HEAD
    } else {
      if (is_bad_type) {
        current_block_->statements->Add(ThrowTypeError(catch_pos,
                                                       *exception_param.type));
        // We still add the dead code below to satisfy the code generator.
      }
      // No exception type exists in the catch specifier so execute the
      // catch handler code unconditionally.
      current_block_->statements->Add(catch_handler);
      generic_catch_seen = true;
      // This catch clause will handle all exceptions. We can safely forget
      // all previous catch clause types.
      handler_types.SetLength(0);
      handler_types.Add(*exception_param.type);
=======
>>>>>>> 3485989a
    }

    ASSERT(type_tests.length() == catch_blocks.length());
  }

  // Build the if/then/else nest from the inside out.  Keep the AST simple
  // for the case of a single generic catch clause.  The initial value of
  // current is the last (innermost) else block if there were any catch
  // clauses.
  SequenceNode* current = NULL;
  if (!generic_catch_seen) {
    // There isn't a generic catch clause so create a clause body that
    // rethrows the exception.  This includes the case that there were no
    // catch clauses.
    current = new SequenceNode(handler_pos, NULL);
    current->Add(
        new ThrowNode(handler_pos,
                      new LoadLocalNode(handler_pos, exception_var),
                      new LoadLocalNode(handler_pos, stack_trace_var)));
  } else if (type_tests.Last()->IsLiteralNode()) {
    ASSERT(type_tests.Last()->AsLiteralNode()->literal().raw() ==
           Bool::True().raw());
    // The last body is entered unconditionally.  Start building the
    // if/then/else nest with that body as the innermost else block.
    // Note that it is nested inside an extra block which we opened
    // before we knew the body was entered unconditionally.
    type_tests.RemoveLast();
    current_block_->statements->Add(catch_blocks.RemoveLast());
    current = CloseBlock();
  }
  // If the last body was entered conditionally and there is no need to add
  // a rethrow, use an empty else body (current = NULL above).

  while (!type_tests.is_empty()) {
    AstNode* type_test = type_tests.RemoveLast();
    SequenceNode* catch_block = catch_blocks.RemoveLast();
    current_block_->statements->Add(
        new IfNode(type_test->token_pos(), type_test, catch_block, current));
    current = CloseBlock();
  }
  return current;
}


AstNode* Parser::ParseTryStatement(String* label_name) {
  TRACE_PARSER("ParseTryStatement");

  // We create three variables for exceptions here:
  // ':saved_try_context_var' - Used to save the context before the start of
  //                            the try block. The context register is
  //                            restored from this variable before
  //                            processing the catch block handler.
  // ':exception_var' - Used to save the current exception object that was
  //                    thrown.
  // ':stack_trace_var' - Used to save the current stack trace object which
  //                      the stack trace was copied into when an exception
  //                      was thrown.
  // :exception_var and :stack_trace_var get set with the exception object
  // and the stack trace object when an exception is thrown.  These three
  // implicit variables can never be captured.
  LocalVariable* context_var =
      current_block_->scope->LocalLookupVariable(Symbols::SavedTryContextVar());
  if (context_var == NULL) {
    context_var = new LocalVariable(TokenPos(),
                                    Symbols::SavedTryContextVar(),
                                    Type::ZoneHandle(Type::DynamicType()));
    current_block_->scope->AddVariable(context_var);
  }
<<<<<<< HEAD
  SequenceNode* catch_handler_list = CloseBlock();
=======
  LocalVariable* exception_var =
      current_block_->scope->LocalLookupVariable(Symbols::ExceptionVar());
  if (exception_var == NULL) {
    exception_var = new LocalVariable(TokenPos(),
                                      Symbols::ExceptionVar(),
                                      Type::ZoneHandle(Type::DynamicType()));
    current_block_->scope->AddVariable(exception_var);
  }
  LocalVariable* stack_trace_var =
      current_block_->scope->LocalLookupVariable(Symbols::StackTraceVar());
  if (stack_trace_var == NULL) {
    stack_trace_var = new LocalVariable(TokenPos(),
                                        Symbols::StackTraceVar(),
                                        Type::ZoneHandle(Type::DynamicType()));
    current_block_->scope->AddVariable(stack_trace_var);
  }

  const intptr_t try_pos = TokenPos();
  ConsumeToken();  // Consume the 'try'.

  SourceLabel* try_label = NULL;
  if (label_name != NULL) {
    try_label = SourceLabel::New(try_pos, label_name, SourceLabel::kStatement);
    OpenBlock();
    current_block_->scope->AddLabel(try_label);
  }

  // Now parse the 'try' block.
  OpenBlock();
  PushTryBlock(current_block_);
  ExpectToken(Token::kLBRACE);
  ParseStatementSequence();
  ExpectToken(Token::kRBRACE);
  SequenceNode* try_block = CloseBlock();

  if ((CurrentToken() != Token::kCATCH) && !IsLiteral("on") &&
      (CurrentToken() != Token::kFINALLY)) {
    ErrorMsg("catch or finally clause expected");
  }

  // Now parse the 'catch' blocks if any.
  try_blocks_list_->enter_catch();
  const intptr_t handler_pos = TokenPos();
  const GrowableObjectArray& handler_types =
      GrowableObjectArray::Handle(GrowableObjectArray::New());
  bool needs_stack_trace = false;
  SequenceNode* catch_handler_list =
      ParseCatchClauses(handler_pos, exception_var, stack_trace_var,
                        handler_types, &needs_stack_trace);

>>>>>>> 3485989a
  TryBlocks* inner_try_block = PopTryBlock();
  const intptr_t try_index = inner_try_block->try_index();
  TryBlocks* outer_try_block = try_blocks_list_;
  const intptr_t outer_try_index = (outer_try_block != NULL)
      ? outer_try_block->try_index()
      : CatchClauseNode::kInvalidTryIndex;

  // Finally parse the 'finally' block.
  SequenceNode* finally_block = NULL;
  if (CurrentToken() == Token::kFINALLY) {
    current_function().set_has_finally(true);
    ConsumeToken();  // Consume the 'finally'.
    const intptr_t finally_pos = TokenPos();
    // Add the finally block to the exit points recorded so far.
    intptr_t node_index = 0;
    AstNode* node_to_inline =
        inner_try_block->GetNodeToInlineFinally(node_index);
    while (node_to_inline != NULL) {
      finally_block = ParseFinallyBlock();
      InlinedFinallyNode* node = new InlinedFinallyNode(finally_pos,
                                                        finally_block,
                                                        context_var,
                                                        outer_try_index);
      AddFinallyBlockToNode(node_to_inline, node);
      node_index += 1;
      node_to_inline = inner_try_block->GetNodeToInlineFinally(node_index);
      tokens_iterator_.SetCurrentPosition(finally_pos);
    }
    finally_block = ParseFinallyBlock();
  }

  CatchClauseNode* catch_clause =
      new CatchClauseNode(handler_pos,
                          catch_handler_list,
                          Array::ZoneHandle(Array::MakeArray(handler_types)),
                          context_var,
                          exception_var,
                          stack_trace_var,
                          (finally_block != NULL)
                              ? AllocateTryIndex()
                              : CatchClauseNode::kInvalidTryIndex,
                          needs_stack_trace);

  // Now create the try/catch ast node and return it. If there is a label
  // on the try/catch, close the block that's embedding the try statement
  // and attach the label to it.
  AstNode* try_catch_node =
      new TryCatchNode(try_pos, try_block, context_var, catch_clause,
                       finally_block, try_index);

  if (try_label != NULL) {
    current_block_->statements->Add(try_catch_node);
    SequenceNode* sequence = CloseBlock();
    sequence->set_label(try_label);
    try_catch_node = sequence;
  }
  return try_catch_node;
}


AstNode* Parser::ParseJump(String* label_name) {
  TRACE_PARSER("ParseJump");
  ASSERT(CurrentToken() == Token::kBREAK || CurrentToken() == Token::kCONTINUE);
  Token::Kind jump_kind = CurrentToken();
  const intptr_t jump_pos = TokenPos();
  SourceLabel* target = NULL;
  ConsumeToken();
  if (IsIdentifier()) {
    // Explicit label after break/continue.
    const String& target_name = *CurrentLiteral();
    ConsumeToken();
    // Handle pathological cases first.
    if (label_name != NULL && target_name.Equals(*label_name)) {
      if (jump_kind == Token::kCONTINUE) {
        ErrorMsg(jump_pos, "'continue' jump to label '%s' is illegal",
                 target_name.ToCString());
      }
      // L: break L; is a no-op.
      return NULL;
    }
    target = current_block_->scope->LookupLabel(target_name);
    if (target == NULL && jump_kind == Token::kCONTINUE) {
      // Either a reference to a non-existent label, or a forward reference
      // to a case label that we haven't seen yet. If we are inside a switch
      // statement, create a "forward reference" label in the scope of
      // the switch statement.
      LocalScope* switch_scope = current_block_->scope->LookupSwitchScope();
      if (switch_scope != NULL) {
        // We found a switch scope. Enter a forward reference to the label.
        target = new SourceLabel(
            TokenPos(), target_name, SourceLabel::kForward);
        switch_scope->AddLabel(target);
      }
    }
    if (target == NULL) {
      ErrorMsg(jump_pos, "label '%s' not found", target_name.ToCString());
    }
  } else {
    target = current_block_->scope->LookupInnermostLabel(jump_kind);
    if (target == NULL) {
      ErrorMsg(jump_pos, "'%s' is illegal here", Token::Str(jump_kind));
    }
  }
  ASSERT(target != NULL);
  if (jump_kind == Token::kCONTINUE) {
    if (target->kind() == SourceLabel::kSwitch) {
      ErrorMsg(jump_pos, "'continue' jump to switch statement is illegal");
    } else if (target->kind() == SourceLabel::kStatement) {
      ErrorMsg(jump_pos, "'continue' jump to label '%s' is illegal",
               target->name().ToCString());
    }
  }
  if (jump_kind == Token::kBREAK && target->kind() == SourceLabel::kCase) {
    ErrorMsg(jump_pos, "'break' to case clause label is illegal");
  }
  if (target->FunctionLevel() != current_block_->scope->function_level()) {
    ErrorMsg(jump_pos, "'%s' target must be in same function context",
             Token::Str(jump_kind));
  }
  return new JumpNode(jump_pos, jump_kind, target);
}


AstNode* Parser::ParseStatement() {
  TRACE_PARSER("ParseStatement");
  AstNode* statement = NULL;
  intptr_t label_pos = 0;
  String* label_name = NULL;
  if (IsIdentifier()) {
    if (LookaheadToken(1) == Token::kCOLON) {
      // Statement starts with a label.
      label_name = CurrentLiteral();
      label_pos = TokenPos();
      ASSERT(label_pos > 0);
      ConsumeToken();  // Consume identifier.
      ConsumeToken();  // Consume colon.
    }
  }
  const intptr_t statement_pos = TokenPos();

  if (CurrentToken() == Token::kWHILE) {
    statement = ParseWhileStatement(label_name);
  } else if (CurrentToken() == Token::kFOR) {
    statement = ParseForStatement(label_name);
  } else if (CurrentToken() == Token::kDO) {
    statement = ParseDoWhileStatement(label_name);
  } else if (CurrentToken() == Token::kSWITCH) {
    statement = ParseSwitchStatement(label_name);
  } else if (CurrentToken() == Token::kTRY) {
    statement = ParseTryStatement(label_name);
  } else if (CurrentToken() == Token::kRETURN) {
    const intptr_t return_pos = TokenPos();
    ConsumeToken();
    if (CurrentToken() != Token::kSEMICOLON) {
      if (current_function().IsConstructor() &&
          (current_block_->scope->function_level() == 0)) {
        ErrorMsg(return_pos, "return of a value not allowed in constructors");
      }
      AstNode* expr = ParseExpr(kAllowConst, kConsumeCascades);
      statement = new ReturnNode(statement_pos, expr);
    } else {
      statement = new ReturnNode(statement_pos);
    }
    AddNodeForFinallyInlining(statement);
    ExpectSemicolon();
  } else if (CurrentToken() == Token::kIF) {
    statement = ParseIfStatement(label_name);
  } else if (CurrentToken() == Token::kASSERT) {
    statement = ParseAssertStatement();
    ExpectSemicolon();
  } else if (IsVariableDeclaration()) {
    statement = ParseVariableDeclarationList();
    ExpectSemicolon();
  } else if (IsFunctionDeclaration()) {
    statement = ParseFunctionStatement(false);
  } else if (CurrentToken() == Token::kLBRACE) {
    SourceLabel* label = NULL;
    OpenBlock();
    if (label_name != NULL) {
      label = SourceLabel::New(label_pos, label_name, SourceLabel::kStatement);
      current_block_->scope->AddLabel(label);
    }
    ConsumeToken();
    ParseStatementSequence();
    statement = CloseBlock();
    if (label != NULL) {
      statement->AsSequenceNode()->set_label(label);
    }
    ExpectToken(Token::kRBRACE);
  } else if (CurrentToken() == Token::kBREAK) {
    statement = ParseJump(label_name);
    AddNodeForFinallyInlining(statement);
    ExpectSemicolon();
  } else if (CurrentToken() == Token::kCONTINUE) {
    statement = ParseJump(label_name);
    AddNodeForFinallyInlining(statement);
    ExpectSemicolon();
  } else if (CurrentToken() == Token::kSEMICOLON) {
    // Empty statement, nothing to do.
    ConsumeToken();
  } else if (CurrentToken() == Token::kRETHROW) {
    // Rethrow of current exception.
    ConsumeToken();
    ExpectSemicolon();
    // Check if it is ok to do a rethrow.
    if ((try_blocks_list_ == NULL) || !try_blocks_list_->inside_catch()) {
      ErrorMsg(statement_pos, "rethrow of an exception is not valid here");
    }
    // The exception and stack trace variables are bound in the block
    // containing the try.
    LocalScope* scope = try_blocks_list_->try_block()->scope->parent();
    ASSERT(scope != NULL);
    LocalVariable* excp_var =
        scope->LocalLookupVariable(Symbols::ExceptionVar());
    ASSERT(excp_var != NULL);
    LocalVariable* trace_var =
        scope->LocalLookupVariable(Symbols::StackTraceVar());
    ASSERT(trace_var != NULL);
    statement = new ThrowNode(statement_pos,
                              new LoadLocalNode(statement_pos, excp_var),
                              new LoadLocalNode(statement_pos, trace_var));
  } else {
    statement = ParseExpr(kAllowConst, kConsumeCascades);
    ExpectSemicolon();
  }
  return statement;
}


void Parser::ErrorMsg(intptr_t token_pos, const char* format, ...) const {
  va_list args;
  va_start(args, format);
  const Error& error = Error::Handle(LanguageError::NewFormattedV(
      Error::Handle(), script_, token_pos,
      LanguageError::kError, Heap::kNew, format, args));
  va_end(args);
  isolate()->long_jump_base()->Jump(1, error);
  UNREACHABLE();
}


void Parser::ErrorMsg(const char* format, ...) {
  va_list args;
  va_start(args, format);
  const Error& error = Error::Handle(LanguageError::NewFormattedV(
      Error::Handle(), script_, TokenPos(),
      LanguageError::kError, Heap::kNew, format, args));
  va_end(args);
  isolate()->long_jump_base()->Jump(1, error);
  UNREACHABLE();
}


void Parser::ErrorMsg(const Error& error) {
  Isolate::Current()->long_jump_base()->Jump(1, error);
  UNREACHABLE();
}


void Parser::AppendErrorMsg(
      const Error& prev_error, intptr_t token_pos, const char* format, ...) {
  va_list args;
  va_start(args, format);
  const Error& error = Error::Handle(
      LanguageError::NewFormattedV(
          prev_error, script_, token_pos,
          LanguageError::kError, Heap::kNew,
          format, args));
  va_end(args);
  isolate()->long_jump_base()->Jump(1, error);
  UNREACHABLE();
}


void Parser::Warning(intptr_t token_pos, const char* format, ...) {
  if (FLAG_silent_warnings) return;
  va_list args;
  va_start(args, format);
  const Error& error = Error::Handle(
      LanguageError::NewFormattedV(
          Error::Handle(), script_, token_pos,
          LanguageError::kWarning, Heap::kNew,
          format, args));
  va_end(args);
  if (FLAG_warning_as_error) {
    isolate()->long_jump_base()->Jump(1, error);
    UNREACHABLE();
  } else {
    OS::Print("%s", error.ToErrorCString());
  }
}


void Parser::Warning(const char* format, ...) {
  if (FLAG_silent_warnings) return;
  va_list args;
  va_start(args, format);
  const Error& error = Error::Handle(
      LanguageError::NewFormattedV(
          Error::Handle(), script_, TokenPos(),
          LanguageError::kWarning, Heap::kNew,
          format, args));
  va_end(args);
  if (FLAG_warning_as_error) {
    isolate()->long_jump_base()->Jump(1, error);
    UNREACHABLE();
  } else {
    OS::Print("%s", error.ToErrorCString());
  }
}


void Parser::Unimplemented(const char* msg) {
  ErrorMsg(TokenPos(), "%s", msg);
}


void Parser::CheckToken(Token::Kind token_expected, const char* msg) {
  if (CurrentToken() != token_expected) {
    if (msg != NULL) {
      ErrorMsg("%s", msg);
    } else {
      ErrorMsg("'%s' expected", Token::Str(token_expected));
    }
  }
}


void Parser::ExpectToken(Token::Kind token_expected) {
  if (CurrentToken() != token_expected) {
    ErrorMsg("'%s' expected", Token::Str(token_expected));
  }
  ConsumeToken();
}


void Parser::ExpectSemicolon() {
  if (CurrentToken() != Token::kSEMICOLON) {
    ErrorMsg("semicolon expected");
  }
  ConsumeToken();
}


void Parser::UnexpectedToken() {
  ErrorMsg("unexpected token '%s'",
           CurrentToken() == Token::kIDENT ?
               CurrentLiteral()->ToCString() : Token::Str(CurrentToken()));
}


String* Parser::ExpectUserDefinedTypeIdentifier(const char* msg) {
  if (CurrentToken() != Token::kIDENT) {
    ErrorMsg("%s", msg);
  }
  String* ident = CurrentLiteral();
  if (ident->Equals("dynamic")) {
    ErrorMsg("%s", msg);
  }
  ConsumeToken();
  return ident;
}


// Check whether current token is an identifier or a built-in identifier.
String* Parser::ExpectIdentifier(const char* msg) {
  if (!IsIdentifier()) {
    ErrorMsg("%s", msg);
  }
  String* ident = CurrentLiteral();
  ConsumeToken();
  return ident;
}


bool Parser::IsLiteral(const char* literal) {
  return IsIdentifier() && CurrentLiteral()->Equals(literal);
}


static bool IsIncrementOperator(Token::Kind token) {
  return token == Token::kINCR || token == Token::kDECR;
}


static bool IsPrefixOperator(Token::Kind token) {
  return (token == Token::kSUB) ||
         (token == Token::kNOT) ||
         (token == Token::kBIT_NOT);
}


SequenceNode* Parser::NodeAsSequenceNode(intptr_t sequence_pos,
                                         AstNode* node,
                                         LocalScope* scope) {
  if ((node == NULL) || !node->IsSequenceNode()) {
    SequenceNode* sequence = new SequenceNode(sequence_pos, scope);
    if (node != NULL) {
      sequence->Add(node);
    }
    return sequence;
  }
  return node->AsSequenceNode();
}


AstNode* Parser::ThrowTypeError(intptr_t type_pos, const AbstractType& type) {
  ArgumentListNode* arguments = new ArgumentListNode(type_pos);
  // Location argument.
  arguments->Add(new LiteralNode(
      type_pos, Integer::ZoneHandle(Integer::New(type_pos))));
  // Src value argument.
  arguments->Add(new LiteralNode(type_pos, Instance::ZoneHandle()));
  // Dst type name argument.
  arguments->Add(new LiteralNode(type_pos, Symbols::Malformed()));
  // Dst name argument.
  arguments->Add(new LiteralNode(type_pos, Symbols::Empty()));
  // Malformed type error or malbounded type error.
  const Error& error = Error::Handle(type.error());
  ASSERT(!error.IsNull());
  arguments->Add(new LiteralNode(type_pos, String::ZoneHandle(
      Symbols::New(error.ToErrorCString()))));
  return MakeStaticCall(Symbols::TypeError(),
                        Library::PrivateCoreLibName(Symbols::ThrowNew()),
                        arguments);
}


AstNode* Parser::ThrowNoSuchMethodError(intptr_t call_pos,
                                        const Class& cls,
                                        const String& function_name,
                                        ArgumentListNode* function_arguments,
                                        InvocationMirror::Call im_call,
                                        InvocationMirror::Type im_type,
                                        Function* func) {
  ArgumentListNode* arguments = new ArgumentListNode(call_pos);
  // Object receiver.
  // TODO(regis): For now, we pass a class literal of the unresolved
  // method's owner, but this is not specified and will probably change.
  Type& type = Type::ZoneHandle(
      Type::New(cls, TypeArguments::Handle(), call_pos, Heap::kOld));
  type ^= ClassFinalizer::FinalizeType(
      current_class(), type, ClassFinalizer::kCanonicalize);
  arguments->Add(new LiteralNode(call_pos, type));
  // String memberName.
  arguments->Add(new LiteralNode(
      call_pos, String::ZoneHandle(Symbols::New(function_name))));
  // Smi invocation_type.
  if (cls.IsTopLevel()) {
    ASSERT(im_call == InvocationMirror::kStatic ||
           im_call == InvocationMirror::kTopLevel);
    im_call = InvocationMirror::kTopLevel;
  }
  arguments->Add(new LiteralNode(call_pos, Smi::ZoneHandle(
      Smi::New(InvocationMirror::EncodeType(im_call, im_type)))));
  // List arguments.
  if (function_arguments == NULL) {
    arguments->Add(new LiteralNode(call_pos, Array::ZoneHandle()));
  } else {
    ArrayNode* array = new ArrayNode(call_pos,
                                     Type::ZoneHandle(Type::ArrayType()),
                                     function_arguments->nodes());
    arguments->Add(array);
  }
  // List argumentNames.
  if (function_arguments == NULL) {
    arguments->Add(new LiteralNode(call_pos, Array::ZoneHandle()));
  } else {
    arguments->Add(new LiteralNode(call_pos, function_arguments->names()));
  }

  // List existingArgumentNames.
  // Check if there exists a function with the same name unless caller
  // has done the lookup already. If there is a function with the same
  // name but incompatible parameters, inform the NoSuchMethodError what the
  // expected parameters are.
  Function& function = Function::Handle();
  if (func != NULL) {
    function = func->raw();
  } else {
    function = cls.LookupStaticFunction(function_name);
  }
  Array& array = Array::ZoneHandle();
  if (!function.IsNull()) {
    // The constructor for NoSuchMethodError takes a list of existing
    // parameter names to produce a descriptive error message explaining
    // the parameter mismatch. The problem is that the array of names
    // does not describe which parameters are optional positional or
    // named, which can lead to confusing error messages.
    // Since the NoSuchMethodError class only uses the list to produce
    // a string describing the expected parameters, we construct a more
    // descriptive string here and pass it as the only element of the
    // "existingArgumentNames" array of the NoSuchMethodError constructor.
    // TODO(13471): Separate the implementations of NoSuchMethodError
    // between dart2js and VM. Update the constructor to accept a string
    // describing the formal parameters of an incompatible call target.
    array = Array::New(1, Heap::kOld);
    array.SetAt(0, String::Handle(function.UserVisibleFormalParameters()));
  }
  arguments->Add(new LiteralNode(call_pos, array));

  return MakeStaticCall(Symbols::NoSuchMethodError(),
                        Library::PrivateCoreLibName(Symbols::ThrowNew()),
                        arguments);
}


AstNode* Parser::ParseBinaryExpr(int min_preced) {
  TRACE_PARSER("ParseBinaryExpr");
  ASSERT(min_preced >= Token::Precedence(Token::kOR));
  AstNode* left_operand = ParseUnaryExpr();
  if (left_operand->IsPrimaryNode() &&
      (left_operand->AsPrimaryNode()->IsSuper())) {
    ErrorMsg(left_operand->token_pos(), "illegal use of 'super'");
  }
  int current_preced = Token::Precedence(CurrentToken());
  while (current_preced >= min_preced) {
    while (Token::Precedence(CurrentToken()) == current_preced) {
      Token::Kind op_kind = CurrentToken();
      const intptr_t op_pos = TokenPos();
      ConsumeToken();
      AstNode* right_operand = NULL;
      if ((op_kind != Token::kIS) && (op_kind != Token::kAS)) {
        right_operand = ParseBinaryExpr(current_preced + 1);
      } else {
        // For 'is' and 'as' we expect the right operand to be a type.
        if ((op_kind == Token::kIS) && (CurrentToken() == Token::kNOT)) {
          ConsumeToken();
          op_kind = Token::kISNOT;
        }
        const intptr_t type_pos = TokenPos();
        const AbstractType& type = AbstractType::ZoneHandle(
            ParseType(ClassFinalizer::kCanonicalize));
        if (!type.IsInstantiated() &&
            (current_block_->scope->function_level() > 0)) {
          // Make sure that the instantiator is captured.
          CaptureInstantiator();
        }
        right_operand = new TypeNode(type_pos, type);
        // In production mode, the type may be malformed.
        // In checked mode, the type may be malformed or malbounded.
        if (((op_kind == Token::kIS) || (op_kind == Token::kISNOT) ||
             (op_kind == Token::kAS)) &&
            type.IsMalformedOrMalbounded()) {
          // Note that a type error is thrown even if the tested value is null
          // in a type test or in a type cast.
          return ThrowTypeError(type_pos, type);
        }
      }
      if (Token::IsRelationalOperator(op_kind)
          || Token::IsTypeTestOperator(op_kind)
          || Token::IsTypeCastOperator(op_kind)
          || Token::IsEqualityOperator(op_kind)) {
        if (Token::IsTypeTestOperator(op_kind) ||
            Token::IsTypeCastOperator(op_kind)) {
          if (!right_operand->AsTypeNode()->type().IsInstantiated()) {
            EnsureExpressionTemp();
          }
        }
        left_operand = new ComparisonNode(
            op_pos, op_kind, left_operand, right_operand);
        break;  // Equality and relational operators cannot be chained.
      } else {
        left_operand = OptimizeBinaryOpNode(
            op_pos, op_kind, left_operand, right_operand);
      }
    }
    current_preced--;
  }
  return left_operand;
}


AstNode* Parser::ParseExprList() {
  TRACE_PARSER("ParseExprList");
  AstNode* expressions = ParseExpr(kAllowConst, kConsumeCascades);
  if (CurrentToken() == Token::kCOMMA) {
    // Collect comma-separated expressions in a non scope owning sequence node.
    SequenceNode* list = new SequenceNode(TokenPos(), NULL);
    list->Add(expressions);
    while (CurrentToken() == Token::kCOMMA) {
      ConsumeToken();
      AstNode* expr = ParseExpr(kAllowConst, kConsumeCascades);
      list->Add(expr);
    }
    expressions = list;
  }
  return expressions;
}


void Parser::EnsureExpressionTemp() {
  // Temporary used later by the flow_graph_builder.
  parsed_function()->EnsureExpressionTemp();
}


void Parser::EnsureSavedCurrentContext() {
  // Used later by the flow_graph_builder to save current context.
  if (!parsed_function()->has_saved_current_context_var()) {
    LocalVariable* temp =
        new LocalVariable(current_function().token_pos(),
                          Symbols::SavedCurrentContextVar(),
                          Type::ZoneHandle(Type::DynamicType()));
    ASSERT(temp != NULL);
    parsed_function()->set_saved_current_context_var(temp);
  }
}


LocalVariable* Parser::CreateTempConstVariable(intptr_t token_pos,
                                               const char* s) {
  char name[64];
  OS::SNPrint(name, 64, ":%s%" Pd, s, token_pos);
  LocalVariable* temp =
      new LocalVariable(token_pos,
                        String::ZoneHandle(Symbols::New(name)),
                        Type::ZoneHandle(Type::DynamicType()));
  temp->set_is_final();
  current_block_->scope->AddVariable(temp);
  return temp;
}


// TODO(srdjan): Implement other optimizations.
AstNode* Parser::OptimizeBinaryOpNode(intptr_t op_pos,
                                      Token::Kind binary_op,
                                      AstNode* lhs,
                                      AstNode* rhs) {
  LiteralNode* lhs_literal = lhs->AsLiteralNode();
  LiteralNode* rhs_literal = rhs->AsLiteralNode();
  if ((lhs_literal != NULL) && (rhs_literal != NULL)) {
    if (lhs_literal->literal().IsDouble() &&
        rhs_literal->literal().IsDouble()) {
      double left_double = Double::Cast(lhs_literal->literal()).value();
      double right_double = Double::Cast(rhs_literal->literal()).value();
      if (binary_op == Token::kDIV) {
        const Double& dbl_obj = Double::ZoneHandle(
            Double::NewCanonical((left_double / right_double)));
        return new LiteralNode(op_pos, dbl_obj);
      }
    }
  }
  if ((binary_op == Token::kAND) || (binary_op == Token::kOR)) {
    EnsureExpressionTemp();
  }
  if (binary_op == Token::kBIT_AND) {
    // Normalize so that rhs is a literal if any is.
    if ((rhs_literal == NULL) && (lhs_literal != NULL)) {
      // Swap.
      LiteralNode* temp = rhs_literal;
      rhs_literal = lhs_literal;
      lhs_literal = temp;
    }
    if ((rhs_literal != NULL) &&
        (rhs_literal->literal().IsSmi() || rhs_literal->literal().IsMint())) {
      const int64_t val = Integer::Cast(rhs_literal->literal()).AsInt64Value();
      if ((0 <= val) && (Utils::IsUint(32, val))) {
        if (lhs->IsBinaryOpNode() &&
            (lhs->AsBinaryOpNode()->kind() == Token::kSHL)) {
          // Merge SHL and BIT_AND into one "SHL with mask" node.
          BinaryOpNode* old = lhs->AsBinaryOpNode();
          BinaryOpWithMask32Node* binop = new BinaryOpWithMask32Node(
              old->token_pos(), old->kind(), old->left(), old->right(), val);
          return binop;
        }
      }
    }
  }
  return new BinaryOpNode(op_pos, binary_op, lhs, rhs);
}


AstNode* Parser::ExpandAssignableOp(intptr_t op_pos,
                                    Token::Kind assignment_op,
                                    AstNode* lhs,
                                    AstNode* rhs) {
  TRACE_PARSER("ExpandAssignableOp");
  switch (assignment_op) {
    case Token::kASSIGN:
      return rhs;
    case Token::kASSIGN_ADD:
      return new BinaryOpNode(op_pos, Token::kADD, lhs, rhs);
    case Token::kASSIGN_SUB:
      return new BinaryOpNode(op_pos, Token::kSUB, lhs, rhs);
    case Token::kASSIGN_MUL:
      return new BinaryOpNode(op_pos, Token::kMUL, lhs, rhs);
    case Token::kASSIGN_TRUNCDIV:
      return new BinaryOpNode(op_pos, Token::kTRUNCDIV, lhs, rhs);
    case Token::kASSIGN_DIV:
      return new BinaryOpNode(op_pos, Token::kDIV, lhs, rhs);
    case Token::kASSIGN_MOD:
      return new BinaryOpNode(op_pos, Token::kMOD, lhs, rhs);
    case Token::kASSIGN_SHR:
      return new BinaryOpNode(op_pos, Token::kSHR, lhs, rhs);
    case Token::kASSIGN_SHL:
      return new BinaryOpNode(op_pos, Token::kSHL, lhs, rhs);
    case Token::kASSIGN_OR:
      return new BinaryOpNode(op_pos, Token::kBIT_OR, lhs, rhs);
    case Token::kASSIGN_AND:
      return new BinaryOpNode(op_pos, Token::kBIT_AND, lhs, rhs);
    case Token::kASSIGN_XOR:
      return new BinaryOpNode(op_pos, Token::kBIT_XOR, lhs, rhs);
    default:
      ErrorMsg(op_pos, "internal error: ExpandAssignableOp '%s' unimplemented",
          Token::Name(assignment_op));
      UNIMPLEMENTED();
      return NULL;
  }
}


// Evaluates the value of the compile time constant expression
// and returns a literal node for the value.
AstNode* Parser::FoldConstExpr(intptr_t expr_pos, AstNode* expr) {
  if (expr->IsLiteralNode()) {
    return expr;
  }
  if (expr->EvalConstExpr() == NULL) {
    ErrorMsg(expr_pos, "expression is not a valid compile-time constant");
  }
  return new LiteralNode(expr_pos, EvaluateConstExpr(expr_pos, expr));
}


LetNode* Parser::PrepareCompoundAssignmentNodes(AstNode** expr) {
  AstNode* node = *expr;
  intptr_t token_pos = node->token_pos();
  LetNode* result = new LetNode(token_pos);
  if (node->IsLoadIndexedNode()) {
    LoadIndexedNode* load_indexed = node->AsLoadIndexedNode();
    AstNode* array = load_indexed->array();
    AstNode* index = load_indexed->index_expr();
    if (!IsSimpleLocalOrLiteralNode(load_indexed->array())) {
      LocalVariable* t0 = result->AddInitializer(load_indexed->array());
      array = new LoadLocalNode(token_pos, t0);
    }
    if (!IsSimpleLocalOrLiteralNode(load_indexed->index_expr())) {
      LocalVariable* t1 = result->AddInitializer(
          load_indexed->index_expr());
      index = new LoadLocalNode(token_pos, t1);
    }
    *expr = new LoadIndexedNode(token_pos,
                                array,
                                index,
                                load_indexed->super_class());
    return result;
  }
  if (node->IsInstanceGetterNode()) {
    InstanceGetterNode* getter = node->AsInstanceGetterNode();
    AstNode* receiver = getter->receiver();
    if (!IsSimpleLocalOrLiteralNode(getter->receiver())) {
      LocalVariable* t0 = result->AddInitializer(getter->receiver());
      receiver = new LoadLocalNode(token_pos, t0);
    }
    *expr = new InstanceGetterNode(token_pos,
                                   receiver,
                                   getter->field_name());
    return result;
  }
  return result;
}


AstNode* Parser::CreateAssignmentNode(AstNode* original,
                                      AstNode* rhs,
                                      const String* left_ident,
                                      intptr_t left_pos) {
  AstNode* result = original->MakeAssignmentNode(rhs);
  if (result == NULL) {
    String& name = String::ZoneHandle();
    const Class* target_cls = &current_class();
    if (original->IsTypeNode()) {
      name = Symbols::New(original->AsTypeNode()->TypeName());
    } else if (original->IsLoadStaticFieldNode()) {
      name = original->AsLoadStaticFieldNode()->field().name();
      target_cls =
          &Class::Handle(original->AsLoadStaticFieldNode()->field().owner());
    } else if ((left_ident != NULL) &&
               (original->IsLiteralNode() ||
                original->IsLoadLocalNode())) {
      name = left_ident->raw();
    }
    if (name.IsNull()) {
      ErrorMsg(left_pos, "expression is not assignable");
    }
    result = ThrowNoSuchMethodError(original->token_pos(),
                                    *target_cls,
                                    name,
                                    NULL,  // No arguments.
                                    InvocationMirror::kStatic,
                                    InvocationMirror::kSetter,
                                    NULL);  // No existing function.
  } else if (result->IsStoreIndexedNode() ||
             result->IsInstanceSetterNode() ||
             result->IsStaticSetterNode() ||
             result->IsStoreStaticFieldNode() ||
             result->IsStoreLocalNode()) {
    // Ensure that the expression temp is allocated for nodes that may need it.
    EnsureExpressionTemp();
  }
  return result;
}


AstNode* Parser::ParseCascades(AstNode* expr) {
  intptr_t cascade_pos = TokenPos();
  LetNode* cascade = new LetNode(cascade_pos);
  LocalVariable* cascade_receiver_var = cascade->AddInitializer(expr);
  while (CurrentToken() == Token::kCASCADE) {
    cascade_pos = TokenPos();
    LoadLocalNode* load_cascade_receiver =
        new LoadLocalNode(cascade_pos, cascade_receiver_var);
    if (Token::IsIdentifier(LookaheadToken(1))) {
      // Replace .. with . for ParseSelectors().
      token_kind_ = Token::kPERIOD;
    } else if (LookaheadToken(1) == Token::kLBRACK) {
      ConsumeToken();
    } else {
      ErrorMsg("identifier or [ expected after ..");
    }
    String* expr_ident =
        Token::IsIdentifier(CurrentToken()) ? CurrentLiteral() : NULL;
    const intptr_t expr_pos = TokenPos();
    expr = ParseSelectors(load_cascade_receiver, true);

    // Assignments after a cascade are part of the cascade. The
    // assigned expression must not contain cascades.
    if (Token::IsAssignmentOperator(CurrentToken())) {
      Token::Kind assignment_op = CurrentToken();
      const intptr_t assignment_pos = TokenPos();
      ConsumeToken();
      AstNode* right_expr = ParseExpr(kAllowConst, kNoCascades);
      if (assignment_op != Token::kASSIGN) {
        // Compound assignment: store inputs with side effects into
        // temporary locals.
        LetNode* let_expr = PrepareCompoundAssignmentNodes(&expr);
        right_expr =
            ExpandAssignableOp(assignment_pos, assignment_op, expr, right_expr);
        AstNode* assign_expr =
            CreateAssignmentNode(expr, right_expr, expr_ident, expr_pos);
        ASSERT(assign_expr != NULL);
        let_expr->AddNode(assign_expr);
        expr = let_expr;
      } else {
        right_expr =
            ExpandAssignableOp(assignment_pos, assignment_op, expr, right_expr);
        AstNode* assign_expr =
            CreateAssignmentNode(expr, right_expr, expr_ident, expr_pos);
        ASSERT(assign_expr != NULL);
        expr = assign_expr;
      }
    }
    cascade->AddNode(expr);
  }
  // The result is an expression with the (side effects of the) cascade
  // sequence followed by the (value of the) receiver temp variable load.
  cascade->AddNode(new LoadLocalNode(cascade_pos, cascade_receiver_var));
  return cascade;
}


// Convert loading of a static const field into a literal node.
static AstNode* LiteralIfStaticConst(AstNode* expr) {
  if (expr->IsLoadStaticFieldNode()) {
    const Field& field = expr->AsLoadStaticFieldNode()->field();
    if (field.is_const()) {
      ASSERT(field.value() != Object::sentinel().raw());
      ASSERT(field.value() != Object::transition_sentinel().raw());
      return new LiteralNode(expr->token_pos(),
                             Instance::ZoneHandle(field.value()));
    }
  }
  return expr;
}


AstNode* Parser::ParseExpr(bool require_compiletime_const,
                           bool consume_cascades) {
  TRACE_PARSER("ParseExpr");
  String* expr_ident =
      Token::IsIdentifier(CurrentToken()) ? CurrentLiteral() : NULL;
  const intptr_t expr_pos = TokenPos();

  if (CurrentToken() == Token::kTHROW) {
    ConsumeToken();
    if (CurrentToken() == Token::kSEMICOLON) {
      ErrorMsg("expression expected after throw");
    }
    AstNode* expr = ParseExpr(require_compiletime_const, consume_cascades);
    return new ThrowNode(expr_pos, expr, NULL);
  }
  AstNode* expr = ParseConditionalExpr();
  if (!Token::IsAssignmentOperator(CurrentToken())) {
    if ((CurrentToken() == Token::kCASCADE) && consume_cascades) {
      return ParseCascades(expr);
    }
    expr = LiteralIfStaticConst(expr);
    if (require_compiletime_const) {
      expr = FoldConstExpr(expr_pos, expr);
    }
    return expr;
  }
  // Assignment expressions.
  const Token::Kind assignment_op = CurrentToken();
  const intptr_t assignment_pos = TokenPos();
  ConsumeToken();
  const intptr_t right_expr_pos = TokenPos();
  if (require_compiletime_const && (assignment_op != Token::kASSIGN)) {
    ErrorMsg(right_expr_pos, "expression is not a valid compile-time constant");
  }
  AstNode* right_expr = ParseExpr(require_compiletime_const, consume_cascades);
  if (assignment_op != Token::kASSIGN) {
    // Compound assignment: store inputs with side effects into temp. locals.
    LetNode* let_expr = PrepareCompoundAssignmentNodes(&expr);
    AstNode* assigned_value =
        ExpandAssignableOp(assignment_pos, assignment_op, expr, right_expr);
    AstNode* assign_expr =
        CreateAssignmentNode(expr, assigned_value, expr_ident, expr_pos);
    ASSERT(assign_expr != NULL);
    let_expr->AddNode(assign_expr);
    return let_expr;
  } else {
    AstNode* assigned_value = LiteralIfStaticConst(right_expr);
    AstNode* assign_expr =
        CreateAssignmentNode(expr, assigned_value, expr_ident, expr_pos);
    ASSERT(assign_expr != NULL);
    return assign_expr;
  }
}


LiteralNode* Parser::ParseConstExpr() {
  TRACE_PARSER("ParseConstExpr");
  intptr_t expr_pos = TokenPos();
  AstNode* expr = ParseExpr(kRequireConst, kNoCascades);
  if (!expr->IsLiteralNode()) {
    ErrorMsg(expr_pos, "expression must be a compile-time constant");
  }
  return expr->AsLiteralNode();
}


AstNode* Parser::ParseConditionalExpr() {
  TRACE_PARSER("ParseConditionalExpr");
  const intptr_t expr_pos = TokenPos();
  AstNode* expr = ParseBinaryExpr(Token::Precedence(Token::kOR));
  if (CurrentToken() == Token::kCONDITIONAL) {
    EnsureExpressionTemp();
    ConsumeToken();
    AstNode* expr1 = ParseExpr(kAllowConst, kNoCascades);
    ExpectToken(Token::kCOLON);
    AstNode* expr2 = ParseExpr(kAllowConst, kNoCascades);
    expr = new ConditionalExprNode(expr_pos, expr, expr1, expr2);
  }
  return expr;
}


AstNode* Parser::ParseUnaryExpr() {
  TRACE_PARSER("ParseUnaryExpr");
  AstNode* expr = NULL;
  const intptr_t op_pos = TokenPos();
  if (IsPrefixOperator(CurrentToken())) {
    Token::Kind unary_op = CurrentToken();
    if (unary_op == Token::kSUB) {
      unary_op = Token::kNEGATE;
    }
    ConsumeToken();
    expr = ParseUnaryExpr();
    if (expr->IsPrimaryNode() && (expr->AsPrimaryNode()->IsSuper())) {
      expr = BuildUnarySuperOperator(unary_op, expr->AsPrimaryNode());
    } else {
      expr = UnaryOpNode::UnaryOpOrLiteral(op_pos, unary_op, expr);
    }
  } else if (IsIncrementOperator(CurrentToken())) {
    Token::Kind incr_op = CurrentToken();
    ConsumeToken();
    String* expr_ident =
        Token::IsIdentifier(CurrentToken()) ? CurrentLiteral() : NULL;
    const intptr_t expr_pos = TokenPos();
    expr = ParseUnaryExpr();
    // Is prefix.
    LetNode* let_expr = PrepareCompoundAssignmentNodes(&expr);
    Token::Kind binary_op =
        (incr_op == Token::kINCR) ? Token::kADD : Token::kSUB;
    BinaryOpNode* add = new BinaryOpNode(
        op_pos,
        binary_op,
        expr,
        new LiteralNode(op_pos, Smi::ZoneHandle(Smi::New(1))));
    AstNode* store = CreateAssignmentNode(expr, add, expr_ident, expr_pos);
    ASSERT(store != NULL);
    let_expr->AddNode(store);
    expr = let_expr;
  } else {
    expr = ParsePostfixExpr();
  }
  return expr;
}


ArgumentListNode* Parser::ParseActualParameters(
                              ArgumentListNode* implicit_arguments,
                              bool require_const) {
  TRACE_PARSER("ParseActualParameters");
  ASSERT(CurrentToken() == Token::kLPAREN);
  const bool saved_mode = SetAllowFunctionLiterals(true);
  ArgumentListNode* arguments;
  if (implicit_arguments == NULL) {
    arguments = new ArgumentListNode(TokenPos());
  } else {
    arguments = implicit_arguments;
  }
  const GrowableObjectArray& names =
      GrowableObjectArray::Handle(GrowableObjectArray::New(Heap::kOld));
  bool named_argument_seen = false;
  if (LookaheadToken(1) != Token::kRPAREN) {
    String& arg_name = String::Handle();
    do {
      ASSERT((CurrentToken() == Token::kLPAREN) ||
             (CurrentToken() == Token::kCOMMA));
      ConsumeToken();
      if (IsIdentifier() && (LookaheadToken(1) == Token::kCOLON)) {
        named_argument_seen = true;
        // The canonicalization of the arguments descriptor array built in
        // the code generator requires that the names are symbols, i.e.
        // canonicalized strings.
        ASSERT(CurrentLiteral()->IsSymbol());
        for (int i = 0; i < names.Length(); i++) {
          arg_name ^= names.At(i);
          if (CurrentLiteral()->Equals(arg_name)) {
            ErrorMsg("duplicate named argument");
          }
        }
        names.Add(*CurrentLiteral());
        ConsumeToken();  // ident.
        ConsumeToken();  // colon.
      } else if (named_argument_seen) {
        ErrorMsg("named argument expected");
      }
      arguments->Add(ParseExpr(require_const, kConsumeCascades));
    } while (CurrentToken() == Token::kCOMMA);
  } else {
    ConsumeToken();
  }
  ExpectToken(Token::kRPAREN);
  SetAllowFunctionLiterals(saved_mode);
  if (named_argument_seen) {
    arguments->set_names(Array::Handle(Array::MakeArray(names)));
  }
  return arguments;
}


AstNode* Parser::ParseStaticCall(const Class& cls,
                                 const String& func_name,
                                 intptr_t ident_pos) {
  TRACE_PARSER("ParseStaticCall");
  const intptr_t call_pos = TokenPos();
  ASSERT(CurrentToken() == Token::kLPAREN);
  ArgumentListNode* arguments = ParseActualParameters(NULL, kAllowConst);
  const int num_arguments = arguments->length();
  const Function& func = Function::ZoneHandle(
      Resolver::ResolveStatic(cls,
                              func_name,
                              num_arguments,
                              arguments->names()));
  if (func.IsNull()) {
    // Check if there is a static field of the same name, it could be a closure
    // and so we try and invoke the closure.
    AstNode* closure = NULL;
    const Field& field = Field::ZoneHandle(cls.LookupStaticField(func_name));
    Function& func = Function::ZoneHandle();
    if (field.IsNull()) {
      // No field, check if we have an explicit getter function.
      const String& getter_name =
          String::ZoneHandle(Field::GetterName(func_name));
      const int kNumArguments = 0;  // no arguments.
      func = Resolver::ResolveStatic(cls,
                                     getter_name,
                                     kNumArguments,
                                     Object::empty_array());
      if (!func.IsNull()) {
        ASSERT(func.kind() != RawFunction::kImplicitStaticFinalGetter);
        EnsureSavedCurrentContext();
        closure = new StaticGetterNode(call_pos,
                                       NULL,
                                       false,
                                       Class::ZoneHandle(cls.raw()),
                                       func_name);
        return new ClosureCallNode(call_pos, closure, arguments);
      }
    } else {
      EnsureSavedCurrentContext();
      closure = GenerateStaticFieldLookup(field, call_pos);
      return new ClosureCallNode(call_pos, closure, arguments);
    }
    // Could not resolve static method: throw a NoSuchMethodError.
    return ThrowNoSuchMethodError(ident_pos,
                                  cls,
                                  func_name,
                                  arguments,
                                  InvocationMirror::kStatic,
                                  InvocationMirror::kMethod,
                                  NULL);  // No existing function.
  } else if (cls.IsTopLevel() &&
      (cls.library() == Library::CoreLibrary()) &&
      (func.name() == Symbols::Identical().raw())) {
    // This is the predefined toplevel function identical(a,b). Create
    // a comparison node instead.
    ASSERT(num_arguments == 2);
    return new ComparisonNode(ident_pos,
                              Token::kEQ_STRICT,
                              arguments->NodeAt(0),
                              arguments->NodeAt(1));
  }
  return new StaticCallNode(call_pos, func, arguments);
}


AstNode* Parser::ParseInstanceCall(AstNode* receiver, const String& func_name) {
  TRACE_PARSER("ParseInstanceCall");
  const intptr_t call_pos = TokenPos();
  CheckToken(Token::kLPAREN);
  ArgumentListNode* arguments = ParseActualParameters(NULL, kAllowConst);
  return new InstanceCallNode(call_pos, receiver, func_name, arguments);
}


AstNode* Parser::ParseClosureCall(AstNode* closure) {
  TRACE_PARSER("ParseClosureCall");
  const intptr_t call_pos = TokenPos();
  ASSERT(CurrentToken() == Token::kLPAREN);
  EnsureSavedCurrentContext();
  ArgumentListNode* arguments = ParseActualParameters(NULL, kAllowConst);
  return new ClosureCallNode(call_pos, closure, arguments);
}


AstNode* Parser::GenerateStaticFieldLookup(const Field& field,
                                           intptr_t ident_pos) {
  // If the static field has an initializer, initialize the field at compile
  // time, which is only possible if the field is const.
  AstNode* initializing_getter = RunStaticFieldInitializer(field);
  if (initializing_getter != NULL) {
    // The field is not yet initialized and could not be initialized at compile
    // time. The getter will initialize the field.
    return initializing_getter;
  }
  // The field is initialized.
  ASSERT(field.is_static());
  const Class& field_owner = Class::ZoneHandle(field.owner());
  const String& field_name = String::ZoneHandle(field.name());
  const String& getter_name = String::Handle(Field::GetterName(field_name));
  const Function& getter =
      Function::Handle(field_owner.LookupStaticFunction(getter_name));
  // Never load field directly if there is a getter (deterministic AST).
  if (getter.IsNull() || field.is_const()) {
    return new LoadStaticFieldNode(ident_pos, Field::ZoneHandle(field.raw()));
  } else {
    ASSERT(getter.kind() == RawFunction::kImplicitStaticFinalGetter);
    return new StaticGetterNode(ident_pos,
                                NULL,  // Receiver.
                                false,  // is_super_getter.
                                field_owner,
                                field_name);
  }
}


AstNode* Parser::ParseStaticFieldAccess(const Class& cls,
                                        const String& field_name,
                                        intptr_t ident_pos,
                                        bool consume_cascades) {
  TRACE_PARSER("ParseStaticFieldAccess");
  AstNode* access = NULL;
  const intptr_t call_pos = TokenPos();
  const Field& field = Field::ZoneHandle(cls.LookupStaticField(field_name));
  Function& func = Function::ZoneHandle();
  if (field.IsNull()) {
    // No field, check if we have an explicit getter function.
    const String& getter_name =
        String::ZoneHandle(Field::GetterName(field_name));
    const int kNumArguments = 0;  // no arguments.
    func = Resolver::ResolveStatic(cls,
                                   getter_name,
                                   kNumArguments,
                                   Object::empty_array());
    if (func.IsNull()) {
      // We might be referring to an implicit closure, check to see if
      // there is a function of the same name.
      func = cls.LookupStaticFunction(field_name);
      if (!func.IsNull()) {
        access = CreateImplicitClosureNode(func, call_pos, NULL);
      } else {
        // No function to closurize found found.
        // This field access may turn out to be a call to the setter.
        // Create a getter call, which may later be turned into
        // a setter call, or else the backend will generate
        // a throw NoSuchMethodError().
        access = new StaticGetterNode(call_pos,
                                      NULL,
                                      false,
                                      Class::ZoneHandle(cls.raw()),
                                      field_name);
      }
    } else {
      ASSERT(func.kind() != RawFunction::kImplicitStaticFinalGetter);
      access = new StaticGetterNode(call_pos,
                                    NULL,
                                    false,
                                    Class::ZoneHandle(cls.raw()),
                                    field_name);
    }
  } else {
    access = GenerateStaticFieldLookup(field, TokenPos());
  }
  return access;
}


AstNode* Parser::LoadFieldIfUnresolved(AstNode* node) {
  if (!node->IsPrimaryNode()) {
    return node;
  }
  PrimaryNode* primary = node->AsPrimaryNode();
  if (primary->primary().IsString()) {
    if (primary->IsSuper()) {
      return primary;
    }
    // In a static method, evaluation of an unresolved identifier causes a
    // NoSuchMethodError to be thrown.
    // In an instance method, we convert this into a getter call
    // for a field (which may be defined in a subclass.)
    // In metadata, an unresolved identifier cannot be a compile-time constant.
    String& name = String::CheckedZoneHandle(primary->primary().raw());
    if (parsing_metadata_) {
      ErrorMsg(primary->token_pos(),
               "unresolved identifier '%s' is not a compile-time constant",
               name.ToCString());
    }
    if (current_function().is_static() ||
        current_function().IsInFactoryScope()) {
      return new StaticGetterNode(primary->token_pos(),
                                  NULL,  // No receiver.
                                  false,  // Not a super getter.
                                  Class::ZoneHandle(current_class().raw()),
                                  name);
    } else {
      AstNode* receiver = LoadReceiver(primary->token_pos());
      return CallGetter(node->token_pos(), receiver, name);
    }
  }
  return primary;
}


AstNode* Parser::LoadClosure(PrimaryNode* primary) {
  ASSERT(primary->primary().IsFunction());
  AstNode* closure = NULL;
  const Function& func =
      Function::CheckedZoneHandle(primary->primary().raw());
  const String& funcname = String::ZoneHandle(func.name());
  if (func.is_static()) {
    // Static function access.
    closure = CreateImplicitClosureNode(func, primary->token_pos(), NULL);
  } else {
    // Instance function access.
    if (parsing_metadata_) {
      ErrorMsg(primary->token_pos(),
               "cannot access instance method '%s' from metadata",
               funcname.ToCString());
    }
    if (current_function().is_static() ||
        current_function().IsInFactoryScope()) {
      ErrorMsg(primary->token_pos(),
               "cannot access instance method '%s' from static method",
               funcname.ToCString());
    }
    AstNode* receiver = LoadReceiver(primary->token_pos());
    closure = CallGetter(primary->token_pos(), receiver, funcname);
  }
  return closure;
}


AstNode* Parser::ParseSelectors(AstNode* primary, bool is_cascade) {
  AstNode* left = primary;
  while (true) {
    AstNode* selector = NULL;
    if (CurrentToken() == Token::kPERIOD) {
      ConsumeToken();
      if (left->IsPrimaryNode()) {
        if (left->AsPrimaryNode()->primary().IsFunction()) {
          left = LoadClosure(left->AsPrimaryNode());
        } else if (left->AsPrimaryNode()->primary().IsTypeParameter()) {
          if (current_block_->scope->function_level() > 0) {
            // Make sure that the instantiator is captured.
            CaptureInstantiator();
          }
          TypeParameter& type_parameter = TypeParameter::ZoneHandle();
          type_parameter ^= ClassFinalizer::FinalizeType(
              current_class(),
              TypeParameter::Cast(left->AsPrimaryNode()->primary()),
              ClassFinalizer::kFinalize);
          ASSERT(!type_parameter.IsMalformed());
          left = new TypeNode(primary->token_pos(), type_parameter);
        } else {
          // Super field access handled in ParseSuperFieldAccess(),
          // super calls handled in ParseSuperCall().
          ASSERT(!left->AsPrimaryNode()->IsSuper());
          left = LoadFieldIfUnresolved(left);
        }
      }
      const intptr_t ident_pos = TokenPos();
      String* ident = ExpectIdentifier("identifier expected");
      if (CurrentToken() == Token::kLPAREN) {
        // Identifier followed by a opening paren: method call.
        if (left->IsPrimaryNode() &&
            left->AsPrimaryNode()->primary().IsClass()) {
          // Static method call prefixed with class name.
          const Class& cls = Class::Cast(left->AsPrimaryNode()->primary());
          selector = ParseStaticCall(cls, *ident, ident_pos);
        } else {
          selector = ParseInstanceCall(left, *ident);
        }
      } else {
        // Field access.
        Class& cls = Class::Handle();
        if (left->IsPrimaryNode()) {
          PrimaryNode* primary_node = left->AsPrimaryNode();
          if (primary_node->primary().IsClass()) {
            // If the primary node referred to a class we are loading a
            // qualified static field.
            cls ^= primary_node->primary().raw();
          }
        }
        if (cls.IsNull()) {
          // Instance field access.
          selector = CallGetter(ident_pos, left, *ident);
        } else {
          // Static field access.
          selector =
              ParseStaticFieldAccess(cls, *ident, ident_pos, !is_cascade);
        }
      }
    } else if (CurrentToken() == Token::kLBRACK) {
      // Super index operator handled in ParseSuperOperator().
      ASSERT(!left->IsPrimaryNode() || !left->AsPrimaryNode()->IsSuper());

      const intptr_t bracket_pos = TokenPos();
      ConsumeToken();
      left = LoadFieldIfUnresolved(left);
      const bool saved_mode = SetAllowFunctionLiterals(true);
      AstNode* index = ParseExpr(kAllowConst, kConsumeCascades);
      SetAllowFunctionLiterals(saved_mode);
      ExpectToken(Token::kRBRACK);
      AstNode* array = left;
      if (left->IsPrimaryNode()) {
        PrimaryNode* primary = left->AsPrimaryNode();
        if (primary->primary().IsFunction()) {
          array = LoadClosure(primary);
        } else if (primary->primary().IsClass()) {
          const Class& type_class = Class::Cast(primary->primary());
          AbstractType& type = Type::ZoneHandle(
              Type::New(type_class, TypeArguments::Handle(),
                        primary->token_pos(), Heap::kOld));
          type ^= ClassFinalizer::FinalizeType(
              current_class(), type, ClassFinalizer::kCanonicalize);
          // Type may be malbounded, but not malformed.
          ASSERT(!type.IsMalformed());
          array = new TypeNode(primary->token_pos(), type);
        } else if (primary->primary().IsTypeParameter()) {
          if (current_block_->scope->function_level() > 0) {
            // Make sure that the instantiator is captured.
            CaptureInstantiator();
          }
          TypeParameter& type_parameter = TypeParameter::ZoneHandle();
          type_parameter ^= ClassFinalizer::FinalizeType(
              current_class(),
              TypeParameter::Cast(primary->primary()),
              ClassFinalizer::kFinalize);
          ASSERT(!type_parameter.IsMalformed());
          array = new TypeNode(primary->token_pos(), type_parameter);
        } else {
          UNREACHABLE();  // Internal parser error.
        }
      }
      selector =  new LoadIndexedNode(bracket_pos,
                                      array,
                                      index,
                                      Class::ZoneHandle());
    } else if (CurrentToken() == Token::kLPAREN) {
      if (left->IsPrimaryNode()) {
        PrimaryNode* primary = left->AsPrimaryNode();
        const intptr_t primary_pos = primary->token_pos();
        if (primary->primary().IsFunction()) {
          const Function& func = Function::Cast(primary->primary());
          const String& func_name = String::ZoneHandle(func.name());
          if (func.is_static()) {
            // Parse static function call.
            Class& cls = Class::Handle(func.Owner());
            selector = ParseStaticCall(cls, func_name, primary_pos);
          } else {
            // Dynamic function call on implicit "this" parameter.
            if (current_function().is_static()) {
              ErrorMsg(primary_pos,
                       "cannot access instance method '%s' "
                       "from static function",
                       func_name.ToCString());
            }
            selector = ParseInstanceCall(LoadReceiver(primary_pos), func_name);
          }
        } else if (primary->primary().IsString()) {
          // Primary is an unresolved name.
          if (primary->IsSuper()) {
            ErrorMsg(primary->token_pos(), "illegal use of super");
          }
          String& name = String::CheckedZoneHandle(primary->primary().raw());
          if (current_function().is_static()) {
            selector = ThrowNoSuchMethodError(primary->token_pos(),
                                              current_class(),
                                              name,
                                              NULL,  // No arguments.
                                              InvocationMirror::kStatic,
                                              InvocationMirror::kMethod,
                                              NULL);  // No existing function.
          } else {
            // Treat as call to unresolved (instance) method.
            AstNode* receiver = LoadReceiver(primary->token_pos());
            selector = ParseInstanceCall(receiver, name);
          }
        } else if (primary->primary().IsTypeParameter()) {
          // TODO(regis): Issue 13134.  Make sure the error message is the
          // one we want here and add a test covering this code.
          const String& name = String::ZoneHandle(
              TypeParameter::Cast(primary->primary()).name());
          selector = ThrowNoSuchMethodError(primary->token_pos(),
                                            current_class(),
                                            name,
                                            NULL,  // No arguments.
                                            InvocationMirror::kStatic,
                                            InvocationMirror::kMethod,
                                            NULL);  // No existing function.
        } else if (primary->primary().IsClass()) {
          const Class& type_class = Class::Cast(primary->primary());
          AbstractType& type = Type::ZoneHandle(
              Type::New(type_class, TypeArguments::Handle(),
                        primary->token_pos(), Heap::kOld));
          type ^= ClassFinalizer::FinalizeType(
              current_class(), type, ClassFinalizer::kCanonicalize);
          // Type may be malbounded, but not malformed.
          ASSERT(!type.IsMalformed());
          selector = new TypeNode(primary->token_pos(), type);
        } else {
          UNREACHABLE();  // Internal parser error.
        }
      } else {
        // Left is not a primary node; this must be a closure call.
        AstNode* closure = left;
        selector = ParseClosureCall(closure);
      }
    } else {
      // No (more) selectors to parse.
      left = LoadFieldIfUnresolved(left);
      if (left->IsPrimaryNode()) {
        PrimaryNode* primary = left->AsPrimaryNode();
        if (primary->primary().IsFunction()) {
          // Treat as implicit closure.
          left = LoadClosure(primary);
        } else if (primary->primary().IsClass()) {
          const Class& type_class = Class::Cast(primary->primary());
          AbstractType& type = Type::ZoneHandle(
              Type::New(type_class, TypeArguments::Handle(),
                        primary->token_pos(), Heap::kOld));
          type = ClassFinalizer::FinalizeType(
              current_class(), type, ClassFinalizer::kCanonicalize);
          // Type may be malbounded, but not malformed.
          ASSERT(!type.IsMalformed());
          left = new TypeNode(primary->token_pos(), type);
        } else if (primary->primary().IsTypeParameter()) {
          if (current_block_->scope->function_level() > 0) {
            // Make sure that the instantiator is captured.
            CaptureInstantiator();
          }
          TypeParameter& type_parameter = TypeParameter::ZoneHandle();
          type_parameter ^= ClassFinalizer::FinalizeType(
              current_class(),
              TypeParameter::Cast(primary->primary()),
              ClassFinalizer::kFinalize);
          ASSERT(!type_parameter.IsMalformed());
          left = new TypeNode(primary->token_pos(), type_parameter);
        } else if (primary->IsSuper()) {
          // Return "super" to handle unary super operator calls,
          // or to report illegal use of "super" otherwise.
          left = primary;
        } else {
          UNREACHABLE();  // Internal parser error.
        }
      }
      // Done parsing selectors.
      return left;
    }
    ASSERT(selector != NULL);
    left = selector;
  }
}


AstNode* Parser::ParsePostfixExpr() {
  TRACE_PARSER("ParsePostfixExpr");
  String* expr_ident =
      Token::IsIdentifier(CurrentToken()) ? CurrentLiteral() : NULL;
  const intptr_t expr_pos = TokenPos();
  AstNode* expr = ParsePrimary();
  expr = ParseSelectors(expr, false);
  if (IsIncrementOperator(CurrentToken())) {
    TRACE_PARSER("IncrementOperator");
    Token::Kind incr_op = CurrentToken();
    ConsumeToken();
    // Not prefix.
    LetNode* let_expr = PrepareCompoundAssignmentNodes(&expr);
    LocalVariable* temp = let_expr->AddInitializer(expr);
    Token::Kind binary_op =
        (incr_op == Token::kINCR) ? Token::kADD : Token::kSUB;
    BinaryOpNode* add = new BinaryOpNode(
        expr_pos,
        binary_op,
        new LoadLocalNode(expr_pos, temp),
        new LiteralNode(expr_pos, Smi::ZoneHandle(Smi::New(1))));
    AstNode* store = CreateAssignmentNode(expr, add, expr_ident, expr_pos);
    ASSERT(store != NULL);
    // The result is a pair of the (side effects of the) store followed by
    // the (value of the) initial value temp variable load.
    let_expr->AddNode(store);
    let_expr->AddNode(new LoadLocalNode(expr_pos, temp));
    return let_expr;
  }
  return expr;
}


// Resolve the given type and its type arguments from the given scope class
// according to the given type finalization mode.
// If the given scope class is null, use the current library, but do not try to
// resolve type parameters.
// Not all involved type classes may get resolved yet, but at least the type
// parameters of the given class will get resolved, thereby relieving the class
// finalizer from resolving type parameters out of context.
void Parser::ResolveTypeFromClass(const Class& scope_class,
                                  ClassFinalizer::FinalizationKind finalization,
                                  AbstractType* type) {
  ASSERT(finalization >= ClassFinalizer::kResolveTypeParameters);
  ASSERT(type != NULL);
  if (type->IsResolved()) {
    return;
  }
  // Resolve class.
  if (!type->HasResolvedTypeClass()) {
    const UnresolvedClass& unresolved_class =
        UnresolvedClass::Handle(type->unresolved_class());
    const String& unresolved_class_name =
        String::Handle(unresolved_class.ident());
    Class& resolved_type_class = Class::Handle();
    if (unresolved_class.library_prefix() == LibraryPrefix::null()) {
      if (!scope_class.IsNull()) {
        // First check if the type is a type parameter of the given scope class.
        const TypeParameter& type_parameter = TypeParameter::Handle(
            scope_class.LookupTypeParameter(unresolved_class_name));
        if (!type_parameter.IsNull()) {
          // A type parameter is considered to be a malformed type when
          // referenced by a static member.
          if (ParsingStaticMember()) {
            ASSERT(scope_class.raw() == current_class().raw());
            *type = ClassFinalizer::NewFinalizedMalformedType(
                Error::Handle(),  // No previous error.
                script_,
                type->token_pos(),
                "type parameter '%s' cannot be referenced "
                "from static member",
                String::Handle(type_parameter.name()).ToCString());
            return;
          }
          // A type parameter cannot be parameterized, so make the type
          // malformed if type arguments have previously been parsed.
          if (!AbstractTypeArguments::Handle(type->arguments()).IsNull()) {
            *type = ClassFinalizer::NewFinalizedMalformedType(
                Error::Handle(),  // No previous error.
                script_,
                type_parameter.token_pos(),
                "type parameter '%s' cannot be parameterized",
                String::Handle(type_parameter.name()).ToCString());
            return;
          }
          *type = type_parameter.raw();
          return;
        }
      }
      // The referenced class may not have been parsed yet. It would be wrong
      // to resolve it too early to an imported class of the same name.
      if (finalization > ClassFinalizer::kResolveTypeParameters) {
        // Resolve classname in the scope of the current library.
        resolved_type_class = ResolveClassInCurrentLibraryScope(
            unresolved_class_name);
      }
    } else {
      LibraryPrefix& lib_prefix =
          LibraryPrefix::Handle(unresolved_class.library_prefix());
      // Resolve class name in the scope of the library prefix.
      resolved_type_class =
          ResolveClassInPrefixScope(lib_prefix, unresolved_class_name);
    }
    // At this point, we can only have a parameterized_type.
    const Type& parameterized_type = Type::Cast(*type);
    if (!resolved_type_class.IsNull()) {
      // Replace unresolved class with resolved type class.
      parameterized_type.set_type_class(resolved_type_class);
    } else if (finalization >= ClassFinalizer::kCanonicalize) {
      ClassFinalizer::FinalizeMalformedType(
          Error::Handle(),  // No previous error.
          script_,
          parameterized_type,
          "type '%s' is not loaded",
          String::Handle(parameterized_type.UserVisibleName()).ToCString());
      return;
    }
  }
  // Resolve type arguments, if any.
  const AbstractTypeArguments& arguments =
      AbstractTypeArguments::Handle(type->arguments());
  if (!arguments.IsNull()) {
    const intptr_t num_arguments = arguments.Length();
    for (intptr_t i = 0; i < num_arguments; i++) {
      AbstractType& type_argument = AbstractType::Handle(arguments.TypeAt(i));
      ResolveTypeFromClass(scope_class, finalization, &type_argument);
      arguments.SetTypeAt(i, type_argument);
    }
  }
}


LocalVariable* Parser::LookupLocalScope(const String& ident) {
  if (current_block_ == NULL) {
    return NULL;
  }
  // A found name is treated as accessed and possibly marked as captured.
  const bool kTestOnly = false;
  return current_block_->scope->LookupVariable(ident, kTestOnly);
}


void Parser::CheckInstanceFieldAccess(intptr_t field_pos,
                                      const String& field_name) {
  // Fields are not accessible from a static function, except from a
  // constructor, which is considered as non-static by the compiler.
  if (parsing_metadata_) {
    ErrorMsg(field_pos,
             "cannot access instance field '%s' from metadata",
             field_name.ToCString());
  }
  if (current_function().is_static()) {
    ErrorMsg(field_pos,
             "cannot access instance field '%s' from a static function",
             field_name.ToCString());
  }
}


bool Parser::ParsingStaticMember() const {
  if (is_top_level_) {
    return (current_member_ != NULL) &&
           current_member_->has_static && !current_member_->has_factory;
  }
  ASSERT(!current_function().IsNull());
  return
      current_function().is_static() && !current_function().IsInFactoryScope();
}


const AbstractType* Parser::ReceiverType(const Class& cls) {
  ASSERT(!cls.IsNull());
  TypeArguments& type_arguments = TypeArguments::Handle();
  if (cls.NumTypeParameters() > 0) {
    type_arguments = cls.type_parameters();
  }
  AbstractType& type = AbstractType::ZoneHandle(
      Type::New(cls, type_arguments, cls.token_pos()));
  if (cls.is_type_finalized()) {
    type ^= ClassFinalizer::FinalizeType(
        cls, type, ClassFinalizer::kCanonicalizeWellFormed);
    // Note that the receiver type may now be a malbounded type.
  }
  return &type;
}


bool Parser::IsInstantiatorRequired() const {
  ASSERT(!current_function().IsNull());
  if (current_function().is_static() &&
      !current_function().IsInFactoryScope()) {
    return false;
  }
  return current_class().NumTypeParameters() > 0;
}


RawInstance* Parser::TryCanonicalize(const Instance& instance,
                                     intptr_t token_pos) {
  if (instance.IsNull()) {
    return instance.raw();
  }
  const char* error_str = NULL;
  Instance& result =
      Instance::Handle(instance.CheckAndCanonicalize(&error_str));
  if (result.IsNull()) {
    ErrorMsg(token_pos, "Invalid const object %s", error_str);
  }
  return result.raw();
}


// If the field is already initialized, return no ast (NULL).
// Otherwise, if the field is constant, initialize the field and return no ast.
// If the field is not initialized and not const, return the ast for the getter.
AstNode* Parser::RunStaticFieldInitializer(const Field& field) {
  ASSERT(field.is_static());
  const Class& field_owner = Class::ZoneHandle(field.owner());
  const String& field_name = String::ZoneHandle(field.name());
  const String& getter_name = String::Handle(Field::GetterName(field_name));
  const Function& getter =
      Function::Handle(field_owner.LookupStaticFunction(getter_name));
  const Instance& value = Instance::Handle(field.value());
  if (value.raw() == Object::transition_sentinel().raw()) {
    if (field.is_const()) {
      ErrorMsg("circular dependency while initializing static field '%s'",
               field_name.ToCString());
    } else {
      // The implicit static getter will throw the exception if necessary.
      return new StaticGetterNode(TokenPos(),
                                  NULL,
                                  false,
                                  field_owner,
                                  field_name);
    }
  } else if (value.raw() == Object::sentinel().raw()) {
    // This field has not been referenced yet and thus the value has
    // not been evaluated. If the field is const, call the static getter method
    // to evaluate the expression and canonicalize the value.
    if (field.is_const()) {
      field.set_value(Object::transition_sentinel());
      const int kNumArguments = 0;  // no arguments.
      const Function& func =
          Function::Handle(Resolver::ResolveStatic(field_owner,
                                                   getter_name,
                                                   kNumArguments,
                                                   Object::empty_array()));
      ASSERT(!func.IsNull());
      ASSERT(func.kind() == RawFunction::kImplicitStaticFinalGetter);
      Object& const_value = Object::Handle(
          DartEntry::InvokeFunction(func, Object::empty_array()));
      if (const_value.IsError()) {
        const Error& error = Error::Cast(const_value);
        if (error.IsUnhandledException()) {
          // An exception may not occur in every parse attempt, i.e., the
          // generated AST is not deterministic. Therefore mark the function as
          // not optimizable.
          current_function().set_is_optimizable(false);
          field.set_value(Object::null_instance());
          // It is a compile-time error if evaluation of a compile-time constant
          // would raise an exception.
          AppendErrorMsg(error, TokenPos(),
                         "error initializing const field '%s'",
                         String::Handle(field.name()).ToCString());
        } else {
          isolate()->long_jump_base()->Jump(1, error);
        }
      }
      ASSERT(const_value.IsNull() || const_value.IsInstance());
      Instance& instance = Instance::Handle();
      instance ^= const_value.raw();
      instance = TryCanonicalize(instance, TokenPos());
      field.set_value(instance);
      return NULL;   // Constant
    } else {
      return new StaticGetterNode(TokenPos(),
                                  NULL,
                                  false,
                                  field_owner,
                                  field_name);
    }
  }
  if (getter.IsNull() ||
      (getter.kind() == RawFunction::kImplicitStaticFinalGetter)) {
    return NULL;
  }
  ASSERT(getter.kind() == RawFunction::kImplicitGetter);
  return new StaticGetterNode(TokenPos(), NULL, false, field_owner, field_name);
}


RawObject* Parser::EvaluateConstConstructorCall(
    const Class& type_class,
    const AbstractTypeArguments& type_arguments,
    const Function& constructor,
    ArgumentListNode* arguments) {
  // Factories have one extra argument: the type arguments.
  // Constructors have 2 extra arguments: rcvr and construction phase.
  const int kNumExtraArgs = constructor.IsFactory() ? 1 : 2;
  const int num_arguments = arguments->length() + kNumExtraArgs;
  const Array& arg_values = Array::Handle(Array::New(num_arguments));
  Instance& instance = Instance::Handle();
  if (!constructor.IsFactory()) {
    instance = Instance::New(type_class, Heap::kOld);
    if (!type_arguments.IsNull()) {
      if (!type_arguments.IsInstantiated()) {
        ErrorMsg("type must be constant in const constructor");
      }
      instance.SetTypeArguments(
          AbstractTypeArguments::Handle(type_arguments.Canonicalize()));
    }
    arg_values.SetAt(0, instance);
    arg_values.SetAt(1, Smi::Handle(Smi::New(Function::kCtorPhaseAll)));
  } else {
    // Prepend type_arguments to list of arguments to factory.
    ASSERT(type_arguments.IsZoneHandle());
    arg_values.SetAt(0, type_arguments);
  }
  for (int i = 0; i < arguments->length(); i++) {
    AstNode* arg = arguments->NodeAt(i);
    // Arguments have been evaluated to a literal value already.
    ASSERT(arg->IsLiteralNode());
    arg_values.SetAt((i + kNumExtraArgs), arg->AsLiteralNode()->literal());
  }
  const Array& args_descriptor =
      Array::Handle(ArgumentsDescriptor::New(num_arguments,
                                             arguments->names()));
  const Object& result =
      Object::Handle(DartEntry::InvokeFunction(constructor,
                                               arg_values,
                                               args_descriptor));
  if (result.IsError()) {
      // An exception may not occur in every parse attempt, i.e., the
      // generated AST is not deterministic. Therefore mark the function as
      // not optimizable.
      current_function().set_is_optimizable(false);
      if (result.IsUnhandledException()) {
        return result.raw();
      } else {
        isolate()->long_jump_base()->Jump(1, Error::Cast(result));
        UNREACHABLE();
        return Object::null();
      }
  } else {
    if (constructor.IsFactory()) {
      // The factory method returns the allocated object.
      instance ^= result.raw();
    }
    return TryCanonicalize(instance, TokenPos());
  }
}


// Do a lookup for the identifier in the block scope and the class scope
// return true if the identifier is found, false otherwise.
// If node is non NULL return an AST node corresponding to the identifier.
bool Parser::ResolveIdentInLocalScope(intptr_t ident_pos,
                                      const String &ident,
                                      AstNode** node) {
  TRACE_PARSER("ResolveIdentInLocalScope");
  // First try to find the identifier in the nested local scopes.
  LocalVariable* local = LookupLocalScope(ident);
  if (current_block_ != NULL) {
    current_block_->scope->AddReferencedName(ident_pos, ident);
  }
  if (local != NULL) {
    if (node != NULL) {
      if (local->IsConst()) {
        *node = new LiteralNode(ident_pos, *local->ConstValue());
      } else {
        *node = new LoadLocalNode(ident_pos, local);
      }
    }
    return true;
  }

  // Try to find the identifier in the class scope of the current class.
  // If the current class is the result of a mixin application, we must
  // use the class scope of the class from which the function originates.
  Class& cls = Class::Handle(isolate());
  if (!current_class().IsMixinApplication()) {
    cls = current_class().raw();
  } else {
    cls = parsed_function()->function().origin();
  }
  Function& func = Function::Handle(isolate(), Function::null());
  Field& field = Field::Handle(isolate(), Field::null());

  // First check if a field exists.
  field = cls.LookupField(ident);
  if (!field.IsNull()) {
    if (node != NULL) {
      if (!field.is_static()) {
        CheckInstanceFieldAccess(ident_pos, ident);
        *node = CallGetter(ident_pos, LoadReceiver(ident_pos), ident);
      } else {
        *node = GenerateStaticFieldLookup(field, ident_pos);
      }
    }
    return true;
  }

  // Check if an instance/static function exists.
  func = cls.LookupFunction(ident);
  if (!func.IsNull() &&
      (func.IsDynamicFunction() || func.IsStaticFunction())) {
    if (node != NULL) {
      *node = new PrimaryNode(ident_pos,
                              Function::ZoneHandle(isolate(), func.raw()));
    }
    return true;
  }

  // Now check if a getter/setter method exists for it in which case
  // it is still a field.
  func = cls.LookupGetterFunction(ident);
  if (!func.IsNull()) {
    if (func.IsDynamicFunction()) {
      if (node != NULL) {
        CheckInstanceFieldAccess(ident_pos, ident);
        ASSERT(AbstractType::Handle(func.result_type()).IsResolved());
        *node = CallGetter(ident_pos, LoadReceiver(ident_pos), ident);
      }
      return true;
    } else if (func.IsStaticFunction()) {
      if (node != NULL) {
        ASSERT(AbstractType::Handle(func.result_type()).IsResolved());
        // The static getter may later be changed into a dynamically
        // resolved instance setter if no static setter can
        // be found.
        AstNode* receiver = NULL;
        const bool kTestOnly = true;
        if (!current_function().is_static() &&
            (LookupReceiver(current_block_->scope, kTestOnly) != NULL)) {
          receiver = LoadReceiver(ident_pos);
        }
        *node = new StaticGetterNode(ident_pos,
                                     receiver,
                                     false,
                                     Class::ZoneHandle(isolate(), cls.raw()),
                                     ident);
      }
      return true;
    }
  }
  func = cls.LookupSetterFunction(ident);
  if (!func.IsNull()) {
    if (func.IsDynamicFunction()) {
      if (node != NULL) {
        // We create a getter node even though a getter doesn't exist as
        // it could be followed by an assignment which will convert it to
        // a setter node. If there is no assignment we will get an error
        // when we try to invoke the getter.
        CheckInstanceFieldAccess(ident_pos, ident);
        ASSERT(AbstractType::Handle(func.result_type()).IsResolved());
        *node = CallGetter(ident_pos, LoadReceiver(ident_pos), ident);
      }
      return true;
    } else if (func.IsStaticFunction()) {
      if (node != NULL) {
        // We create a getter node even though a getter doesn't exist as
        // it could be followed by an assignment which will convert it to
        // a setter node. If there is no assignment we will get an error
        // when we try to invoke the getter.
        *node = new StaticGetterNode(ident_pos,
                                     NULL,
                                     false,
                                     Class::ZoneHandle(isolate(), cls.raw()),
                                     ident);
      }
      return true;
    }
  }

  // Nothing found in scope of current class.
  if (node != NULL) {
    *node = NULL;
  }
  return false;  // Not an unqualified identifier.
}


static RawObject* LookupNameInLibrary(Isolate* isolate,
                                      const Library& lib,
                                      const String& name) {
  Object& obj = Object::Handle(isolate);
  obj = lib.LookupLocalObject(name);
  if (!obj.IsNull()) {
    return obj.raw();
  }
  String& accessor_name = String::Handle(isolate, Field::GetterName(name));
  obj = lib.LookupLocalObject(accessor_name);
  if (!obj.IsNull()) {
    return obj.raw();
  }
  accessor_name = Field::SetterName(name);
  obj = lib.LookupLocalObject(accessor_name);
  return obj.raw();
}


// Resolve a name by checking the global scope of the current
// library. If not found in the current library, then look in the scopes
// of all libraries that are imported without a library prefix.
RawObject* Parser::ResolveNameInCurrentLibraryScope(const String& name) {
  TRACE_PARSER("ResolveNameInCurrentLibraryScope");
  HANDLESCOPE(isolate());
  Object& obj = Object::Handle(isolate(),
                               LookupNameInLibrary(isolate(), library_, name));
  if (!obj.IsNull()) {
    return obj.raw();
  }
  return library_.LookupImportedObject(name);
}


RawClass* Parser::ResolveClassInCurrentLibraryScope(const String& name) {
  const Object& obj =
      Object::Handle(ResolveNameInCurrentLibraryScope(name));
  if (obj.IsClass()) {
    return Class::Cast(obj).raw();
  }
  return Class::null();
}


// Resolve an identifier by checking the global scope of the current
// library. If not found in the current library, then look in the scopes
// of all libraries that are imported without a library prefix.
AstNode* Parser::ResolveIdentInCurrentLibraryScope(intptr_t ident_pos,
                                                   const String& ident) {
  TRACE_PARSER("ResolveIdentInCurrentLibraryScope");
  const Object& obj =
    Object::Handle(ResolveNameInCurrentLibraryScope(ident));
  if (obj.IsClass()) {
    const Class& cls = Class::Cast(obj);
    return new PrimaryNode(ident_pos, Class::ZoneHandle(cls.raw()));
  } else if (obj.IsField()) {
    const Field& field = Field::Cast(obj);
    ASSERT(field.is_static());
    return GenerateStaticFieldLookup(field, ident_pos);
  } else if (obj.IsFunction()) {
    const Function& func = Function::Cast(obj);
    ASSERT(func.is_static());
    if (func.IsGetterFunction() || func.IsSetterFunction()) {
      return new StaticGetterNode(ident_pos,
                                  /* receiver */ NULL,
                                  /* is_super_getter */ false,
                                  Class::ZoneHandle(func.Owner()),
                                  ident);

    } else {
      return new PrimaryNode(ident_pos, Function::ZoneHandle(func.raw()));
    }
  } else {
    ASSERT(obj.IsNull() || obj.IsLibraryPrefix());
  }
  // Lexically unresolved primary identifiers are referenced by their name.
  return new PrimaryNode(ident_pos, ident);
}


RawObject* Parser::ResolveNameInPrefixScope(const LibraryPrefix& prefix,
                                            const String& name) {
  HANDLESCOPE(isolate());
  return prefix.LookupObject(name);
}


RawClass* Parser::ResolveClassInPrefixScope(const LibraryPrefix& prefix,
                                            const String& name) {
  const Object& obj =
      Object::Handle(ResolveNameInPrefixScope(prefix, name));
  if (obj.IsClass()) {
    return Class::Cast(obj).raw();
  }
  return Class::null();
}


// Do a lookup for the identifier in the scope of the specified
// library prefix. This means trying to resolve it locally in all of the
// libraries present in the library prefix.
AstNode* Parser::ResolveIdentInPrefixScope(intptr_t ident_pos,
                                           const LibraryPrefix& prefix,
                                           const String& ident) {
  TRACE_PARSER("ResolveIdentInPrefixScope");
  Object& obj = Object::Handle(ResolveNameInPrefixScope(prefix, ident));
  if (obj.IsNull()) {
    // Unresolved prefixed primary identifier.
    String& qualified_name = String::ZoneHandle(prefix.name());
    qualified_name = String::Concat(qualified_name, Symbols::Dot());
    qualified_name = String::Concat(qualified_name, ident);
    qualified_name = Symbols::New(qualified_name);
    return new PrimaryNode(ident_pos, qualified_name);
  } else if (obj.IsClass()) {
    const Class& cls = Class::Cast(obj);
    return new PrimaryNode(ident_pos, Class::ZoneHandle(cls.raw()));
  } else if (obj.IsField()) {
    const Field& field = Field::Cast(obj);
    ASSERT(field.is_static());
    return GenerateStaticFieldLookup(field, ident_pos);
  } else if (obj.IsFunction()) {
    const Function& func = Function::Cast(obj);
    ASSERT(func.is_static());
    if (func.IsGetterFunction() || func.IsSetterFunction()) {
      return new StaticGetterNode(ident_pos,
                                  /* receiver */ NULL,
                                  /* is_super_getter */ false,
                                  Class::ZoneHandle(func.Owner()),
                                  ident);

    } else {
      return new PrimaryNode(ident_pos, Function::ZoneHandle(func.raw()));
    }
  }
  // All possible object types are handled above.
  UNREACHABLE();
  return NULL;
}


// Resolve identifier. Issue an error message if
// the ident refers to a method and allow_closure_names is false.
// If the name cannot be resolved, turn it into an instance field access
// if we're compiling an instance method, or generate
// throw NoSuchMethodError if we're compiling a static method.
AstNode* Parser::ResolveIdent(intptr_t ident_pos,
                              const String& ident,
                              bool allow_closure_names) {
  TRACE_PARSER("ResolveIdent");
  // First try to find the variable in the local scope (block scope or
  // class scope).
  AstNode* resolved = NULL;
  ResolveIdentInLocalScope(ident_pos, ident, &resolved);
  if (resolved == NULL) {
    // Check whether the identifier is a type parameter.
    if (!current_class().IsNull()) {
      TypeParameter& type_parameter = TypeParameter::ZoneHandle(
          current_class().LookupTypeParameter(ident));
      if (!type_parameter.IsNull()) {
        if (current_block_->scope->function_level() > 0) {
          // Make sure that the instantiator is captured.
          CaptureInstantiator();
        }
        type_parameter ^= ClassFinalizer::FinalizeType(
            current_class(), type_parameter, ClassFinalizer::kFinalize);
        ASSERT(!type_parameter.IsMalformed());
        return new TypeNode(ident_pos, type_parameter);
      }
    }
    // Not found in the local scope, and the name is not a type parameter.
    // Try finding the variable in the library scope (current library
    // and all libraries imported by it without a library prefix).
    resolved = ResolveIdentInCurrentLibraryScope(ident_pos, ident);
  }
  if (resolved->IsPrimaryNode()) {
    PrimaryNode* primary = resolved->AsPrimaryNode();
    if (primary->primary().IsString()) {
      // We got an unresolved name. If we are compiling a static
      // method, evaluation of an unresolved identifier causes a
      // NoSuchMethodError to be thrown. In an instance method, we convert
      // the unresolved name to an instance field access, since a
      // subclass might define a field with this name.
      if (current_function().is_static()) {
        resolved = ThrowNoSuchMethodError(ident_pos,
                                          current_class(),
                                          ident,
                                          NULL,  // No arguments.
                                          InvocationMirror::kStatic,
                                          InvocationMirror::kField,
                                          NULL);  // No existing function.
      } else {
        // Treat as call to unresolved instance field.
        resolved = CallGetter(ident_pos, LoadReceiver(ident_pos), ident);
      }
    } else if (primary->primary().IsFunction()) {
      if (allow_closure_names) {
        resolved = LoadClosure(primary);
      } else {
        ErrorMsg(ident_pos, "illegal reference to method '%s'",
                 ident.ToCString());
      }
    } else if (primary->primary().IsClass()) {
      const Class& type_class = Class::Cast(primary->primary());
      AbstractType& type = Type::ZoneHandle(
          Type::New(type_class, TypeArguments::Handle(),
                    primary->token_pos(), Heap::kOld));
      type ^= ClassFinalizer::FinalizeType(
          current_class(), type, ClassFinalizer::kCanonicalize);
      // Type may be malbounded, but not malformed.
      ASSERT(!type.IsMalformed());
      resolved = new TypeNode(primary->token_pos(), type);
    }
  }
  return resolved;
}


// Parses type = [ident "."] ident ["<" type { "," type } ">"], then resolve and
// finalize it according to the given type finalization mode.
RawAbstractType* Parser::ParseType(
    ClassFinalizer::FinalizationKind finalization) {
  TRACE_PARSER("ParseType");
  CheckToken(Token::kIDENT, "type name expected");
  QualIdent type_name;
  if (finalization == ClassFinalizer::kIgnore) {
    if (!is_top_level_ && (current_block_ != NULL)) {
      // Add the library prefix or type class name to the list of referenced
      // names of this scope, even if the type is ignored.
      current_block_->scope->AddReferencedName(TokenPos(), *CurrentLiteral());
    }
    SkipQualIdent();
  } else {
    ParseQualIdent(&type_name);
    // An identifier cannot be resolved in a local scope when top level parsing.
    if (!is_top_level_ &&
        (type_name.lib_prefix == NULL) &&
        ResolveIdentInLocalScope(type_name.ident_pos, *type_name.ident, NULL)) {
      // The type is malformed. Skip over its type arguments.
      ParseTypeArguments(ClassFinalizer::kIgnore);
      return ClassFinalizer::NewFinalizedMalformedType(
          Error::Handle(),  // No previous error.
          script_,
          type_name.ident_pos,
          "using '%s' in this context is invalid",
          type_name.ident->ToCString());
    }
  }
  Object& type_class = Object::Handle(isolate());
  // Leave type_class as null if type finalization mode is kIgnore.
  if (finalization != ClassFinalizer::kIgnore) {
    LibraryPrefix& lib_prefix = LibraryPrefix::Handle(isolate());
    if (type_name.lib_prefix != NULL) {
      lib_prefix = type_name.lib_prefix->raw();
    }
    type_class = UnresolvedClass::New(lib_prefix,
                                      *type_name.ident,
                                      type_name.ident_pos);
  }
  AbstractTypeArguments& type_arguments = AbstractTypeArguments::Handle(
      isolate(), ParseTypeArguments(finalization));
  if (finalization == ClassFinalizer::kIgnore) {
    return Type::DynamicType();
  }
  AbstractType& type = AbstractType::Handle(
      isolate(), Type::New(type_class, type_arguments, type_name.ident_pos));
  if (finalization >= ClassFinalizer::kResolveTypeParameters) {
    ResolveTypeFromClass(current_class(), finalization, &type);
    if (finalization >= ClassFinalizer::kCanonicalize) {
      type ^= ClassFinalizer::FinalizeType(current_class(), type, finalization);
    }
  }
  return type.raw();
}


void Parser::CheckConstructorCallTypeArguments(
    intptr_t pos, Function& constructor,
    const AbstractTypeArguments& type_arguments) {
  if (!type_arguments.IsNull()) {
    const Class& constructor_class = Class::Handle(constructor.Owner());
    ASSERT(!constructor_class.IsNull());
    ASSERT(constructor_class.is_finalized());
    // Do not report the expected vs. actual number of type arguments, because
    // the type argument vector is flattened and raw types are allowed.
    if (type_arguments.Length() != constructor_class.NumTypeArguments()) {
      ErrorMsg(pos, "wrong number of type arguments passed to constructor");
    }
  }
}


// Parse "[" [ expr { "," expr } ["," ] "]".
// Note: if the list literal is empty and the brackets have no whitespace
// between them, the scanner recognizes the opening and closing bracket
// as one token of type Token::kINDEX.
AstNode* Parser::ParseListLiteral(intptr_t type_pos,
                                  bool is_const,
                                  const AbstractTypeArguments& type_arguments) {
  TRACE_PARSER("ParseListLiteral");
  ASSERT(type_pos >= 0);
  ASSERT(CurrentToken() == Token::kLBRACK || CurrentToken() == Token::kINDEX);
  const intptr_t literal_pos = TokenPos();
  bool is_empty_literal = CurrentToken() == Token::kINDEX;
  ConsumeToken();

  AbstractType& element_type = Type::ZoneHandle(Type::DynamicType());
  AbstractTypeArguments& list_type_arguments =
      AbstractTypeArguments::ZoneHandle(type_arguments.raw());
  // If no type argument vector is provided, leave it as null, which is
  // equivalent to using dynamic as the type argument for the element type.
  if (!list_type_arguments.IsNull()) {
    ASSERT(list_type_arguments.Length() > 0);
    // List literals take a single type argument.
    if (list_type_arguments.Length() == 1) {
      element_type = list_type_arguments.TypeAt(0);
      ASSERT(!element_type.IsMalformed());  // Would be mapped to dynamic.
      ASSERT(!element_type.IsMalbounded());  // No declared bound in List.
      if (element_type.IsDynamicType()) {
        list_type_arguments = AbstractTypeArguments::null();
      } else if (is_const && !element_type.IsInstantiated()) {
        ErrorMsg(type_pos,
                 "the type argument of a constant list literal cannot include "
                 "a type variable");
      }
    } else {
      if (FLAG_error_on_bad_type) {
        ErrorMsg(type_pos,
                 "a list literal takes one type argument specifying "
                 "the element type");
      }
      // Ignore type arguments.
      list_type_arguments = AbstractTypeArguments::null();
    }
  }
  ASSERT(list_type_arguments.IsNull() || (list_type_arguments.Length() == 1));
  const Class& array_class = Class::Handle(
      isolate()->object_store()->array_class());
  Type& type = Type::ZoneHandle(
      Type::New(array_class, list_type_arguments, type_pos));
  type ^= ClassFinalizer::FinalizeType(
      current_class(), type, ClassFinalizer::kCanonicalize);
  GrowableArray<AstNode*> element_list;
  // Parse the list elements. Note: there may be an optional extra
  // comma after the last element.
  if (!is_empty_literal) {
    const bool saved_mode = SetAllowFunctionLiterals(true);
    while (CurrentToken() != Token::kRBRACK) {
      const intptr_t element_pos = TokenPos();
      AstNode* element = ParseExpr(is_const, kConsumeCascades);
      if (FLAG_enable_type_checks &&
          !is_const &&
          !element_type.IsDynamicType()) {
        element = new AssignableNode(element_pos,
                                     element,
                                     element_type,
                                     Symbols::ListLiteralElement());
      }
      element_list.Add(element);
      if (CurrentToken() == Token::kCOMMA) {
        ConsumeToken();
      } else if (CurrentToken() != Token::kRBRACK) {
        ErrorMsg("comma or ']' expected");
      }
    }
    ExpectToken(Token::kRBRACK);
    SetAllowFunctionLiterals(saved_mode);
  }

  if (is_const) {
    // Allocate and initialize the const list at compile time.
    Array& const_list =
        Array::ZoneHandle(Array::New(element_list.length(), Heap::kOld));
    const_list.SetTypeArguments(
        AbstractTypeArguments::Handle(list_type_arguments.Canonicalize()));
    Error& malformed_error = Error::Handle();
    for (int i = 0; i < element_list.length(); i++) {
      AstNode* elem = element_list[i];
      // Arguments have been evaluated to a literal value already.
      ASSERT(elem->IsLiteralNode());
      ASSERT(!is_top_level_);  // We cannot check unresolved types.
      if (FLAG_enable_type_checks &&
          !element_type.IsDynamicType() &&
          (!elem->AsLiteralNode()->literal().IsNull() &&
           !elem->AsLiteralNode()->literal().IsInstanceOf(
               element_type, TypeArguments::Handle(), &malformed_error))) {
        // If the failure is due to a malformed type error, display it instead.
        if (!malformed_error.IsNull()) {
          ErrorMsg(malformed_error);
        } else {
          ErrorMsg(elem->AsLiteralNode()->token_pos(),
                   "list literal element at index %d must be "
                   "a constant of type '%s'",
                   i,
                   String::Handle(element_type.UserVisibleName()).ToCString());
        }
      }
      const_list.SetAt(i, elem->AsLiteralNode()->literal());
    }
    const_list ^= TryCanonicalize(const_list, literal_pos);
    const_list.MakeImmutable();
    return new LiteralNode(literal_pos, const_list);
  } else {
    // Factory call at runtime.
    const Class& factory_class =
        Class::Handle(Library::LookupCoreClass(Symbols::List()));
    ASSERT(!factory_class.IsNull());
    const Function& factory_method = Function::ZoneHandle(
        factory_class.LookupFactory(
            Library::PrivateCoreLibName(Symbols::ListLiteralFactory())));
    ASSERT(!factory_method.IsNull());
    if (!list_type_arguments.IsNull() &&
        !list_type_arguments.IsInstantiated() &&
        (current_block_->scope->function_level() > 0)) {
      // Make sure that the instantiator is captured.
      CaptureInstantiator();
    }
    AbstractTypeArguments& factory_type_args =
        AbstractTypeArguments::ZoneHandle(list_type_arguments.raw());
    // If the factory class extends other parameterized classes, adjust the
    // type argument vector.
    if (!factory_type_args.IsNull() && (factory_class.NumTypeArguments() > 1)) {
      ASSERT(factory_type_args.Length() == 1);
      Type& factory_type = Type::Handle(Type::New(
          factory_class, factory_type_args, type_pos, Heap::kNew));
      factory_type ^= ClassFinalizer::FinalizeType(
          current_class(), factory_type, ClassFinalizer::kFinalize);
      factory_type_args = factory_type.arguments();
      ASSERT(factory_type_args.Length() == factory_class.NumTypeArguments());
    }
    factory_type_args = factory_type_args.Canonicalize();
    ArgumentListNode* factory_param = new ArgumentListNode(literal_pos);
    if (element_list.length() == 0) {
      // TODO(srdjan): Use Object::empty_array once issue 9871 has been fixed.
      Array& empty_array = Array::ZoneHandle(Object::empty_array().raw());
      LiteralNode* empty_array_literal =
          new LiteralNode(TokenPos(), empty_array);
      factory_param->Add(empty_array_literal);
    } else {
      ArrayNode* list = new ArrayNode(TokenPos(), type, element_list);
      factory_param->Add(list);
    }
    return CreateConstructorCallNode(literal_pos,
                                     factory_type_args,
                                     factory_method,
                                     factory_param);
  }
}


ConstructorCallNode* Parser::CreateConstructorCallNode(
    intptr_t token_pos,
    const AbstractTypeArguments& type_arguments,
    const Function& constructor,
    ArgumentListNode* arguments) {
  if (!type_arguments.IsNull() && !type_arguments.IsInstantiated()) {
    EnsureExpressionTemp();
  }
  return new ConstructorCallNode(token_pos,
                                 type_arguments,
                                 constructor,
                                 arguments);
}


static void AddKeyValuePair(GrowableArray<AstNode*>* pairs,
                            bool is_const,
                            AstNode* key,
                            AstNode* value) {
  if (is_const) {
    ASSERT(key->IsLiteralNode());
    const Instance& new_key = key->AsLiteralNode()->literal();
    for (int i = 0; i < pairs->length(); i += 2) {
      const Instance& key_i = (*pairs)[i]->AsLiteralNode()->literal();
      // The keys of a compile time constant map are compile time
      // constants, i.e. canonicalized values. Thus, we can compare
      // raw pointers to check for equality.
      if (new_key.raw() == key_i.raw()) {
        // Duplicate key found. The new value replaces the previously
        // defined value.
        (*pairs)[i + 1] = value;
        return;
      }
    }
  }
  pairs->Add(key);
  pairs->Add(value);
}


AstNode* Parser::ParseMapLiteral(intptr_t type_pos,
                                 bool is_const,
                                 const AbstractTypeArguments& type_arguments) {
  TRACE_PARSER("ParseMapLiteral");
  ASSERT(type_pos >= 0);
  ASSERT(CurrentToken() == Token::kLBRACE);
  const intptr_t literal_pos = TokenPos();
  ConsumeToken();

  AbstractType& key_type = Type::ZoneHandle(Type::DynamicType());
  AbstractType& value_type = Type::ZoneHandle(Type::DynamicType());
  AbstractTypeArguments& map_type_arguments =
      AbstractTypeArguments::ZoneHandle(type_arguments.raw());
  // If no type argument vector is provided, leave it as null, which is
  // equivalent to using dynamic as the type argument for the both key and value
  // types.
  if (!map_type_arguments.IsNull()) {
    ASSERT(map_type_arguments.Length() > 0);
    // Map literals take two type arguments.
    if (map_type_arguments.Length() == 2) {
      key_type = map_type_arguments.TypeAt(0);
      value_type = map_type_arguments.TypeAt(1);
      // Malformed type arguments are mapped to dynamic.
      ASSERT(!key_type.IsMalformed() && !value_type.IsMalformed());
      // No declared bounds in Map.
      ASSERT(!key_type.IsMalbounded() && !value_type.IsMalbounded());
      if (key_type.IsDynamicType() && value_type.IsDynamicType()) {
        map_type_arguments = AbstractTypeArguments::null();
      } else if (is_const && !type_arguments.IsInstantiated()) {
        ErrorMsg(type_pos,
                 "the type arguments of a constant map literal cannot include "
                 "a type variable");
      }
    } else {
      if (FLAG_error_on_bad_type) {
        ErrorMsg(type_pos,
                 "a map literal takes two type arguments specifying "
                 "the key type and the value type");
      }
      // Ignore type arguments.
      map_type_arguments = AbstractTypeArguments::null();
    }
  }
  ASSERT(map_type_arguments.IsNull() || (map_type_arguments.Length() == 2));
  map_type_arguments ^= map_type_arguments.Canonicalize();

  GrowableArray<AstNode*> kv_pairs_list;
  // Parse the map entries. Note: there may be an optional extra
  // comma after the last entry.
  while (CurrentToken() != Token::kRBRACE) {
    const bool saved_mode = SetAllowFunctionLiterals(true);
    const intptr_t key_pos = TokenPos();
    AstNode* key = ParseExpr(is_const, kConsumeCascades);
    if (FLAG_enable_type_checks &&
        !is_const &&
        !key_type.IsDynamicType()) {
      key = new AssignableNode(key_pos,
                               key,
                               key_type,
                               Symbols::ListLiteralElement());
    }
    if (is_const) {
      ASSERT(key->IsLiteralNode());
      const Instance& key_value = key->AsLiteralNode()->literal();
      if (key_value.IsDouble()) {
        ErrorMsg(key_pos, "key value must not be of type double");
      }
      if (!key_value.IsInteger() &&
          !key_value.IsString() &&
          ImplementsEqualOperator(key_value)) {
        ErrorMsg(key_pos, "key value must not implement operator ==");
      }
    }
    ExpectToken(Token::kCOLON);
    const intptr_t value_pos = TokenPos();
    AstNode* value = ParseExpr(is_const, kConsumeCascades);
    SetAllowFunctionLiterals(saved_mode);
    if (FLAG_enable_type_checks &&
        !is_const &&
        !value_type.IsDynamicType()) {
      value = new AssignableNode(value_pos,
                                 value,
                                 value_type,
                                 Symbols::ListLiteralElement());
    }
    AddKeyValuePair(&kv_pairs_list, is_const, key, value);

    if (CurrentToken() == Token::kCOMMA) {
      ConsumeToken();
    } else if (CurrentToken() != Token::kRBRACE) {
      ErrorMsg("comma or '}' expected");
    }
  }
  ASSERT(kv_pairs_list.length() % 2 == 0);
  ExpectToken(Token::kRBRACE);

  if (is_const) {
    // Create the key-value pair array, canonicalize it and then create
    // the immutable map object with it. This all happens at compile time.
    // The resulting immutable map object is returned as a literal.

    // First, create the canonicalized key-value pair array.
    Array& key_value_array =
        Array::ZoneHandle(Array::New(kv_pairs_list.length(), Heap::kOld));
    AbstractType& arg_type = Type::Handle();
    Error& malformed_error = Error::Handle();
    for (int i = 0; i < kv_pairs_list.length(); i++) {
      AstNode* arg = kv_pairs_list[i];
      // Arguments have been evaluated to a literal value already.
      ASSERT(arg->IsLiteralNode());
      ASSERT(!is_top_level_);  // We cannot check unresolved types.
      if (FLAG_enable_type_checks) {
        if ((i % 2) == 0) {
          // Check key type.
          arg_type = key_type.raw();
        } else {
          // Check value type.
          arg_type = value_type.raw();
        }
        if (!arg_type.IsDynamicType() &&
            (!arg->AsLiteralNode()->literal().IsNull() &&
             !arg->AsLiteralNode()->literal().IsInstanceOf(
                 arg_type,
                 Object::null_abstract_type_arguments(),
                 &malformed_error))) {
          // If the failure is due to a malformed type error, display it.
          if (!malformed_error.IsNull()) {
            ErrorMsg(malformed_error);
          } else {
            ErrorMsg(arg->AsLiteralNode()->token_pos(),
                     "map literal %s at index %d must be "
                     "a constant of type '%s'",
                     ((i % 2) == 0) ? "key" : "value",
                     i >> 1,
                     String::Handle(arg_type.UserVisibleName()).ToCString());
          }
        }
      }
      key_value_array.SetAt(i, arg->AsLiteralNode()->literal());
    }
    key_value_array ^= TryCanonicalize(key_value_array, TokenPos());
    key_value_array.MakeImmutable();

    // Construct the map object.
    const Class& immutable_map_class =
        Class::Handle(Library::LookupCoreClass(Symbols::ImmutableMap()));
    ASSERT(!immutable_map_class.IsNull());
    // If the immutable map class extends other parameterized classes, we need
    // to adjust the type argument vector. This is currently not the case.
    ASSERT(immutable_map_class.NumTypeArguments() == 2);
    ArgumentListNode* constr_args = new ArgumentListNode(TokenPos());
    constr_args->Add(new LiteralNode(literal_pos, key_value_array));
    const Function& map_constr =
        Function::ZoneHandle(immutable_map_class.LookupConstructor(
            Library::PrivateCoreLibName(Symbols::ImmutableMapConstructor())));
    ASSERT(!map_constr.IsNull());
    const Object& constructor_result = Object::Handle(
        EvaluateConstConstructorCall(immutable_map_class,
                                     map_type_arguments,
                                     map_constr,
                                     constr_args));
    if (constructor_result.IsUnhandledException()) {
      AppendErrorMsg(Error::Cast(constructor_result),
                     literal_pos,
                     "error executing const Map constructor");
    } else {
      const Instance& const_instance = Instance::Cast(constructor_result);
      return new LiteralNode(literal_pos,
                             Instance::ZoneHandle(const_instance.raw()));
    }
  } else {
    // Factory call at runtime.
    const Class& factory_class =
        Class::Handle(Library::LookupCoreClass(Symbols::Map()));
    ASSERT(!factory_class.IsNull());
    const Function& factory_method = Function::ZoneHandle(
        factory_class.LookupFactory(
            Library::PrivateCoreLibName(Symbols::MapLiteralFactory())));
    ASSERT(!factory_method.IsNull());
    if (!map_type_arguments.IsNull() &&
        !map_type_arguments.IsInstantiated() &&
        (current_block_->scope->function_level() > 0)) {
      // Make sure that the instantiator is captured.
      CaptureInstantiator();
    }
    AbstractTypeArguments& factory_type_args =
        AbstractTypeArguments::ZoneHandle(map_type_arguments.raw());
    // If the factory class extends other parameterized classes, adjust the
    // type argument vector.
    if (!factory_type_args.IsNull() && (factory_class.NumTypeArguments() > 2)) {
      ASSERT(factory_type_args.Length() == 2);
      Type& factory_type = Type::Handle(Type::New(
          factory_class, factory_type_args, type_pos, Heap::kNew));
      factory_type ^= ClassFinalizer::FinalizeType(
          current_class(), factory_type, ClassFinalizer::kFinalize);
      factory_type_args = factory_type.arguments();
      ASSERT(factory_type_args.Length() == factory_class.NumTypeArguments());
    }
    factory_type_args = factory_type_args.Canonicalize();
    ArgumentListNode* factory_param = new ArgumentListNode(literal_pos);
    // The kv_pair array is temporary and of element type dynamic. It is passed
    // to the factory to initialize a properly typed map.
    ArrayNode* kv_pairs = new ArrayNode(
        TokenPos(),
        Type::ZoneHandle(Type::ArrayType()),
        kv_pairs_list);
    factory_param->Add(kv_pairs);
    return CreateConstructorCallNode(literal_pos,
                                     factory_type_args,
                                     factory_method,
                                     factory_param);
  }
  UNREACHABLE();
  return NULL;
}


AstNode* Parser::ParseCompoundLiteral() {
  TRACE_PARSER("ParseCompoundLiteral");
  bool is_const = false;
  if (CurrentToken() == Token::kCONST) {
    is_const = true;
    ConsumeToken();
  }
  const intptr_t type_pos = TokenPos();
  AbstractTypeArguments& type_arguments = AbstractTypeArguments::Handle(
      ParseTypeArguments(ClassFinalizer::kCanonicalize));
  // Malformed type arguments are mapped to dynamic, so we will not encounter
  // them here.
  // Map and List interfaces do not declare bounds on their type parameters, so
  // we will not see malbounded type arguments here.
  AstNode* primary = NULL;
  if ((CurrentToken() == Token::kLBRACK) ||
      (CurrentToken() == Token::kINDEX)) {
    primary = ParseListLiteral(type_pos, is_const, type_arguments);
  } else if (CurrentToken() == Token::kLBRACE) {
    primary = ParseMapLiteral(type_pos, is_const, type_arguments);
  } else {
    ErrorMsg("unexpected token %s", Token::Str(CurrentToken()));
  }
  return primary;
}


AstNode* Parser::ParseSymbolLiteral() {
  ASSERT(CurrentToken() == Token::kHASH);
  ConsumeToken();
  intptr_t symbol_pos = TokenPos();
  String& symbol = String::Handle();
  if (IsIdentifier()) {
    symbol = CurrentLiteral()->raw();
    ConsumeToken();
    while (CurrentToken() == Token::kPERIOD) {
      symbol = String::Concat(symbol, Symbols::Dot());
      ConsumeToken();
      symbol = String::Concat(symbol,
                              *ExpectIdentifier("identifier expected"));
    }
  } else if (Token::CanBeOverloaded(CurrentToken())) {
    symbol = String::New(Token::Str(CurrentToken()));
    ConsumeToken();
  } else {
    ErrorMsg("illegal symbol literal");
  }
  // Lookup class Symbol from collection_dev library and call the
  // constructor to create a symbol instance.
  const Library& lib = Library::Handle(Library::CollectionDevLibrary());
  const Class& symbol_class = Class::Handle(lib.LookupClass(Symbols::Symbol()));
  ASSERT(!symbol_class.IsNull());
  ArgumentListNode* constr_args = new ArgumentListNode(symbol_pos);
  constr_args->Add(new LiteralNode(
      symbol_pos, String::ZoneHandle(Symbols::New(symbol))));
  const Function& constr = Function::ZoneHandle(
      symbol_class.LookupConstructor(Symbols::SymbolCtor()));
  ASSERT(!constr.IsNull());
  const Object& result = Object::Handle(
      EvaluateConstConstructorCall(symbol_class,
                                   TypeArguments::Handle(),
                                   constr,
                                   constr_args));
  if (result.IsUnhandledException()) {
    AppendErrorMsg(Error::Cast(result),
                   symbol_pos,
                   "error executing const Symbol constructor");
  }
  const Instance& instance = Instance::Cast(result);
  return new LiteralNode(symbol_pos, Instance::ZoneHandle(instance.raw()));
}


static String& BuildConstructorName(const String& type_class_name,
                                    const String* named_constructor) {
  // By convention, the static function implementing a named constructor 'C'
  // for class 'A' is labeled 'A.C', and the static function implementing the
  // unnamed constructor for class 'A' is labeled 'A.'.
  // This convention prevents users from explicitly calling constructors.
  String& constructor_name =
      String::Handle(String::Concat(type_class_name, Symbols::Dot()));
  if (named_constructor != NULL) {
    constructor_name = String::Concat(constructor_name, *named_constructor);
  }
  return constructor_name;
}


AstNode* Parser::ParseNewOperator(Token::Kind op_kind) {
  TRACE_PARSER("ParseNewOperator");
  const intptr_t new_pos = TokenPos();
  ASSERT((op_kind == Token::kNEW) || (op_kind == Token::kCONST));
  bool is_const = (op_kind == Token::kCONST);
  if (!IsIdentifier()) {
    ErrorMsg("type name expected");
  }
  intptr_t type_pos = TokenPos();
  AbstractType& type = AbstractType::Handle(
      ParseType(ClassFinalizer::kCanonicalizeWellFormed));
  // In case the type is malformed, throw a dynamic type error after finishing
  // parsing the instance creation expression.
  if (!type.IsMalformed() && (type.IsTypeParameter() || type.IsDynamicType())) {
    // Replace the type with a malformed type.
    type = ClassFinalizer::NewFinalizedMalformedType(
        Error::Handle(),  // No previous error.
        script_,
        type_pos,
        "%s'%s' cannot be instantiated",
        type.IsTypeParameter() ? "type parameter " : "",
        type.IsTypeParameter() ?
            String::Handle(type.UserVisibleName()).ToCString() : "dynamic");
  }

  // The grammar allows for an optional ('.' identifier)? after the type, which
  // is a named constructor. Note that ParseType() above will not consume it as
  // part of a misinterpreted qualified identifier, because only a valid library
  // prefix is accepted as qualifier.
  String* named_constructor = NULL;
  if (CurrentToken() == Token::kPERIOD) {
    ConsumeToken();
    named_constructor = ExpectIdentifier("name of constructor expected");
  }

  // Parse constructor parameters.
  CheckToken(Token::kLPAREN);
  intptr_t call_pos = TokenPos();
  ArgumentListNode* arguments = ParseActualParameters(NULL, is_const);

  // Parsing is complete, so we can return a throw in case of a malformed or
  // malbounded type or report a compile-time error if the constructor is const.
  if (type.IsMalformedOrMalbounded()) {
    if (is_const) {
      const Error& error = Error::Handle(type.error());
      ErrorMsg(error);
    }
    return ThrowTypeError(type_pos, type);
  }

  // Resolve the type and optional identifier to a constructor or factory.
  Class& type_class = Class::Handle(type.type_class());
  String& type_class_name = String::Handle(type_class.Name());
  AbstractTypeArguments& type_arguments =
      AbstractTypeArguments::ZoneHandle(type.arguments());

  // A constructor has an implicit 'this' parameter (instance to construct)
  // and a factory has an implicit 'this' parameter (type_arguments).
  // A constructor has a second implicit 'phase' parameter.
  intptr_t arguments_length = arguments->length() + 2;

  // An additional type check of the result of a redirecting factory may be
  // required.
  AbstractType& type_bound = AbstractType::ZoneHandle();

  // Make sure that an appropriate constructor exists.
  String& constructor_name =
      BuildConstructorName(type_class_name, named_constructor);
  Function& constructor = Function::ZoneHandle(
      type_class.LookupConstructor(constructor_name));
  if (constructor.IsNull()) {
    constructor = type_class.LookupFactory(constructor_name);
    if (constructor.IsNull()) {
      const String& external_constructor_name =
          (named_constructor ? constructor_name : type_class_name);
      // Replace the type with a malformed type and compile a throw or report a
      // compile-time error if the constructor is const.
      if (is_const) {
        type = ClassFinalizer::NewFinalizedMalformedType(
            Error::Handle(),  // No previous error.
            script_,
            call_pos,
            "class '%s' has no constructor or factory named '%s'",
            String::Handle(type_class.Name()).ToCString(),
            external_constructor_name.ToCString());
        ErrorMsg(Error::Handle(type.error()));
      }
      return ThrowNoSuchMethodError(call_pos,
                                    type_class,
                                    external_constructor_name,
                                    arguments,
                                    InvocationMirror::kConstructor,
                                    InvocationMirror::kMethod,
                                    &constructor);
    } else if (constructor.IsRedirectingFactory()) {
      ClassFinalizer::ResolveRedirectingFactory(type_class, constructor);
      Type& redirect_type = Type::Handle(constructor.RedirectionType());
      if (!redirect_type.IsMalformedOrMalbounded() &&
          !redirect_type.IsInstantiated()) {
        // The type arguments of the redirection type are instantiated from the
        // type arguments of the parsed type of the 'new' or 'const' expression.
        Error& error = Error::Handle();
        redirect_type ^= redirect_type.InstantiateFrom(type_arguments, &error);
        if (!error.IsNull()) {
          redirect_type = ClassFinalizer::NewFinalizedMalformedType(
              error,
              script_,
              call_pos,
              "redirecting factory type '%s' cannot be instantiated",
              String::Handle(redirect_type.UserVisibleName()).ToCString());
        }
      }
      if (redirect_type.IsMalformedOrMalbounded()) {
        if (is_const) {
          ErrorMsg(Error::Handle(redirect_type.error()));
        }
        return ThrowTypeError(redirect_type.token_pos(), redirect_type);
      }
      if (FLAG_enable_type_checks && !redirect_type.IsSubtypeOf(type, NULL)) {
        // Additional type checking of the result is necessary.
        type_bound = type.raw();
      }
      type = redirect_type.raw();
      type_class = type.type_class();
      type_class_name = type_class.Name();
      type_arguments = type.arguments();
      constructor = constructor.RedirectionTarget();
      constructor_name = constructor.name();
      ASSERT(!constructor.IsNull());
    }
    if (constructor.IsFactory()) {
      // A factory does not have the implicit 'phase' parameter.
      arguments_length -= 1;
    }
  }

  // It is ok to call a factory method of an abstract class, but it is
  // a dynamic error to instantiate an abstract class.
  ASSERT(!constructor.IsNull());
  if (type_class.is_abstract() && !constructor.IsFactory()) {
    // Evaluate arguments before throwing.
    LetNode* result = new LetNode(call_pos);
    for (intptr_t i = 0; i < arguments->length(); ++i) {
      result->AddNode(arguments->NodeAt(i));
    }
    ArgumentListNode* error_arguments = new ArgumentListNode(type_pos);
    error_arguments->Add(new LiteralNode(
        TokenPos(), Integer::ZoneHandle(Integer::New(type_pos))));
    error_arguments->Add(new LiteralNode(
        TokenPos(), String::ZoneHandle(type_class_name.raw())));
    result->AddNode(
        MakeStaticCall(Symbols::AbstractClassInstantiationError(),
                       Library::PrivateCoreLibName(Symbols::ThrowNew()),
                       error_arguments));
    return result;
  }
  String& error_message = String::Handle();
  if (!constructor.AreValidArguments(arguments_length,
                                     arguments->names(),
                                     &error_message)) {
    const String& external_constructor_name =
        (named_constructor ? constructor_name : type_class_name);
    if (is_const) {
      ErrorMsg(call_pos,
               "invalid arguments passed to constructor '%s' "
               "for class '%s': %s",
               external_constructor_name.ToCString(),
               String::Handle(type_class.Name()).ToCString(),
               error_message.ToCString());
    }
    return ThrowNoSuchMethodError(call_pos,
                                  type_class,
                                  external_constructor_name,
                                  arguments,
                                  InvocationMirror::kConstructor,
                                  InvocationMirror::kMethod,
                                  &constructor);
  }

  // Return a throw in case of a malformed or malbounded type or report a
  // compile-time error if the constructor is const.
  if (type.IsMalformedOrMalbounded()) {
    if (is_const) {
      ErrorMsg(Error::Handle(type.error()));
    }
    return ThrowTypeError(type_pos, type);
  }
  type_arguments ^= type_arguments.Canonicalize();
  // Make the constructor call.
  AstNode* new_object = NULL;
  if (is_const) {
    if (!constructor.is_const()) {
      const String& external_constructor_name =
          (named_constructor ? constructor_name : type_class_name);
      ErrorMsg("non-const constructor '%s' cannot be used in "
               "const object creation",
               external_constructor_name.ToCString());
    }
    const Object& constructor_result = Object::Handle(
        EvaluateConstConstructorCall(type_class,
                                     type_arguments,
                                     constructor,
                                     arguments));
    if (constructor_result.IsUnhandledException()) {
      // It's a compile-time error if invocation of a const constructor
      // call fails.
      AppendErrorMsg(Error::Cast(constructor_result),
                     new_pos,
                     "error while evaluating const constructor");
    } else {
      // Const constructors can return null in the case where a const native
      // factory returns a null value. Thus we cannot use a Instance::Cast here.
      Instance& const_instance = Instance::Handle();
      const_instance ^= constructor_result.raw();
      new_object = new LiteralNode(new_pos,
                                   Instance::ZoneHandle(const_instance.raw()));
      if (!type_bound.IsNull()) {
        ASSERT(!type_bound.IsMalformed());
        Error& malformed_error = Error::Handle();
        ASSERT(!is_top_level_);  // We cannot check unresolved types.
        if (!const_instance.IsInstanceOf(type_bound,
                                         TypeArguments::Handle(),
                                         &malformed_error)) {
          type_bound = ClassFinalizer::NewFinalizedMalformedType(
              malformed_error,
              script_,
              new_pos,
              "const factory result is not an instance of '%s'",
              String::Handle(type_bound.UserVisibleName()).ToCString());
          new_object = ThrowTypeError(new_pos, type_bound);
        }
        type_bound = AbstractType::null();
      }
    }
  } else {
    CheckConstructorCallTypeArguments(new_pos, constructor, type_arguments);
    if (!type_arguments.IsNull() &&
        !type_arguments.IsInstantiated() &&
        (current_block_->scope->function_level() > 0)) {
      // Make sure that the instantiator is captured.
      CaptureInstantiator();
    }
    // If the type argument vector is not instantiated, we verify in checked
    // mode at runtime that it is within its declared bounds.
    new_object = CreateConstructorCallNode(
        new_pos, type_arguments, constructor, arguments);
  }
  if (!type_bound.IsNull()) {
    new_object = new AssignableNode(new_pos,
                                    new_object,
                                    type_bound,
                                    Symbols::FactoryResult());
  }
  return new_object;
}


String& Parser::Interpolate(const GrowableArray<AstNode*>& values) {
  const Class& cls =
      Class::Handle(Library::LookupCoreClass(Symbols::StringBase()));
  ASSERT(!cls.IsNull());
  const Function& func =
      Function::Handle(cls.LookupStaticFunction(
          Library::PrivateCoreLibName(Symbols::Interpolate())));
  ASSERT(!func.IsNull());

  // Build the array of literal values to interpolate.
  const Array& value_arr = Array::Handle(Array::New(values.length()));
  for (int i = 0; i < values.length(); i++) {
    ASSERT(values[i]->IsLiteralNode());
    value_arr.SetAt(i, values[i]->AsLiteralNode()->literal());
  }

  // Build argument array to pass to the interpolation function.
  const Array& interpolate_arg = Array::Handle(Array::New(1));
  interpolate_arg.SetAt(0, value_arr);

  // Call interpolation function.
  String& concatenated = String::ZoneHandle();
  concatenated ^= DartEntry::InvokeFunction(func, interpolate_arg);
  if (concatenated.IsUnhandledException()) {
    ErrorMsg("Exception thrown in Parser::Interpolate");
  }
  concatenated = Symbols::New(concatenated);
  return concatenated;
}


// A string literal consists of the concatenation of the next n tokens
// that satisfy the EBNF grammar:
// literal = kSTRING {{ interpol } kSTRING }
// interpol = kINTERPOL_VAR | (kINTERPOL_START expression kINTERPOL_END)
// In other words, the scanner breaks down interpolated strings so that
// a string literal always begins and ends with a kSTRING token.
AstNode* Parser::ParseStringLiteral(bool allow_interpolation) {
  TRACE_PARSER("ParseStringLiteral");
  AstNode* primary = NULL;
  const intptr_t literal_start = TokenPos();
  ASSERT(CurrentToken() == Token::kSTRING);
  Token::Kind l1_token = LookaheadToken(1);
  if ((l1_token != Token::kSTRING) &&
      (l1_token != Token::kINTERPOL_VAR) &&
      (l1_token != Token::kINTERPOL_START)) {
    // Common case: no interpolation.
    primary = new LiteralNode(literal_start, *CurrentLiteral());
    ConsumeToken();
    return primary;
  }
  // String interpolation needed.
  bool is_compiletime_const = true;
  bool has_interpolation = false;
  GrowableArray<AstNode*> values_list;
  while (CurrentToken() == Token::kSTRING) {
    if (CurrentLiteral()->Length() > 0) {
      // Only add non-empty string sections to the values list
      // that will be concatenated.
      values_list.Add(new LiteralNode(TokenPos(), *CurrentLiteral()));
    }
    ConsumeToken();
    while ((CurrentToken() == Token::kINTERPOL_VAR) ||
        (CurrentToken() == Token::kINTERPOL_START)) {
      if (!allow_interpolation) {
        ErrorMsg("string interpolation not allowed in this context");
      }
      has_interpolation = true;
      AstNode* expr = NULL;
      const intptr_t expr_pos = TokenPos();
      if (CurrentToken() == Token::kINTERPOL_VAR) {
        expr = ResolveIdent(TokenPos(), *CurrentLiteral(), true);
        ConsumeToken();
      } else {
        ASSERT(CurrentToken() == Token::kINTERPOL_START);
        ConsumeToken();
        expr = ParseExpr(kAllowConst, kConsumeCascades);
        ExpectToken(Token::kINTERPOL_END);
      }
      // Check if this interpolated string is still considered a compile time
      // constant. If it is we need to evaluate if the current string part is
      // a constant or not. Only strings, numbers, booleans and null values
      // are allowed in compile time const interpolations.
      if (is_compiletime_const) {
        const Object* const_expr = expr->EvalConstExpr();
        if ((const_expr != NULL) &&
            (const_expr->IsNumber() ||
            const_expr->IsString() ||
            const_expr->IsBool() ||
            const_expr->IsNull())) {
          // Change expr into a literal.
          expr = new LiteralNode(expr_pos, EvaluateConstExpr(expr_pos, expr));
        } else {
          is_compiletime_const = false;
        }
      }
      values_list.Add(expr);
    }
  }
  if (is_compiletime_const) {
    if (has_interpolation) {
      primary = new LiteralNode(literal_start, Interpolate(values_list));
    } else {
      const Array& strings = Array::Handle(Array::New(values_list.length()));
      for (int i = 0; i < values_list.length(); i++) {
        const Instance& part = values_list[i]->AsLiteralNode()->literal();
        ASSERT(part.IsString());
        strings.SetAt(i, String::Cast(part));
      }
      String& lit = String::ZoneHandle(String::ConcatAll(strings, Heap::kOld));
      lit = Symbols::New(lit);
      primary = new LiteralNode(literal_start, lit);
    }
  } else {
    ArrayNode* values = new ArrayNode(
        TokenPos(),
        Type::ZoneHandle(Type::ArrayType()),
        values_list);
    primary = new StringInterpolateNode(TokenPos(), values);
  }
  return primary;
}


AstNode* Parser::ParsePrimary() {
  TRACE_PARSER("ParsePrimary");
  ASSERT(!is_top_level_);
  AstNode* primary = NULL;
  if (IsFunctionLiteral()) {
    // The name of a literal function is visible from inside the function, but
    // must not collide with names in the scope declaring the literal.
    OpenBlock();
    primary = ParseFunctionStatement(true);
    CloseBlock();
  } else if (IsIdentifier()) {
    QualIdent qual_ident;
    ParseQualIdent(&qual_ident);
    if (qual_ident.lib_prefix == NULL) {
      if (!ResolveIdentInLocalScope(qual_ident.ident_pos,
                                    *qual_ident.ident,
                                    &primary)) {
        // Check whether the identifier is a type parameter.
        if (!current_class().IsNull()) {
          TypeParameter& type_param = TypeParameter::ZoneHandle(
              current_class().LookupTypeParameter(*(qual_ident.ident)));
          if (!type_param.IsNull()) {
            return new PrimaryNode(qual_ident.ident_pos, type_param);
          }
        }
        // This is a non-local unqualified identifier so resolve the
        // identifier locally in the main app library and all libraries
        // imported by it.
        primary = ResolveIdentInCurrentLibraryScope(qual_ident.ident_pos,
                                                    *qual_ident.ident);
      }
    } else {
      // This is a qualified identifier with a library prefix so resolve
      // the identifier locally in that library (we do not include the
      // libraries imported by that library).
      primary = ResolveIdentInPrefixScope(qual_ident.ident_pos,
                                          *qual_ident.lib_prefix,
                                          *qual_ident.ident);
      // If the identifier could not be resolved, throw a NoSuchMethodError.
      // Note: unlike in the case of an unqualified identifier, do not
      // interpret the unresolved identifier as an instance method or
      // instance getter call when compiling an instance method.
      // TODO(hausner): Ideally we should generate the NoSuchMethodError
      // later, when we know more about how the unresolved name is used.
      // For example, we don't know yet whether the unresolved name
      // refers to a getter or a setter. However, it is more awkward
      // to distinuish four NoSuchMethodError cases all over the place
      // in the parser. The four cases are: prefixed vs non-prefixed
      // name, static vs dynamic context in which the unresolved name
      // is used. We cheat a little here by looking at the next token
      // to determine whether we have an unresolved method call or
      // field access.
      if (primary->IsPrimaryNode() &&
          primary->AsPrimaryNode()->primary().IsString()) {
        InvocationMirror::Type call_type =
            CurrentToken() == Token::kLPAREN ?
               InvocationMirror::kMethod : InvocationMirror::kGetter;
        const String& unresolved_name =
            String::Cast(primary->AsPrimaryNode()->primary());
        primary = ThrowNoSuchMethodError(primary->token_pos(),
                                        current_class(),
                                        unresolved_name,
                                        NULL,  // No arguments.
                                        InvocationMirror::kTopLevel,
                                        call_type,
                                        NULL);  // No existing function.
      }
    }
    ASSERT(primary != NULL);
  } else if (CurrentToken() == Token::kTHIS) {
    LocalVariable* local = LookupLocalScope(Symbols::This());
    if (local == NULL) {
      ErrorMsg("receiver 'this' is not in scope");
    }
    primary = new LoadLocalNode(TokenPos(), local);
    ConsumeToken();
  } else if (CurrentToken() == Token::kINTEGER) {
    const Integer& literal = Integer::ZoneHandle(CurrentIntegerLiteral());
    primary = new LiteralNode(TokenPos(), literal);
    ConsumeToken();
  } else if (CurrentToken() == Token::kTRUE) {
    primary = new LiteralNode(TokenPos(), Bool::True());
    ConsumeToken();
  } else if (CurrentToken() == Token::kFALSE) {
    primary = new LiteralNode(TokenPos(), Bool::False());
    ConsumeToken();
  } else if (CurrentToken() == Token::kNULL) {
    primary = new LiteralNode(TokenPos(), Instance::ZoneHandle());
    ConsumeToken();
  } else if (CurrentToken() == Token::kLPAREN) {
    ConsumeToken();
    const bool saved_mode = SetAllowFunctionLiterals(true);
    primary = ParseExpr(kAllowConst, kConsumeCascades);
    SetAllowFunctionLiterals(saved_mode);
    ExpectToken(Token::kRPAREN);
  } else if (CurrentToken() == Token::kDOUBLE) {
    Double& double_value = Double::ZoneHandle(CurrentDoubleLiteral());
    if (double_value.IsNull()) {
      ErrorMsg("invalid double literal");
    }
    primary = new LiteralNode(TokenPos(), double_value);
    ConsumeToken();
  } else if (CurrentToken() == Token::kSTRING) {
    primary = ParseStringLiteral(true);
  } else if (CurrentToken() == Token::kNEW) {
    ConsumeToken();
    primary = ParseNewOperator(Token::kNEW);
  } else if (CurrentToken() == Token::kCONST) {
    if ((LookaheadToken(1) == Token::kLT) ||
        (LookaheadToken(1) == Token::kLBRACK) ||
        (LookaheadToken(1) == Token::kINDEX) ||
        (LookaheadToken(1) == Token::kLBRACE)) {
      primary = ParseCompoundLiteral();
    } else {
      ConsumeToken();
      primary = ParseNewOperator(Token::kCONST);
    }
  } else if (CurrentToken() == Token::kLT ||
             CurrentToken() == Token::kLBRACK ||
             CurrentToken() == Token::kINDEX ||
             CurrentToken() == Token::kLBRACE) {
    primary = ParseCompoundLiteral();
  } else if (CurrentToken() == Token::kHASH) {
    primary = ParseSymbolLiteral();
  } else if (CurrentToken() == Token::kSUPER) {
    if (parsing_metadata_) {
      ErrorMsg("cannot access superclass from metadata");
    }
    if (current_function().is_static()) {
      ErrorMsg("cannot access superclass from static method");
    }
    if (current_class().SuperClass() == Class::null()) {
      ErrorMsg("class '%s' does not have a superclass",
               String::Handle(current_class().Name()).ToCString());
    }
    if (current_class().IsMixinApplication()) {
      const Type& mixin_type = Type::Handle(current_class().mixin());
      if (mixin_type.type_class() == current_function().origin()) {
        ErrorMsg("method of mixin class '%s' may not refer to 'super'",
                 String::Handle(Class::Handle(
                     current_function().origin()).Name()).ToCString());
      }
    }
    ConsumeToken();
    if (CurrentToken() == Token::kPERIOD) {
      ConsumeToken();
      const String& ident = *ExpectIdentifier("identifier expected");
      if (CurrentToken() == Token::kLPAREN) {
        primary = ParseSuperCall(ident);
      } else {
        primary = ParseSuperFieldAccess(ident);
      }
    } else if ((CurrentToken() == Token::kLBRACK) ||
        Token::CanBeOverloaded(CurrentToken()) ||
        (CurrentToken() == Token::kNE)) {
      primary = ParseSuperOperator();
    } else {
      primary = new PrimaryNode(TokenPos(), Symbols::Super());
    }
  } else {
    UnexpectedToken();
  }
  return primary;
}


// Evaluate expression in expr and return the value. The expression must
// be a compile time constant.
const Instance& Parser::EvaluateConstExpr(intptr_t expr_pos, AstNode* expr) {
  if (expr->IsLiteralNode()) {
    return expr->AsLiteralNode()->literal();
  } else if (expr->IsLoadLocalNode() &&
      expr->AsLoadLocalNode()->local().IsConst()) {
    return *expr->AsLoadLocalNode()->local().ConstValue();
  } else {
    ASSERT(expr->EvalConstExpr() != NULL);
    ReturnNode* ret = new ReturnNode(expr->token_pos(), expr);
    // Compile time constant expressions cannot reference anything from a
    // local scope.
    LocalScope* empty_scope = new LocalScope(NULL, 0, 0);
    SequenceNode* seq = new SequenceNode(expr->token_pos(), empty_scope);
    seq->Add(ret);

    Object& result = Object::Handle(Compiler::ExecuteOnce(seq));
    if (result.IsError()) {
      AppendErrorMsg(Error::Cast(result),
                     expr_pos,
                     "error evaluating constant expression");
    }
    ASSERT(result.IsInstance());
    Instance& value = Instance::ZoneHandle();
    value ^= result.raw();
    value = TryCanonicalize(value, TokenPos());
    return value;
  }
}


void Parser::SkipFunctionLiteral() {
  if (IsIdentifier()) {
    if (LookaheadToken(1) != Token::kLPAREN) {
      SkipType(true);
    }
    ExpectIdentifier("function name expected");
  }
  if (CurrentToken() == Token::kLPAREN) {
    const bool allow_explicit_default_values = true;
    ParamList params;
    params.skipped = true;
    ParseFormalParameterList(allow_explicit_default_values, false, &params);
  }
  if (CurrentToken() == Token::kLBRACE) {
    SkipBlock();
    ExpectToken(Token::kRBRACE);
  } else if (CurrentToken() == Token::kARROW) {
    ConsumeToken();
    SkipExpr();
  }
}


// Skips function/method/constructor/getter/setter preambles until the formal
// parameter list. It is enough to skip the tokens, since we have already
// previously parsed the function.
void Parser::SkipFunctionPreamble() {
  while (true) {
    if (CurrentToken() == Token::kLPAREN ||
        CurrentToken() == Token::kARROW ||
        CurrentToken() == Token::kSEMICOLON ||
        CurrentToken() == Token::kLBRACE) {
      return;
    }
    // Case handles "native" keyword, but also return types of form
    // native.SomeType where native is the name of a library.
    if (CurrentToken() == Token::kIDENT &&
        LookaheadToken(1) != Token::kPERIOD) {
      if (CurrentLiteral()->raw() == Symbols::Native().raw()) {
        return;
      }
    }
    ConsumeToken();
  }
}


void Parser::SkipListLiteral() {
  if (CurrentToken() == Token::kINDEX) {
    // Empty list literal.
    ConsumeToken();
    return;
  }
  ExpectToken(Token::kLBRACK);
  while (CurrentToken() != Token::kRBRACK) {
    SkipNestedExpr();
    if (CurrentToken() == Token::kCOMMA) {
      ConsumeToken();
    } else {
      break;
    }
  }
  ExpectToken(Token::kRBRACK);
}


void Parser::SkipMapLiteral() {
  ExpectToken(Token::kLBRACE);
  while (CurrentToken() != Token::kRBRACE) {
    SkipNestedExpr();
    ExpectToken(Token::kCOLON);
    SkipNestedExpr();
    if (CurrentToken() == Token::kCOMMA) {
      ConsumeToken();
    } else {
      break;
    }
  }
  ExpectToken(Token::kRBRACE);
}


void Parser::SkipActualParameters() {
  ExpectToken(Token::kLPAREN);
  while (CurrentToken() != Token::kRPAREN) {
    if (IsIdentifier() && (LookaheadToken(1) == Token::kCOLON)) {
      // Named actual parameter.
      ConsumeToken();
      ConsumeToken();
    }
    SkipNestedExpr();
    if (CurrentToken() == Token::kCOMMA) {
      ConsumeToken();
    }
  }
  ExpectToken(Token::kRPAREN);
}


void Parser::SkipCompoundLiteral() {
  if (CurrentToken() == Token::kLT) {
    SkipTypeArguments();
  }
  if ((CurrentToken() == Token::kLBRACK) ||
      (CurrentToken() == Token::kINDEX)) {
    SkipListLiteral();
  } else if (CurrentToken() == Token::kLBRACE) {
    SkipMapLiteral();
  }
}


void Parser::SkipSymbolLiteral() {
  ConsumeToken();  // Hash sign.
  if (IsIdentifier()) {
    ConsumeToken();
    while (CurrentToken() == Token::kPERIOD) {
      ConsumeToken();
      ExpectIdentifier("identifier expected");
    }
  } else if (Token::CanBeOverloaded(CurrentToken())) {
    ConsumeToken();
  } else {
    UnexpectedToken();
  }
}


void Parser::SkipNewOperator() {
  ConsumeToken();  // Skip new or const keyword.
  if (IsIdentifier()) {
    SkipType(false);
    if (CurrentToken() == Token::kLPAREN) {
      SkipActualParameters();
      return;
    }
  }
}


void Parser::SkipStringLiteral() {
  ASSERT(CurrentToken() == Token::kSTRING);
  while (CurrentToken() == Token::kSTRING) {
    ConsumeToken();
    while (true) {
      if (CurrentToken() == Token::kINTERPOL_VAR) {
        ConsumeToken();
      } else if (CurrentToken() == Token::kINTERPOL_START) {
        ConsumeToken();
        SkipExpr();
        ExpectToken(Token::kINTERPOL_END);
      } else {
        break;
      }
    }
  }
}


void Parser::SkipPrimary() {
  if (IsFunctionLiteral()) {
    SkipFunctionLiteral();
    return;
  }
  switch (CurrentToken()) {
    case Token::kTHIS:
    case Token::kSUPER:
    case Token::kNULL:
    case Token::kTRUE:
    case Token::kFALSE:
    case Token::kINTEGER:
    case Token::kDOUBLE:
      ConsumeToken();
      break;
    case Token::kIDENT:
      ConsumeToken();
      break;
    case Token::kSTRING:
      SkipStringLiteral();
      break;
    case Token::kLPAREN:
      ConsumeToken();
      SkipNestedExpr();
      ExpectToken(Token::kRPAREN);
      break;
    case Token::kNEW:
      SkipNewOperator();
      break;
    case Token::kCONST:
      if ((LookaheadToken(1) == Token::kLT) ||
          (LookaheadToken(1) == Token::kLBRACE) ||
          (LookaheadToken(1) == Token::kLBRACK) ||
          (LookaheadToken(1) == Token::kINDEX)) {
        ConsumeToken();
        SkipCompoundLiteral();
      } else {
        SkipNewOperator();
      }
      break;
    case Token::kLT:
    case Token::kLBRACE:
    case Token::kLBRACK:
    case Token::kINDEX:
      SkipCompoundLiteral();
      break;
    case Token::kHASH:
      SkipSymbolLiteral();
      break;
    default:
      if (IsIdentifier()) {
        ConsumeToken();  // Handle pseudo-keyword identifiers.
      } else {
        UnexpectedToken();
        UNREACHABLE();
      }
      break;
  }
}


void Parser::SkipSelectors() {
  while (true) {
    if (CurrentToken() == Token::kCASCADE) {
      ConsumeToken();
      if (CurrentToken() == Token::kLBRACK) {
        continue;  // Consume [ in next loop iteration.
      } else {
        ExpectIdentifier("identifier or [ expected after ..");
      }
    } else if (CurrentToken() == Token::kPERIOD) {
      ConsumeToken();
      ExpectIdentifier("identifier expected");
    } else if (CurrentToken() == Token::kLBRACK) {
      ConsumeToken();
      SkipNestedExpr();
      ExpectToken(Token::kRBRACK);
    } else if (CurrentToken() == Token::kLPAREN) {
      SkipActualParameters();
    } else {
      break;
    }
  }
}

void Parser::SkipPostfixExpr() {
  SkipPrimary();
  SkipSelectors();
  if (IsIncrementOperator(CurrentToken())) {
    ConsumeToken();
  }
}


void Parser::SkipUnaryExpr() {
  if (IsPrefixOperator(CurrentToken()) ||
      IsIncrementOperator(CurrentToken())) {
    ConsumeToken();
    SkipUnaryExpr();
  } else {
    SkipPostfixExpr();
  }
}


void Parser::SkipBinaryExpr() {
  SkipUnaryExpr();
  const int min_prec = Token::Precedence(Token::kOR);
  const int max_prec = Token::Precedence(Token::kMUL);
  while (((min_prec <= Token::Precedence(CurrentToken())) &&
      (Token::Precedence(CurrentToken()) <= max_prec))) {
    if (CurrentToken() == Token::kIS) {
      ConsumeToken();
      if (CurrentToken() == Token::kNOT) {
        ConsumeToken();
      }
      SkipType(false);
    } else if (CurrentToken() == Token::kAS) {
      ConsumeToken();
      SkipType(false);
    } else {
      ConsumeToken();
      SkipUnaryExpr();
    }
  }
}


void Parser::SkipConditionalExpr() {
  SkipBinaryExpr();
  if (CurrentToken() == Token::kCONDITIONAL) {
    ConsumeToken();
    SkipExpr();
    ExpectToken(Token::kCOLON);
    SkipExpr();
  }
}


void Parser::SkipExpr() {
  while (CurrentToken() == Token::kTHROW) {
    ConsumeToken();
  }
  SkipConditionalExpr();
  if (CurrentToken() == Token::kCASCADE) {
    SkipSelectors();
  }
  if (Token::IsAssignmentOperator(CurrentToken())) {
    ConsumeToken();
    SkipExpr();
  }
}


void Parser::SkipNestedExpr() {
  const bool saved_mode = SetAllowFunctionLiterals(true);
  SkipExpr();
  SetAllowFunctionLiterals(saved_mode);
}


void Parser::SkipQualIdent() {
  ASSERT(IsIdentifier());
  ConsumeToken();
  if (CurrentToken() == Token::kPERIOD) {
    ConsumeToken();  // Consume the kPERIOD token.
    ExpectIdentifier("identifier expected after '.'");
  }
}

}  // namespace dart<|MERGE_RESOLUTION|>--- conflicted
+++ resolved
@@ -1087,17 +1087,10 @@
     current_block_->scope->AddVariable(catch_excp_var);
   }
   LocalVariable* catch_trace_var =
-<<<<<<< HEAD
-      current_block_->scope->LocalLookupVariable(Symbols::StacktraceVar());
-  if (catch_trace_var == NULL) {
-    catch_trace_var = new LocalVariable(token_pos,
-                                        Symbols::StacktraceVar(),
-=======
       current_block_->scope->LocalLookupVariable(Symbols::StackTraceVar());
   if (catch_trace_var == NULL) {
     catch_trace_var = new LocalVariable(token_pos,
                                         Symbols::StackTraceVar(),
->>>>>>> 3485989a
                                         Type::ZoneHandle(Type::DynamicType()));
     current_block_->scope->AddVariable(catch_trace_var);
   }
@@ -1113,13 +1106,6 @@
   SequenceNode* try_block = CloseBlock();  // End try block.
 
   OpenBlock();  // Start catch handler list.
-<<<<<<< HEAD
-  SourceLabel* end_catch_label =
-      SourceLabel::New(token_pos, NULL, SourceLabel::kCatch);
-  current_block_->scope->AddLabel(end_catch_label);
-
-=======
->>>>>>> 3485989a
   OpenBlock();  // Start catch clause.
   AstNode* compare_transition_sentinel = new ComparisonNode(
       token_pos,
@@ -1140,11 +1126,6 @@
       new ThrowNode(token_pos,
                     new LoadLocalNode(token_pos, catch_excp_var),
                     new LoadLocalNode(token_pos, catch_trace_var)));
-<<<<<<< HEAD
-  current_block_->statements->Add(
-      new JumpNode(token_pos, Token::kCONTINUE, end_catch_label));
-=======
->>>>>>> 3485989a
   SequenceNode* catch_clause = CloseBlock();  // End catch clause.
 
   current_block_->statements->Add(catch_clause);
@@ -1161,10 +1142,6 @@
 
   AstNode* try_catch_node = new TryCatchNode(token_pos,
                                              try_block,
-<<<<<<< HEAD
-                                             end_catch_label,
-=======
->>>>>>> 3485989a
                                              context_var,
                                              catch_block,
                                              NULL,  // No finally block.
@@ -5575,25 +5552,6 @@
     const intptr_t name_pos = TokenPos();
     variable_name = ExpectIdentifier("function name expected");
     function_name = variable_name;
-<<<<<<< HEAD
-
-    // Check that the function name has not been referenced
-    // before this declaration.
-    ASSERT(current_block_ != NULL);
-    const intptr_t previous_pos =
-        current_block_->scope->PreviousReferencePos(*function_name);
-    if (previous_pos >= 0) {
-      ASSERT(!script_.IsNull());
-      intptr_t line_number;
-      script_.GetTokenLocation(previous_pos, &line_number, NULL);
-      ErrorMsg(name_pos,
-               "identifier '%s' previously used in line %" Pd "",
-               function_name->ToCString(),
-               line_number);
-    }
-  }
-=======
->>>>>>> 3485989a
 
     // Check that the function name has not been referenced
     // before this declaration.
@@ -6816,17 +6774,8 @@
   // true for a generic catch) and the catch bodies in a pair of parallel
   // lists.  Afterward, construct the nested if-then-else.
   bool generic_catch_seen = false;
-<<<<<<< HEAD
-  const intptr_t handler_pos = TokenPos();
-  OpenBlock();  // Start the catch block sequence.
-  current_block_->scope->AddLabel(end_catch_label);
-  const GrowableObjectArray& handler_types =
-      GrowableObjectArray::Handle(GrowableObjectArray::New());
-  bool needs_stacktrace = false;
-=======
   GrowableArray<AstNode*> type_tests;
   GrowableArray<SequenceNode*> catch_blocks;
->>>>>>> 3485989a
   while ((CurrentToken() == Token::kCATCH) || IsLiteral("on")) {
     // Open a block that contains the if or an unconditional body.  It's
     // closed in the loop that builds the if-then-else nest.
@@ -6898,14 +6847,6 @@
     current_block_->statements->Add(ParseNestedStatement(false, NULL));
     catch_blocks.Add(CloseBlock());
 
-<<<<<<< HEAD
-    const bool is_bad_type = exception_param.type->IsMalformed() ||
-                             exception_param.type->IsMalbounded();
-    if (!is_bad_type && !exception_param.type->IsDynamicType()) {
-      // Has a type specification that is not malformed or malbounded.
-      // Now form an 'if type check' as an exception type exists in the
-      // catch specifier.
-=======
     const bool is_bad_type =
         exception_param.type->IsMalformed() ||
         exception_param.type->IsMalbounded();
@@ -6928,7 +6869,6 @@
     } else {
       // Has a type specification that is not malformed or malbounded.  Now
       // form an 'if type check' to guard the catch handler code.
->>>>>>> 3485989a
       if (!exception_param.type->IsInstantiated() &&
           (current_block_->scope->function_level() > 0)) {
         // Make sure that the instantiator is captured.
@@ -6953,23 +6893,6 @@
       if (!generic_catch_seen && exception_param.type->IsInstantiated()) {
         handler_types.Add(*exception_param.type);
       }
-<<<<<<< HEAD
-    } else {
-      if (is_bad_type) {
-        current_block_->statements->Add(ThrowTypeError(catch_pos,
-                                                       *exception_param.type));
-        // We still add the dead code below to satisfy the code generator.
-      }
-      // No exception type exists in the catch specifier so execute the
-      // catch handler code unconditionally.
-      current_block_->statements->Add(catch_handler);
-      generic_catch_seen = true;
-      // This catch clause will handle all exceptions. We can safely forget
-      // all previous catch clause types.
-      handler_types.SetLength(0);
-      handler_types.Add(*exception_param.type);
-=======
->>>>>>> 3485989a
     }
 
     ASSERT(type_tests.length() == catch_blocks.length());
@@ -7038,9 +6961,6 @@
                                     Type::ZoneHandle(Type::DynamicType()));
     current_block_->scope->AddVariable(context_var);
   }
-<<<<<<< HEAD
-  SequenceNode* catch_handler_list = CloseBlock();
-=======
   LocalVariable* exception_var =
       current_block_->scope->LocalLookupVariable(Symbols::ExceptionVar());
   if (exception_var == NULL) {
@@ -7091,7 +7011,6 @@
       ParseCatchClauses(handler_pos, exception_var, stack_trace_var,
                         handler_types, &needs_stack_trace);
 
->>>>>>> 3485989a
   TryBlocks* inner_try_block = PopTryBlock();
   const intptr_t try_index = inner_try_block->try_index();
   TryBlocks* outer_try_block = try_blocks_list_;
