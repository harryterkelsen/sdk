// Copyright (c) 2011, the Dart project authors.  Please see the AUTHORS file
// for details. All rights reserved. Use of this source code is governed by a
// BSD-style license that can be found in the LICENSE file.

#import("compiler_helper.dart");

const String TEST_ONE = r"""
foo(a) {
  int c = foo(true);
  if (a) c = foo(2);
  return c;
}
""";


const String TEST_TWO = r"""
bar(a) {}
foo(d) {
  int a = 1;
  int c = foo(1);
  if (true) {}
  return a + c;
}
""";

const String TEST_THREE = r"""
foo(int param1, int param2) {
  return 0 + param1 + param2;
}
""";

const String TEST_THREE_WITH_BAILOUT = r"""
foo(int param1, int param2) {
  var t;
  for (int i = 0; i < 1; i++) {
    t = 0 + param1 + param2;
  }
  return t;
}
""";

main() {
  String generated = compile(TEST_ONE, entry: 'foo');
  RegExp regexp = new RegExp(getIntTypeCheck(anyIdentifier));
  Iterator<Match> matches = regexp.allMatches(generated).iterator();
  checkNumberOfMatches(matches, 0);
  Expect.isTrue(generated.contains(r'return a === true ? $.foo(2) : c;'));

  generated = compile(TEST_TWO, entry: 'foo');
  regexp = const RegExp("foo\\(1\\)");
  matches = regexp.allMatches(generated).iterator();
  checkNumberOfMatches(matches, 1);

<<<<<<< HEAD
  generated = compile(TEST_THREE, 'foo');
  regexp = new RegExp(getNumberTypeCheck('param1'));
=======
  generated = compile(TEST_THREE, entry: 'foo');
  regexp = new RegExp(getNumberTypeCheck('a'));
>>>>>>> 63cf1b15
  Expect.isTrue(regexp.hasMatch(generated));
  regexp = new RegExp(getNumberTypeCheck('param2'));
  Expect.isTrue(regexp.hasMatch(generated));

<<<<<<< HEAD
  generated = compile(TEST_THREE_WITH_BAILOUT, 'foo');
  regexp = new RegExp(getNumberTypeCheck('param1'));
=======
  generated = compile(TEST_THREE_WITH_BAILOUT, entry: 'foo');
  regexp = new RegExp(getNumberTypeCheck('a'));
>>>>>>> 63cf1b15
  Expect.isTrue(regexp.hasMatch(generated));
  regexp = new RegExp(getNumberTypeCheck('param2'));
  Expect.isTrue(regexp.hasMatch(generated));
}<|MERGE_RESOLUTION|>--- conflicted
+++ resolved
@@ -6,9 +6,9 @@
 
 const String TEST_ONE = r"""
 foo(a) {
-  int c = foo(true);
-  if (a) c = foo(2);
-  return c;
+  int b = foo(true);
+  if (a) b = foo(2);
+  return b;
 }
 """;
 
@@ -24,16 +24,16 @@
 """;
 
 const String TEST_THREE = r"""
-foo(int param1, int param2) {
-  return 0 + param1 + param2;
+foo(int a, int b) {
+  return 0 + a + b;
 }
 """;
 
 const String TEST_THREE_WITH_BAILOUT = r"""
-foo(int param1, int param2) {
+foo(int a, int b) {
   var t;
   for (int i = 0; i < 1; i++) {
-    t = 0 + param1 + param2;
+    t = 0 + a + b;
   }
   return t;
 }
@@ -44,32 +44,22 @@
   RegExp regexp = new RegExp(getIntTypeCheck(anyIdentifier));
   Iterator<Match> matches = regexp.allMatches(generated).iterator();
   checkNumberOfMatches(matches, 0);
-  Expect.isTrue(generated.contains(r'return a === true ? $.foo(2) : c;'));
+  Expect.isTrue(generated.contains(r'return a === true ? $.foo(2) : b;'));
 
   generated = compile(TEST_TWO, entry: 'foo');
   regexp = const RegExp("foo\\(1\\)");
   matches = regexp.allMatches(generated).iterator();
   checkNumberOfMatches(matches, 1);
 
-<<<<<<< HEAD
-  generated = compile(TEST_THREE, 'foo');
-  regexp = new RegExp(getNumberTypeCheck('param1'));
-=======
   generated = compile(TEST_THREE, entry: 'foo');
   regexp = new RegExp(getNumberTypeCheck('a'));
->>>>>>> 63cf1b15
   Expect.isTrue(regexp.hasMatch(generated));
-  regexp = new RegExp(getNumberTypeCheck('param2'));
+  regexp = new RegExp(getNumberTypeCheck('b'));
   Expect.isTrue(regexp.hasMatch(generated));
 
-<<<<<<< HEAD
-  generated = compile(TEST_THREE_WITH_BAILOUT, 'foo');
-  regexp = new RegExp(getNumberTypeCheck('param1'));
-=======
   generated = compile(TEST_THREE_WITH_BAILOUT, entry: 'foo');
   regexp = new RegExp(getNumberTypeCheck('a'));
->>>>>>> 63cf1b15
   Expect.isTrue(regexp.hasMatch(generated));
-  regexp = new RegExp(getNumberTypeCheck('param2'));
+  regexp = new RegExp(getNumberTypeCheck('b'));
   Expect.isTrue(regexp.hasMatch(generated));
 }