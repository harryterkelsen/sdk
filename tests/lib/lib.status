--- conflicted
+++ resolved
@@ -217,21 +217,6 @@
 mirrors/generic_bounded_by_type_parameter_test/none: Fail # Issue 13432
 mirrors/invoke_named_test/none: Fail # http://dartbug.com/13612
 
-<<<<<<< HEAD
-[ $compiler == none && $runtime == dartium ]
-async/run_async3_test: Fail # Issue 13719: Please triage this failure.
-async/run_async4_test: Fail # Issue 13719: Please triage this failure.
-async/run_async6_test: Fail # Issue 13719: Please triage this failure.
-async/timer_not_available_test: Fail # Issue 13719: Please triage this failure.
-mirrors/closures_test/01: Fail # Issue 13719: Please triage this failure.
-mirrors/hierarchy_test: Fail # Issue 13719: Please triage this failure.
-mirrors/library_uri_io_test: Fail # Issue 13719: Please triage this failure.
-mirrors/local_isolate_test: Fail # Issue 13719: Please triage this failure.
-mirrors/mixin_test/01: Fail # Issue 13719: Please triage this failure.
-mirrors/typedef_test/01: Fail # Issue 13719: Please triage this failure.
-
-=======
->>>>>>> 0b913e72
 [ $compiler == none && $runtime == dartium ]
 async/schedule_microtask5_test: Pass, Timeout # Issue 13719: Please triage this failure.
 async/timer_cancel2_test: Pass, Timeout # Issue 13719: Please triage this failure.