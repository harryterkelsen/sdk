--- conflicted
+++ resolved
@@ -1626,11 +1626,7 @@
  * the data and be notified when the entire body is received.
  *
  *     new HttpClient().get('localhost', 80, '/file.txt')
-<<<<<<< HEAD
- *          .then((HttpClientRequeset request) => request.close())
-=======
  *          .then((HttpClientRequest request) => request.close())
->>>>>>> da02c016
  *          .then((HttpClientResponse response) {
  *            response.transform(UTF8.decoder).listen((contents) {
  *              // handle data
