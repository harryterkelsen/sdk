--- conflicted
+++ resolved
@@ -1247,7 +1247,6 @@
   @DomName('WebGLRenderingContext.BLEND_DST_RGB')
   @DocsEditable()
   static const int BLEND_DST_RGB = 0x80C8;
-<<<<<<< HEAD
 
   @DomName('WebGLRenderingContext.BLEND_EQUATION')
   @DocsEditable()
@@ -1491,251 +1490,6 @@
 
   @DomName('WebGLRenderingContext.FLOAT_VEC4')
   @DocsEditable()
-=======
-
-  @DomName('WebGLRenderingContext.BLEND_EQUATION')
-  @DocsEditable()
-  static const int BLEND_EQUATION = 0x8009;
-
-  @DomName('WebGLRenderingContext.BLEND_EQUATION_ALPHA')
-  @DocsEditable()
-  static const int BLEND_EQUATION_ALPHA = 0x883D;
-
-  @DomName('WebGLRenderingContext.BLEND_EQUATION_RGB')
-  @DocsEditable()
-  static const int BLEND_EQUATION_RGB = 0x8009;
-
-  @DomName('WebGLRenderingContext.BLEND_SRC_ALPHA')
-  @DocsEditable()
-  static const int BLEND_SRC_ALPHA = 0x80CB;
-
-  @DomName('WebGLRenderingContext.BLEND_SRC_RGB')
-  @DocsEditable()
-  static const int BLEND_SRC_RGB = 0x80C9;
-
-  @DomName('WebGLRenderingContext.BLUE_BITS')
-  @DocsEditable()
-  static const int BLUE_BITS = 0x0D54;
-
-  @DomName('WebGLRenderingContext.BOOL')
-  @DocsEditable()
-  static const int BOOL = 0x8B56;
-
-  @DomName('WebGLRenderingContext.BOOL_VEC2')
-  @DocsEditable()
-  static const int BOOL_VEC2 = 0x8B57;
-
-  @DomName('WebGLRenderingContext.BOOL_VEC3')
-  @DocsEditable()
-  static const int BOOL_VEC3 = 0x8B58;
-
-  @DomName('WebGLRenderingContext.BOOL_VEC4')
-  @DocsEditable()
-  static const int BOOL_VEC4 = 0x8B59;
-
-  @DomName('WebGLRenderingContext.BROWSER_DEFAULT_WEBGL')
-  @DocsEditable()
-  static const int BROWSER_DEFAULT_WEBGL = 0x9244;
-
-  @DomName('WebGLRenderingContext.BUFFER_SIZE')
-  @DocsEditable()
-  static const int BUFFER_SIZE = 0x8764;
-
-  @DomName('WebGLRenderingContext.BUFFER_USAGE')
-  @DocsEditable()
-  static const int BUFFER_USAGE = 0x8765;
-
-  @DomName('WebGLRenderingContext.BYTE')
-  @DocsEditable()
-  static const int BYTE = 0x1400;
-
-  @DomName('WebGLRenderingContext.CCW')
-  @DocsEditable()
-  static const int CCW = 0x0901;
-
-  @DomName('WebGLRenderingContext.CLAMP_TO_EDGE')
-  @DocsEditable()
-  static const int CLAMP_TO_EDGE = 0x812F;
-
-  @DomName('WebGLRenderingContext.COLOR_ATTACHMENT0')
-  @DocsEditable()
-  static const int COLOR_ATTACHMENT0 = 0x8CE0;
-
-  @DomName('WebGLRenderingContext.COLOR_BUFFER_BIT')
-  @DocsEditable()
-  static const int COLOR_BUFFER_BIT = 0x00004000;
-
-  @DomName('WebGLRenderingContext.COLOR_CLEAR_VALUE')
-  @DocsEditable()
-  static const int COLOR_CLEAR_VALUE = 0x0C22;
-
-  @DomName('WebGLRenderingContext.COLOR_WRITEMASK')
-  @DocsEditable()
-  static const int COLOR_WRITEMASK = 0x0C23;
-
-  @DomName('WebGLRenderingContext.COMPILE_STATUS')
-  @DocsEditable()
-  static const int COMPILE_STATUS = 0x8B81;
-
-  @DomName('WebGLRenderingContext.COMPRESSED_TEXTURE_FORMATS')
-  @DocsEditable()
-  static const int COMPRESSED_TEXTURE_FORMATS = 0x86A3;
-
-  @DomName('WebGLRenderingContext.CONSTANT_ALPHA')
-  @DocsEditable()
-  static const int CONSTANT_ALPHA = 0x8003;
-
-  @DomName('WebGLRenderingContext.CONSTANT_COLOR')
-  @DocsEditable()
-  static const int CONSTANT_COLOR = 0x8001;
-
-  @DomName('WebGLRenderingContext.CONTEXT_LOST_WEBGL')
-  @DocsEditable()
-  static const int CONTEXT_LOST_WEBGL = 0x9242;
-
-  @DomName('WebGLRenderingContext.CULL_FACE')
-  @DocsEditable()
-  static const int CULL_FACE = 0x0B44;
-
-  @DomName('WebGLRenderingContext.CULL_FACE_MODE')
-  @DocsEditable()
-  static const int CULL_FACE_MODE = 0x0B45;
-
-  @DomName('WebGLRenderingContext.CURRENT_PROGRAM')
-  @DocsEditable()
-  static const int CURRENT_PROGRAM = 0x8B8D;
-
-  @DomName('WebGLRenderingContext.CURRENT_VERTEX_ATTRIB')
-  @DocsEditable()
-  static const int CURRENT_VERTEX_ATTRIB = 0x8626;
-
-  @DomName('WebGLRenderingContext.CW')
-  @DocsEditable()
-  static const int CW = 0x0900;
-
-  @DomName('WebGLRenderingContext.DECR')
-  @DocsEditable()
-  static const int DECR = 0x1E03;
-
-  @DomName('WebGLRenderingContext.DECR_WRAP')
-  @DocsEditable()
-  static const int DECR_WRAP = 0x8508;
-
-  @DomName('WebGLRenderingContext.DELETE_STATUS')
-  @DocsEditable()
-  static const int DELETE_STATUS = 0x8B80;
-
-  @DomName('WebGLRenderingContext.DEPTH_ATTACHMENT')
-  @DocsEditable()
-  static const int DEPTH_ATTACHMENT = 0x8D00;
-
-  @DomName('WebGLRenderingContext.DEPTH_BITS')
-  @DocsEditable()
-  static const int DEPTH_BITS = 0x0D56;
-
-  @DomName('WebGLRenderingContext.DEPTH_BUFFER_BIT')
-  @DocsEditable()
-  static const int DEPTH_BUFFER_BIT = 0x00000100;
-
-  @DomName('WebGLRenderingContext.DEPTH_CLEAR_VALUE')
-  @DocsEditable()
-  static const int DEPTH_CLEAR_VALUE = 0x0B73;
-
-  @DomName('WebGLRenderingContext.DEPTH_COMPONENT')
-  @DocsEditable()
-  static const int DEPTH_COMPONENT = 0x1902;
-
-  @DomName('WebGLRenderingContext.DEPTH_COMPONENT16')
-  @DocsEditable()
-  static const int DEPTH_COMPONENT16 = 0x81A5;
-
-  @DomName('WebGLRenderingContext.DEPTH_FUNC')
-  @DocsEditable()
-  static const int DEPTH_FUNC = 0x0B74;
-
-  @DomName('WebGLRenderingContext.DEPTH_RANGE')
-  @DocsEditable()
-  static const int DEPTH_RANGE = 0x0B70;
-
-  @DomName('WebGLRenderingContext.DEPTH_STENCIL')
-  @DocsEditable()
-  static const int DEPTH_STENCIL = 0x84F9;
-
-  @DomName('WebGLRenderingContext.DEPTH_STENCIL_ATTACHMENT')
-  @DocsEditable()
-  static const int DEPTH_STENCIL_ATTACHMENT = 0x821A;
-
-  @DomName('WebGLRenderingContext.DEPTH_TEST')
-  @DocsEditable()
-  static const int DEPTH_TEST = 0x0B71;
-
-  @DomName('WebGLRenderingContext.DEPTH_WRITEMASK')
-  @DocsEditable()
-  static const int DEPTH_WRITEMASK = 0x0B72;
-
-  @DomName('WebGLRenderingContext.DITHER')
-  @DocsEditable()
-  static const int DITHER = 0x0BD0;
-
-  @DomName('WebGLRenderingContext.DONT_CARE')
-  @DocsEditable()
-  static const int DONT_CARE = 0x1100;
-
-  @DomName('WebGLRenderingContext.DST_ALPHA')
-  @DocsEditable()
-  static const int DST_ALPHA = 0x0304;
-
-  @DomName('WebGLRenderingContext.DST_COLOR')
-  @DocsEditable()
-  static const int DST_COLOR = 0x0306;
-
-  @DomName('WebGLRenderingContext.DYNAMIC_DRAW')
-  @DocsEditable()
-  static const int DYNAMIC_DRAW = 0x88E8;
-
-  @DomName('WebGLRenderingContext.ELEMENT_ARRAY_BUFFER')
-  @DocsEditable()
-  static const int ELEMENT_ARRAY_BUFFER = 0x8893;
-
-  @DomName('WebGLRenderingContext.ELEMENT_ARRAY_BUFFER_BINDING')
-  @DocsEditable()
-  static const int ELEMENT_ARRAY_BUFFER_BINDING = 0x8895;
-
-  @DomName('WebGLRenderingContext.EQUAL')
-  @DocsEditable()
-  static const int EQUAL = 0x0202;
-
-  @DomName('WebGLRenderingContext.FASTEST')
-  @DocsEditable()
-  static const int FASTEST = 0x1101;
-
-  @DomName('WebGLRenderingContext.FLOAT')
-  @DocsEditable()
-  static const int FLOAT = 0x1406;
-
-  @DomName('WebGLRenderingContext.FLOAT_MAT2')
-  @DocsEditable()
-  static const int FLOAT_MAT2 = 0x8B5A;
-
-  @DomName('WebGLRenderingContext.FLOAT_MAT3')
-  @DocsEditable()
-  static const int FLOAT_MAT3 = 0x8B5B;
-
-  @DomName('WebGLRenderingContext.FLOAT_MAT4')
-  @DocsEditable()
-  static const int FLOAT_MAT4 = 0x8B5C;
-
-  @DomName('WebGLRenderingContext.FLOAT_VEC2')
-  @DocsEditable()
-  static const int FLOAT_VEC2 = 0x8B50;
-
-  @DomName('WebGLRenderingContext.FLOAT_VEC3')
-  @DocsEditable()
-  static const int FLOAT_VEC3 = 0x8B51;
-
-  @DomName('WebGLRenderingContext.FLOAT_VEC4')
-  @DocsEditable()
->>>>>>> 0251a5c2
   static const int FLOAT_VEC4 = 0x8B52;
 
   @DomName('WebGLRenderingContext.FRAGMENT_SHADER')
@@ -2895,11 +2649,7 @@
 
   @DomName('WebGLRenderingContext.getAttachedShaders')
   @DocsEditable()
-<<<<<<< HEAD
-  void getAttachedShaders(Program program) => _blink.BlinkWebGLRenderingContext.getAttachedShaders_Callback_WebGLProgram(this, program);
-=======
   List<Shader> getAttachedShaders(Program program) => _blink.BlinkWebGLRenderingContext.getAttachedShaders_Callback_WebGLProgram(this, program);
->>>>>>> 0251a5c2
 
   @DomName('WebGLRenderingContext.getAttribLocation')
   @DocsEditable()
