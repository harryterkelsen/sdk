--- conflicted
+++ resolved
@@ -165,13 +165,6 @@
    * know whether a send must be intercepted or not.
    */
   final Map<String, Set<Element>> interceptedElements;
-<<<<<<< HEAD
-  // TODO(sra): Not all methods in the Set always require an interceptor.  A
-  // method may be mixed into a true interceptor *and* a plain class. For the
-  // method to work on the interceptor class it needs to use the explicit
-  // receiver.  This constrains the call on a known plain receiver to pass the
-  // explicit receiver.  https://code.google.com/p/dart/issues/detail?id=8942
-=======
 
   /**
    * The members of mixin classes that are mixed into an instantiated
@@ -186,7 +179,6 @@
    */
   final Map<String, Set<Element>> interceptedMixinElements =
       new Map<String, Set<Element>>();
->>>>>>> 192df7e8
 
   /**
    * A map of specialized versions of the [getInterceptorMethod].
@@ -386,8 +378,6 @@
     return interceptedElements[selector.name] != null;
   }
 
-<<<<<<< HEAD
-=======
   /**
    * Returns `true` iff [selector] matches an element defined in a class mixed
    * into an intercepted class.  These selectors are not eligible for the 'dummy
@@ -411,7 +401,6 @@
     return elements.any((element) => selector.applies(element, compiler));
   }
 
->>>>>>> 192df7e8
   final Map<String, Set<ClassElement>> interceptedClassesCache =
       new Map<String, Set<ClassElement>>();
 
@@ -1873,6 +1862,8 @@
 
   void visitInterceptor(InterceptorConstant constant) => copy(constant);
 
+  void visitDummyReceiver(DummyReceiverConstant constant) => copy(constant);
+
   void visitList(ListConstant constant) {
     copy(constant.entries);
     copy(constant);
